name: geofileops-dev
channels:
  - conda-forge
dependencies:
<<<<<<< HEAD
  - python=3.10
=======
  - python =3.11
>>>>>>> 657083af
  - pip
  # required
  - cloudpickle
  - fiona
  - gdal >=3.6.4
  - geopandas-base >=0.12
  - libspatialite >=5.0
  # - nomkl  # Use openblas instead of mkl saves 600 MB. Linux OK, 50% slower on Windows and OSX!
  - numpy
  - pandas
  - psutil
  - pygeoops >=0.3,<0.4
  - pyogrio >=0.5
  - pyproj
  - shapely >=2,<2.1
  # optional
  - topojson
  # testing
  - pytest
  - pytest-cov
  # linting
  - black >=23,<24
  - pandas-stubs
  - pre-commit
  - ruff
  - types-pillow
  # docs
  - pydata-sphinx-theme
  - pip:
    - sphinx-automodapi==0.13
    # optional
    - simplification<|MERGE_RESOLUTION|>--- conflicted
+++ resolved
@@ -2,11 +2,7 @@
 channels:
   - conda-forge
 dependencies:
-<<<<<<< HEAD
   - python=3.10
-=======
-  - python =3.11
->>>>>>> 657083af
   - pip
   # required
   - cloudpickle
