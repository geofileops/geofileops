--- conflicted
+++ resolved
@@ -15,14 +15,9 @@
   - packaging
   - pandas
   - psutil
-<<<<<<< HEAD
   - pyarrow
-  - pygeoops >=0.4,<0.5
-  - pyogrio >=0.5
-=======
   - pygeoops >=0.4
   - pyogrio >=0.7
->>>>>>> ef032e5a
   - pyproj
   - shapely >=2
   # optional
