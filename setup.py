--- conflicted
+++ resolved
@@ -30,14 +30,9 @@
         "packaging",
         "pandas>=1.5",
         "psutil",
-<<<<<<< HEAD
         "pyarrow",
-        "pygeoops>=0.4,<0.5",
-        "pyogrio",
-=======
         "pygeoops>=0.4",
         "pyogrio>=0.7",
->>>>>>> ef032e5a
         "pyproj",
         "shapely>=2",
     ],
