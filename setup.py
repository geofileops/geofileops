--- conflicted
+++ resolved
@@ -30,14 +30,8 @@
         "packaging",
         "pandas",
         "psutil",
-<<<<<<< HEAD
-        # "pygeoops>=0.3,<0.4",
-        "pygeoops==0.4.0a2",
-        "pyogrio>=0.7",
-=======
         "pygeoops>=0.4,<0.5",
         "pyogrio",
->>>>>>> e7c8af2a
         "pyproj",
         "shapely>=2,<2.1",
     ],
