--- conflicted
+++ resolved
@@ -124,11 +124,7 @@
   # List of dependencies + reasons for specific versions.
   # python: 3.8, possibly 3.8 features are used, not sure
   # geopandas: > 0.10 because in sjoin a parameter renamed
-<<<<<<< HEAD
-  conda install -y python=3.8 cloudpickle "geopandas>=0.10,<0.11" "libspatialite>=5.0" psutil pygeos pyogrio pyproj
-=======
-  conda install -y python=3.9 cloudpickle "geopandas>=0.11,<0.12" "libspatialite>=5.0" psutil pygeos pyproj
->>>>>>> 7930b481
+  conda install -y python=3.9 cloudpickle "geopandas>=0.11,<0.12" "libspatialite>=5.0" psutil pygeos pyogrio pyproj
 
   echo
   echo Prepare for development: conda install dev tools
