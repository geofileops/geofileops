--- conflicted
+++ resolved
@@ -41,7 +41,6 @@
 
     The result is written to the output file specified.
 
-<<<<<<< HEAD
     Examples for the func parameter:
         * if only_geom_input is True:
             ``func=lambda geom: geometry_util.remove_inner_rings(``
@@ -51,20 +50,6 @@
             ``func=lambda row: geometry_util.remove_inner_rings(``
                     ``row.geometry, min_area_to_keep=1)``
             
-=======
-    Examples for func:
-        * if only_geom_input is True 
-            ```
-            func=lambda geom: geometry_util.remove_inner_rings(
-                    geom, min_area_to_keep=1)  
-            ```
-        * if only_geom_input is False 
-            ```
-            func=lambda row: geometry_util.remove_inner_rings(
-                    row.geometry, min_area_to_keep=1)  
-            ```
-
->>>>>>> 074c5667
     Args:
         input_path (PathLike): the input file
         output_path (PathLike): the file to write the result to
