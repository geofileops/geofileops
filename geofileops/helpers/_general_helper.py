"""General helper functions, specific for geofileops."""

import shutil
from collections.abc import Iterator
from contextlib import contextmanager
from pathlib import Path

<<<<<<< HEAD
from geofileops.helpers._options import Options
=======
from geofileops.helpers._options import ConfigOptions
>>>>>>> 3dd4936f
from geofileops.util import _io_util


@contextmanager
def create_gfo_tmp_dir(
    base_dirname: str, parent_dir: Path | None = None
) -> Iterator[Path]:
    """Context manager that creates a temporary directory for geofileops operations.

    The directory and its contents are removed when the context is exited, unless
    `ConfigOptions.remove_temp_files` is set to False.

    Args:
        base_dirname (str): The base name of the temporary directory to create. The
            following characters are replaced to "_": "/", " ".
        parent_dir (Path | None, optional): The parent directory to create the
            temporary directory in. If None, the directory specified in the environment
            variable `GFO_TMPDIR` is used. If that  that does not exist, a "geofileops"
            subdirectory in :func:`tempfile.gettempdir` is used. Defaults to None.

    Returns:
        Path: The path to the created temporary directory.
    """
    if parent_dir is None:
<<<<<<< HEAD
        parent_dir = Options.get_tmp_dir
=======
        parent_dir = ConfigOptions.get_tmp_dir
>>>>>>> 3dd4936f
    base_dirname = base_dirname.replace("/", "_").replace(" ", "_")

    tmp_dir = _io_util.create_tempdir(base_dirname, parent_dir)
    try:
        yield tmp_dir
    finally:
<<<<<<< HEAD
        if Options.get_remove_temp_files:
=======
        if ConfigOptions.get_remove_temp_files:
>>>>>>> 3dd4936f
            shutil.rmtree(tmp_dir, ignore_errors=True)


def worker_type_to_use(input_layer_featurecount: int) -> str:
<<<<<<< HEAD
    worker_type = Options.get_worker_type
=======
    worker_type = ConfigOptions.get_worker_type
>>>>>>> 3dd4936f
    if worker_type in ("threads", "processes"):
        return worker_type

    # Processing in threads is 2x faster for small datasets
    if input_layer_featurecount <= 100:
        return "threads"

    return "processes"<|MERGE_RESOLUTION|>--- conflicted
+++ resolved
@@ -5,11 +5,7 @@
 from contextlib import contextmanager
 from pathlib import Path
 
-<<<<<<< HEAD
-from geofileops.helpers._options import Options
-=======
 from geofileops.helpers._options import ConfigOptions
->>>>>>> 3dd4936f
 from geofileops.util import _io_util
 
 
@@ -34,31 +30,19 @@
         Path: The path to the created temporary directory.
     """
     if parent_dir is None:
-<<<<<<< HEAD
-        parent_dir = Options.get_tmp_dir
-=======
         parent_dir = ConfigOptions.get_tmp_dir
->>>>>>> 3dd4936f
     base_dirname = base_dirname.replace("/", "_").replace(" ", "_")
 
     tmp_dir = _io_util.create_tempdir(base_dirname, parent_dir)
     try:
         yield tmp_dir
     finally:
-<<<<<<< HEAD
-        if Options.get_remove_temp_files:
-=======
         if ConfigOptions.get_remove_temp_files:
->>>>>>> 3dd4936f
             shutil.rmtree(tmp_dir, ignore_errors=True)
 
 
 def worker_type_to_use(input_layer_featurecount: int) -> str:
-<<<<<<< HEAD
-    worker_type = Options.get_worker_type
-=======
     worker_type = ConfigOptions.get_worker_type
->>>>>>> 3dd4936f
     if worker_type in ("threads", "processes"):
         return worker_type
 
