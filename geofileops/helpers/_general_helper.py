--- conflicted
+++ resolved
@@ -1,13 +1,10 @@
 """General helper functions, specific for geofileops."""
 
-<<<<<<< HEAD
 import os
-=======
 import shutil
 from collections.abc import Iterator
 from contextlib import contextmanager
 from pathlib import Path
->>>>>>> 26292161
 
 from geofileops.helpers._configoptions_helper import ConfigOptions
 from geofileops.util import _io_util
