--- conflicted
+++ resolved
@@ -32,11 +32,7 @@
 from geofileops import LayerInfo, fileops
 from geofileops._compat import PANDAS_GTE_22
 from geofileops.helpers import _general_helper, _parameter_helper
-<<<<<<< HEAD
-from geofileops.helpers._options import Options
-=======
 from geofileops.helpers._options import ConfigOptions
->>>>>>> 3dd4936f
 from geofileops.util import (
     _general_util,
     _geoops_sql,
@@ -1252,11 +1248,7 @@
                 )
 
     # Check what we need to do in an error occurs
-<<<<<<< HEAD
-    on_data_error = Options.get_on_data_error
-=======
     on_data_error = ConfigOptions.get_on_data_error
->>>>>>> 3dd4936f
 
     # Now start dissolving
     # --------------------
