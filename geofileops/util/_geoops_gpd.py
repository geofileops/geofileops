"""Module containing the implementation of Geofile operations using GeoPandas."""

import copy
import enum
import json
import logging
import logging.config
import math
import multiprocessing
import pickle
import re
import shutil
import time
import warnings
from collections.abc import Callable, Iterable
from concurrent import futures
from datetime import datetime
from pathlib import Path
from typing import Any

import cloudpickle
import geopandas as gpd
import numpy as np
import pandas as pd
import psutil
import pygeoops
import shapely
import shapely.geometry as sh_geom
from pygeoops import GeometryType, PrimitiveType

import geofileops as gfo
from geofileops import LayerInfo, fileops
from geofileops._compat import PANDAS_GTE_22
from geofileops.helpers import _general_helper, _parameter_helper
from geofileops.helpers._configoptions_helper import ConfigOptions
from geofileops.util import (
    _general_util,
    _geoops_sql,
    _geoseries_util,
    _io_util,
    _ogr_util,
    _processing_util,
)
from geofileops.util._geofileinfo import GeofileInfo
from geofileops.util._geometry_util import (
    BufferEndCapStyle,
    BufferJoinStyle,
    SimplifyAlgorithm,
)

# Don't show this geopandas warning...
warnings.filterwarnings("ignore", "GeoSeries.isna", UserWarning)

logger = logging.getLogger(__name__)


class ParallelizationConfig:
    """Heuristics for geopandas based geo operations.

    Heuristics meant to be able to optimize the parallelisation parameters for
    geopandas based geo operation.
    """

    def __init__(
        self,
        bytes_basefootprint: int = 50 * 1024 * 1024,
        bytes_per_row: int = 1000,
        min_rows_per_batch: int = 1000,
        max_rows_per_batch: int = 100000,
        bytes_min_per_process: int | None = None,
        bytes_usable: int | None = None,
        cpu_count: int = -1,
    ):
        """Heuristics for geopandas based geo operations.

        Heuristics meant to be able to optimize the parallelisation parameters for
        geopandas based geo operation.

        Args:
            bytes_basefootprint (int, optional): The base memory usage of a geofileops
                worker process. Defaults to 50 MB.
            bytes_per_row (int, optional): The number if bytes needed to store/process
                one row of data. Defaults to 1000.
            min_rows_per_batch (int, optional): The minimum number of rows to aim for in
                one batch. Defaults to 1000.
            max_rows_per_batch (int, optional): The maximum number of rows to aim for in
                a batch. Defaults to 100000.
            bytes_min_per_process (Optional[int], optional): The minimum number of bytes
                needed for a geofileops worker process. Defaults to None.
            bytes_usable (Optional[int], optional): the memory available for processing.
                Defaults to None, then the free memory is automatically determined.
            cpu_count (int, optional): the number of CPU's available. Defaults to -1,
                then the cpu_count is determined automatically.
        """
        self.bytes_basefootprint = bytes_basefootprint
        self.bytes_per_row = bytes_per_row
        self.min_rows_per_batch = min_rows_per_batch
        self.max_rows_per_batch = max_rows_per_batch

        # Needs some logic to get value if not set explicitly...
        self._bytes_min_per_process = bytes_min_per_process
        # If not specified, determine yourself
        self.bytes_usable = (
            bytes_usable
            if bytes_usable is not None
            else int(psutil.virtual_memory().available * 0.9)
        )
        # If not specified, determine yourself
        self.cpu_count = cpu_count if cpu_count > 0 else multiprocessing.cpu_count()

    @property
    def bytes_min_per_process(self):
        if self._bytes_min_per_process is not None:
            return self._bytes_min_per_process
        else:
            return (
                self.bytes_basefootprint + self.bytes_per_row * self.min_rows_per_batch
            )

    @bytes_min_per_process.setter
    def bytes_min_per_process(self, value):
        self._bytes_min_per_process = value


def _determine_nb_batches(
    nb_rows_total: int,
    nb_parallel: int = -1,
    batchsize: int = -1,
    parallelization_config: ParallelizationConfig | None = None,
) -> tuple[int, int]:
    """Determines recommended parallelization params.

    Args:
        nb_rows_total (int): The total number of rows that will be processed
        nb_parallel (int): The level of parallelization requested.
            If -1, tries to use all resources available.
        batchsize (int): indicative number of rows to process per batch.
            If -1: (try to) determine optimal size automatically using the heuristics in
            'parallelization_config'.
        parallelization_config (ParallelizationConfig, optional): Configuration
            parameters to use to suggest parallelisation parameters.

    Returns:
        Tuple[int, int]: Tuple of (nb_parallel, nb_batches)
    """
    # If 0 or 1 rows to process, one batch
    if nb_rows_total <= 1:
        return (1, 1)

    # If config is None, use default config
    if parallelization_config is None:
        config_local = ParallelizationConfig()
    else:
        config_local = copy.deepcopy(parallelization_config)

    # If the number of rows is really low, just use one batch
    if nb_parallel < 1 and batchsize < 1:
        if nb_rows_total <= config_local.min_rows_per_batch:
            return (1, 1)

    if nb_parallel <= 0:
        nb_parallel = config_local.cpu_count

    if logger.isEnabledFor(logging.DEBUG):
        mem_usable = _general_util.formatbytes(config_local.bytes_usable)
        logger.debug(f"memory_usable: {mem_usable}, with:")
        mem_available = _general_util.formatbytes(psutil.virtual_memory().available)
        logger.debug(f"  -> mem.available: {mem_available}")
        swap_free = _general_util.formatbytes(psutil.swap_memory().free)
        logger.debug(f"  -> swap.free: {swap_free}")

    # If not enough memory for the amount of parallellism asked, reduce
    if (nb_parallel * config_local.bytes_min_per_process) > config_local.bytes_usable:
        nb_parallel = int(
            config_local.bytes_usable / config_local.bytes_min_per_process
        )
        logger.debug(f"Nb_parallel reduced to {nb_parallel} to reduce memory usage")

    # Having more workers than rows doesn't make sense
    nb_parallel = min(nb_parallel, nb_rows_total)

    # If batchsize is specified, use it to determine number of batches.
    if batchsize > 0:
        nb_batches = math.ceil(nb_rows_total / batchsize)

        # No use to have more workers than number of batches
        nb_parallel = min(nb_parallel, nb_batches)

        return (nb_parallel, nb_batches)

    # No batchsize specified, so use heuristics.
    # Start with 1 batch per worker
    nb_batches = nb_parallel

    # If the batches < min_rows_per_batch, decrease number batches
    if nb_rows_total / nb_batches < config_local.min_rows_per_batch:
        nb_batches = math.ceil(nb_rows_total / config_local.min_rows_per_batch)

    # If the batches > max_rows_per_batch, increase number batches
    if nb_rows_total / nb_batches > config_local.max_rows_per_batch:
        nb_batches = math.ceil(nb_rows_total / config_local.max_rows_per_batch)
        # Round nb_batches up to the nearest multiple of nb_parallel
        nb_batches = math.ceil(nb_batches / nb_parallel) * nb_parallel

    # Having more workers than batches isn't logical...
    nb_parallel = min(nb_parallel, nb_batches)

    # Finally, make sure there are enough batches to avoid memory issues:
    #   = total memory usage for all rows /
    #     (free memory - base memory used by all parallel processes)
    nb_batches_min = math.ceil(
        (nb_rows_total * config_local.bytes_per_row)
        / (config_local.bytes_usable - config_local.bytes_basefootprint * nb_parallel)
    )
    if nb_batches < nb_batches_min:
        # Round nb_batches up to the nearest multiple of nb_parallel
        nb_batches = math.ceil(nb_batches_min / nb_parallel) * nb_parallel

    # Log result
    if logger.isEnabledFor(logging.DEBUG):
        batchsize = math.ceil(nb_rows_total / nb_batches)
        mem_predicted = (
            config_local.bytes_basefootprint + batchsize * config_local.bytes_per_row
        ) * nb_batches

        logger.debug(
            f"nb_batches_recommended: {nb_batches}, rows_per_batch: {batchsize}"
        )
        logger.debug(f" -> nb_rows_input_layer: {nb_rows_total}")
        logger.debug(f" -> mem_predicted: {_general_util.formatbytes(mem_predicted)}")

    return (nb_parallel, nb_batches)


class ProcessingParams:
    def __init__(
        self,
        nb_rows_to_process: int,
        nb_parallel: int,
        batches: list[str],
        batchsize: int,
    ):
        self.nb_rows_to_process = nb_rows_to_process
        self.nb_parallel = nb_parallel
        self.batches = batches
        self.batchsize = batchsize

    def to_json(self, path: Path):
        prepared = _general_util.prepare_for_serialize(vars(self))
        with open(path, "w") as file:
            file.write(json.dumps(prepared, indent=4, sort_keys=True))


def _prepare_processing_params(
    input_path: Path,
    input_layer: LayerInfo,
    nb_parallel: int,
    batchsize: int,
    parallelization_config: ParallelizationConfig | None = None,
    tmp_dir: Path | None = None,
) -> ProcessingParams:
    fid_column = input_layer.fid_column if input_layer.fid_column != "" else "fid"
    nb_parallel, nb_batches = _determine_nb_batches(
        nb_rows_total=input_layer.featurecount,
        nb_parallel=nb_parallel,
        batchsize=batchsize,
        parallelization_config=parallelization_config,
    )

    # Prepare batches to process
    batches: list[str] = []
    if nb_batches == 1:
        # If only one batch, no filtering is needed
        batches.append("")
    else:
        # Determine the min_fid and max_fid
        # Remark: SELECT MIN(fid), MAX(fid) FROM ... is a lot slower than UNION ALL!
        sql_stmt = f"""
            SELECT MIN({fid_column}) minmax_fid FROM "{input_layer.name}"
            UNION ALL
            SELECT MAX({fid_column}) minmax_fid FROM "{input_layer.name}"
        """
        batch_info_df = gfo.read_file(path=input_path, sql_stmt=sql_stmt)
        min_fid = pd.to_numeric(batch_info_df["minmax_fid"][0]).item()
        max_fid = pd.to_numeric(batch_info_df["minmax_fid"][1]).item()

        # Determine the exact batches to use
        if ((max_fid - min_fid) / input_layer.featurecount) < 1.1:
            # If the fid's are quite consecutive, use an imperfect, but
            # fast distribution in batches
            batch_info_list = []
            nb_rows_per_batch = round(input_layer.featurecount / nb_batches)
            offset = 0
            offset_per_batch = round((max_fid - min_fid) / nb_batches)
            for batch_id in range(nb_batches):
                start_fid = offset
                if batch_id < (nb_batches - 1):
                    # End fid for this batch is the next start_fid - 1
                    end_fid = offset + offset_per_batch - 1
                else:
                    # For the last batch, take the max_fid so no fid's are
                    # 'lost' due to rounding errors
                    end_fid = max_fid
                batch_info_list.append(
                    (batch_id, nb_rows_per_batch, start_fid, end_fid)
                )
                offset += offset_per_batch
            batch_info_df = pd.DataFrame(
                batch_info_list, columns=["batch_id", "nb_rows", "start_fid", "end_fid"]
            )
        else:
            # The fids are not consecutive, so determine the optimal fid
            # ranges for each batch so each batch has same number of elements
            # Remark: - this might take some seconds for larger datasets!
            #         - (batch_id - 1) AS id to make the id zero-based
            sql_stmt = f"""
                SELECT (batch_id_1 - 1) AS batch_id
                      ,COUNT(*) AS nb_rows
                      ,MIN({fid_column}) AS start_fid
                      ,MAX({fid_column}) AS end_fid
                  FROM
                    ( SELECT {fid_column}
                            ,NTILE({nb_batches}) OVER (ORDER BY {fid_column}) batch_id_1
                        FROM "{input_layer.name}"
                    )
                 GROUP BY batch_id_1;
            """
            batch_info_df = gfo.read_file(path=input_path, sql_stmt=sql_stmt)

        # Now loop over all batch ranges to build up the necessary filters
        for batch_info in batch_info_df.itertuples():
            # The batch filter
            if batch_info.batch_id < nb_batches - 1:
                batches.append(
                    f"({fid_column} >= {batch_info.start_fid} "
                    f"AND {fid_column} <= {batch_info.end_fid}) "
                )
            else:
                batches.append(f"{fid_column} >= {batch_info.start_fid} ")

    # No use starting more processes than the number of batches...
    nb_parallel = min(len(batches), nb_parallel)

    returnvalue = ProcessingParams(
        nb_rows_to_process=input_layer.featurecount,
        nb_parallel=nb_parallel,
        batches=batches,
        batchsize=int(input_layer.featurecount / len(batches)),
    )

    if tmp_dir is not None:
        returnvalue.to_json(tmp_dir / "processing_params.json")
    return returnvalue


class GeoOperation(enum.Enum):
    SIMPLIFY = "simplify"
    BUFFER = "buffer"
    CONVEXHULL = "convexhull"
    APPLY = "apply"
    APPLY_VECTORIZED = "apply_vectorized"


def apply(
    input_path: Path,
    output_path: Path,
    func: Callable[[Any], Any],
    operation_name: str | None = None,
    only_geom_input: bool = True,
    input_layer: str | LayerInfo | None = None,
    output_layer: str | None = None,
    columns: list[str] | None = None,
    explodecollections: bool = False,
    force_output_geometrytype: GeometryType | str | None = None,
    gridsize: float = 0.0,
    keep_empty_geoms: bool = False,
    where_post: str | None = None,
    nb_parallel: int = -1,
    batchsize: int = -1,
    force: bool = False,
    parallelization_config: ParallelizationConfig | None = None,
):
    # Init
    operation_params = {
        "only_geom_input": only_geom_input,
        "pickled_func": cloudpickle.dumps(func),
    }
    if operation_name is not None:
        operation_params["operation_name"] = operation_name

    # Go!
    return _apply_geooperation_to_layer(
        input_path=input_path,
        output_path=output_path,
        operation=GeoOperation.APPLY,
        operation_params=operation_params,
        input_layer=input_layer,
        output_layer=output_layer,
        columns=columns,
        explodecollections=explodecollections,
        force_output_geometrytype=force_output_geometrytype,
        gridsize=gridsize,
        keep_empty_geoms=keep_empty_geoms,
        where_post=where_post,
        nb_parallel=nb_parallel,
        batchsize=batchsize,
        force=force,
        parallelization_config=parallelization_config,
    )


def apply_vectorized(
    input_path: Path,
    output_path: Path,
    func: Callable[[Any], Any],
    operation_name: str | None = None,
    input_layer: str | LayerInfo | None = None,
    output_layer: str | None = None,
    columns: list[str] | None = None,
    explodecollections: bool = False,
    force_output_geometrytype: GeometryType | str | None = None,
    gridsize: float = 0.0,
    keep_empty_geoms: bool = False,
    where_post: str | None = None,
    nb_parallel: int = -1,
    batchsize: int = -1,
    force: bool = False,
    parallelization_config: ParallelizationConfig | None = None,
):
    # Init
    operation_params = {"pickled_func": cloudpickle.dumps(func)}
    if operation_name is not None:
        operation_params["operation_name"] = operation_name

    # Go!
    return _apply_geooperation_to_layer(
        input_path=input_path,
        output_path=output_path,
        operation=GeoOperation.APPLY_VECTORIZED,
        operation_params=operation_params,
        input_layer=input_layer,
        output_layer=output_layer,
        columns=columns,
        explodecollections=explodecollections,
        force_output_geometrytype=force_output_geometrytype,
        gridsize=gridsize,
        keep_empty_geoms=keep_empty_geoms,
        where_post=where_post,
        nb_parallel=nb_parallel,
        batchsize=batchsize,
        force=force,
        parallelization_config=parallelization_config,
    )


def buffer(
    input_path: Path,
    output_path: Path,
    distance: float,
    quadrantsegments: int = 5,
    endcap_style: BufferEndCapStyle = BufferEndCapStyle.ROUND,
    join_style: BufferJoinStyle = BufferJoinStyle.ROUND,
    mitre_limit: float = 5.0,
    single_sided: bool = False,
    input_layer: str | None = None,
    output_layer: str | None = None,
    columns: list[str] | None = None,
    explodecollections: bool = False,
    gridsize: float = 0.0,
    keep_empty_geoms: bool = False,
    where_post: str | None = None,
    nb_parallel: int = -1,
    batchsize: int = -1,
    force: bool = False,
    operation_prefix: str = "",
):
    # Init
    operation_params = {
        "operation_name": f"{operation_prefix}buffer",
        "distance": distance,
        "quadrantsegments": quadrantsegments,
        "endcap_style": endcap_style,
        "join_style": join_style,
        "mitre_limit": mitre_limit,
        "single_sided": single_sided,
    }

    # Buffer operation always results in polygons...
    if explodecollections:
        force_output_geometrytype = GeometryType.POLYGON.name
    else:
        force_output_geometrytype = GeometryType.MULTIPOLYGON.name

    # Go!
    return _apply_geooperation_to_layer(
        input_path=input_path,
        output_path=output_path,
        operation=GeoOperation.BUFFER,
        operation_params=operation_params,
        input_layer=input_layer,
        output_layer=output_layer,
        columns=columns,
        explodecollections=explodecollections,
        force_output_geometrytype=force_output_geometrytype,
        gridsize=gridsize,
        keep_empty_geoms=keep_empty_geoms,
        where_post=where_post,
        nb_parallel=nb_parallel,
        batchsize=batchsize,
        force=force,
    )


def convexhull(
    input_path: Path,
    output_path: Path,
    input_layer: str | None = None,
    output_layer: str | None = None,
    columns: list[str] | None = None,
    explodecollections: bool = False,
    gridsize: float = 0.0,
    keep_empty_geoms: bool = False,
    where_post: str | None = None,
    nb_parallel: int = -1,
    batchsize: int = -1,
    force: bool = False,
):
    # Init
    operation_params: dict[str, Any] = {}

    # Go!
    return _apply_geooperation_to_layer(
        input_path=input_path,
        output_path=output_path,
        operation=GeoOperation.CONVEXHULL,
        operation_params=operation_params,
        input_layer=input_layer,
        output_layer=output_layer,
        columns=columns,
        explodecollections=explodecollections,
        force_output_geometrytype=None,
        gridsize=gridsize,
        keep_empty_geoms=keep_empty_geoms,
        where_post=where_post,
        nb_parallel=nb_parallel,
        batchsize=batchsize,
        force=force,
    )


def makevalid(
    input_path: Path,
    output_path: Path,
    input_layer: str | LayerInfo | None = None,
    output_layer: str | None = None,
    columns: list[str] | None = None,
    explodecollections: bool = False,
    force_output_geometrytype: str | None | GeometryType = None,
    gridsize: float = 0.0,
    keep_empty_geoms: bool = False,
    where_post: str | None = None,
    validate_attribute_data: bool = False,
    nb_parallel: int = -1,
    batchsize: int = -1,
    force: bool = False,
):
    if _io_util.output_exists(path=output_path, remove_if_exists=force):
        return

    # Determine if collapsed parts need to be kept after makevalid or not
    keep_collapsed = True
    if force_output_geometrytype is None:
        keep_collapsed = False
    else:
        if isinstance(force_output_geometrytype, GeometryType):
            force_output_geometrytype = force_output_geometrytype.name
        if not isinstance(input_layer, LayerInfo):
            input_layer = fileops.get_layerinfo(input_path, input_layer)
        if force_output_geometrytype.startswith(
            input_layer.geometrytypename
        ) or input_layer.geometrytypename.startswith(force_output_geometrytype):
            keep_collapsed = False

    apply(
        input_path=Path(input_path),
        output_path=Path(output_path),
        func=lambda geom: pygeoops.make_valid(
            geom, keep_collapsed=keep_collapsed, only_if_invalid=True
        ),
        operation_name="makevalid",
        input_layer=input_layer,
        output_layer=output_layer,
        columns=columns,
        explodecollections=explodecollections,
        force_output_geometrytype=force_output_geometrytype,
        gridsize=gridsize,
        keep_empty_geoms=keep_empty_geoms,
        where_post=where_post,
        nb_parallel=nb_parallel,
        batchsize=batchsize,
        force=force,
    )


def simplify(
    input_path: Path,
    output_path: Path,
    tolerance: float,
    algorithm: SimplifyAlgorithm = SimplifyAlgorithm.RAMER_DOUGLAS_PEUCKER,
    lookahead: int = 8,
    input_layer: str | None = None,
    output_layer: str | None = None,
    columns: list[str] | None = None,
    explodecollections: bool = False,
    gridsize: float = 0.0,
    keep_empty_geoms: bool = False,
    where_post: str | None = None,
    nb_parallel: int = -1,
    batchsize: int = -1,
    force: bool = False,
):
    # Init
    operation_params = {
        "tolerance": tolerance,
        "algorithm": algorithm,
        "step": lookahead,
    }

    # Go!
    return _apply_geooperation_to_layer(
        input_path=input_path,
        output_path=output_path,
        operation=GeoOperation.SIMPLIFY,
        operation_params=operation_params,
        input_layer=input_layer,
        output_layer=output_layer,
        columns=columns,
        explodecollections=explodecollections,
        force_output_geometrytype=None,
        gridsize=gridsize,
        keep_empty_geoms=keep_empty_geoms,
        where_post=where_post,
        nb_parallel=nb_parallel,
        batchsize=batchsize,
        force=force,
    )


def _apply_geooperation_to_layer(
    input_path: Path,
    output_path: Path,
    operation: GeoOperation,
    operation_params: dict,
    input_layer: str | LayerInfo | None,  # = None
    columns: list[str] | None,  # = None
    output_layer: str | None,  # = None
    explodecollections: bool,  # = False
    force_output_geometrytype: GeometryType | str | None,  # = None
    gridsize: float,  # = 0.0
    keep_empty_geoms: bool,  # = False
    where_post: str | None,  # = None
    nb_parallel: int,  # = -1
    batchsize: int,  # = -1
    force: bool,  # = False
    parallelization_config: ParallelizationConfig | None = None,
):
    """Applies a geo operation on a layer.

    The operation to apply can be one of the the following:
      - BUFFER: apply a buffer. Operation parameters:
          - distance: distance to buffer
          - quadrantsegments: number of points used to represent 1/4 of a circle
          - endcap_style: buffer style to use for a point or the end points of
            a line:
            - ROUND: for points and lines the ends are buffered rounded.
            - FLAT: a point stays a point, a buffered line will end flat
              at the end points
            - SQUARE: a point becomes a square, a buffered line will end
              flat at the end points, but elongated by "distance"
        - join_style: buffer style to use for corners in a line or a polygon
          boundary:
            - ROUND: corners in the result are rounded
            - MITRE: corners in the result are sharp
            - BEVEL: are flattened
        - mitre_limit: in case of join_style MITRE, if the
            spiky result for a sharp angle becomes longer than this limit, it
            is "beveled" at this distance. Defaults to 5.0.
        - single_sided: only one side of the line is buffered,
            if distance is negative, the left side, if distance is positive,
            the right hand side. Only relevant for line geometries.
      - CONVEXHULL: appy a convex hull.
      - SIMPLIFY: simplify the geometry. Operation parameters:
          - algorithm: vector_util.SimplifyAlgorithm
          - tolerance: maximum distance to simplify.
          - lookahead: for LANG, the number of points to forward-look
      - APPLY: apply a lambda function. Operation parameter:
          - pickled_func: lambda function to apply, pickled to bytes.
          - only_geom_input: if True, only the geometry is available as
            input for the lambda function. If false, the row is the input.

    Args:
        input_path (Path): [description]
        output_path (Path): [description]
        operation (GeoOperation): the geo operation to apply.
        operation_params (dict, optional): the parameters for the geo operation.
            Defaults to None.
        input_layer (str, optional): [description]. Defaults to None.
        output_layer (str, optional): [description]. Defaults to None.
        columns (List[str], optional): If not None, only output the columns
            specified. Defaults to None.
        explodecollections (bool, optional): True to convert all multi-geometries to
            singular ones during the geooperation. Defaults to False.
        force_output_geometrytype (GeometryType, optional): The output geometry type to
            force. If None, a best-effort guess is made. Defaults to None.
        gridsize (float, optional): the size of the grid the coordinates of the ouput
            will be rounded to. Eg. 0.001 to keep 3 decimals. Value 0.0 doesn't change
            the precision. Defaults to 0.0.
        keep_empty_geoms (bool, optional): True to keep rows with empty/null geometries
            in the output. Defaults to False.
        where_post (str, optional): sql filter to apply after all other processing,
            including e.g. explodecollections. It should be in sqlite syntax and
            |spatialite_reference_link| functions can be used. Defaults to None.
        nb_parallel (int, optional): [description]. Defaults to -1.
        batchsize (int, optional): indicative number of rows to process per
            batch. A smaller batch size, possibly in combination with a
            smaller nb_parallel, will reduce the memory usage.
            Defaults to -1: (try to) determine optimal size automatically.
        force (bool, optional): [description]. Defaults to False.
        parallelization_config (ParallelizationConfig, optional): Defaults to None.

    Technical remarks:
        - Retaining None geometry values in the output files is hard, because when
          calculating partial files, a partial file can have only None geometries which
          makes it impossible to know the geometry type. Once an output file is created,
          it is also impossible to change the type afterwards (without making a copy).
          If force_output_type is specified, the problem is gone.

    .. |spatialite_reference_link| raw:: html

        <a href="https://www.gaia-gis.it/gaia-sins/spatialite-sql-latest.html" target="_blank">spatialite reference</a>

    """  # noqa: E501
    # Init
    start_time_global = datetime.now()
    operation_name = operation_params.get("operation_name")
    if operation_name is None:
        operation_name = operation.value
    logger = logging.getLogger(f"geofileops.{operation_name}")

    # Check input parameters...
    if _io_util.output_exists(path=output_path, remove_if_exists=force):
        return

<<<<<<< HEAD
    if not input_path.exists():
        raise FileNotFoundError(f"{operation_name}: input_path not found: {input_path}")
    if input_path == output_path:
        raise ValueError(f"{operation_name}: output_path must not equal input_path")
=======
    if input_path == output_path:
        raise ValueError(f"{operation_name}: output_path must not equal input_path")
    if not input_path.exists():
        raise FileNotFoundError(f"{operation_name}: input_path not found: {input_path}")
>>>>>>> 6a59148a

    if not isinstance(input_layer, LayerInfo):
        input_layer = gfo.get_layerinfo(input_path, input_layer)
    if output_layer is None:
        output_layer = gfo.get_default_layer(output_path)
    if isinstance(force_output_geometrytype, GeometryType):
        force_output_geometrytype = force_output_geometrytype.name
    if isinstance(columns, str):
        # If a string is passed, convert to list
        columns = [columns]

    # Check if we want to preserve the fid in the output
    preserve_fid = False
    if not explodecollections and gfo.get_driver(output_path) == "GPKG":
        preserve_fid = True

    # Prepare where_to_apply and filter_null_geoms
    if where_post is not None:
        if where_post == "":
            where_post = None
        else:
            # Always set geometrycolumn to "geom", because where_post parameter for shp
            # doesn't seem to work... so create temp partial files always as gpkg.
            where_post = where_post.format(geometrycolumn="geom")

    # Prepare tmp files
    tmp_dir = _io_util.create_tempdir(f"geofileops/{operation.value}")
    logger.debug(f"Start calculation to temp files in {tmp_dir}")

    try:
        # Calculate the best number of parallel processes and batches for
        # the available resources
        process_params = _prepare_processing_params(
            input_path=input_path,
            input_layer=input_layer,
            nb_parallel=nb_parallel,
            batchsize=batchsize,
            parallelization_config=parallelization_config,
            tmp_dir=tmp_dir,
        )
        assert process_params.batches is not None

        # Start processing
        logger.info(
            f"Start processing ({process_params.nb_parallel} "
            f"parallel workers, batch size: {process_params.batchsize})"
        )
        with _processing_util.PooledExecutorFactory(
            threadpool=_general_helper.use_threads(process_params.nb_rows_to_process),
            max_workers=process_params.nb_parallel,
            initializer=_processing_util.initialize_worker(),
        ) as calculate_pool:
            # Prepare output filename
            tmp_output_path = tmp_dir / output_path.name

            batches: dict[int, dict] = {}
            future_to_batch_id = {}

            for batch_id, batch_filter in enumerate(process_params.batches):
                batches[batch_id] = {}
                batches[batch_id]["layer"] = output_layer

                # Output each batch to a seperate temporary file, otherwise there
                # are timeout issues when processing large files
                output_tmp_partial_path = (
                    tmp_dir / f"{output_path.stem}_{batch_id}.gpkg"
                )
                batches[batch_id]["tmp_partial_output_path"] = output_tmp_partial_path
                batches[batch_id]["filter"] = batch_filter

                # Remark: this temp file doesn't need spatial index
                # Remark: because force_output_geometrytype for GeoDataFrame
                # operations is (a lot) more limited than gdal-based, the gdal version
                # is used later on when the results are merged to the result file.
                future = calculate_pool.submit(
                    _apply_geooperation,
                    input_path=input_path,
                    output_path=output_tmp_partial_path,
                    operation=operation,
                    operation_params=operation_params,
                    input_layer=input_layer,
                    columns=columns,
                    output_layer=output_layer,
                    where=batch_filter,
                    explodecollections=explodecollections,
                    gridsize=gridsize,
                    keep_empty_geoms=keep_empty_geoms,
                    preserve_fid=preserve_fid,
                    create_spatial_index=False,
                    force=force,
                )
                future_to_batch_id[future] = batch_id

            # Loop till all parallel processes are ready, but process each one
            # that is ready already
            # Remark: calculating can be done in parallel, but only one process
            # can write to the same output file at the time...
            start_time = datetime.now()
            nb_done = 0
            nb_batches = len(process_params.batches)
            _general_util.report_progress(
                start_time,
                nb_done,
                nb_todo=nb_batches,
                operation=operation.value,
                nb_parallel=process_params.nb_parallel,
            )
            for future in futures.as_completed(future_to_batch_id):
                try:
                    message = future.result()
                    logger.debug(message)

                    # If the calculate gave results, copy to output
                    batch_id = future_to_batch_id[future]
                    tmp_partial_output_path = batches[batch_id][
                        "tmp_partial_output_path"
                    ]
                    if (
                        tmp_partial_output_path.exists()
                        and tmp_partial_output_path.stat().st_size > 0
                    ):
                        # Remark: because force_output_geometrytype for GeoDataFrame
                        # operations is (a lot) more limited than gdal-based, use the
                        # gdal version via _append_to_nolock.
                        if (
                            nb_batches == 1
                            and force_output_geometrytype is None
                            and tmp_partial_output_path.suffix == tmp_output_path.suffix
                            and where_post is None
                        ):
                            gfo.move(tmp_partial_output_path, tmp_output_path)
                        else:
                            fileops.copy_layer(
                                src=tmp_partial_output_path,
                                dst=tmp_output_path,
                                src_layer=output_layer,
                                dst_layer=output_layer,
                                write_mode="append",
                                explodecollections=explodecollections,
                                create_spatial_index=False,
                                force_output_geometrytype=force_output_geometrytype,
                                where=where_post,
                                preserve_fid=preserve_fid,
                            )
                            gfo.remove(tmp_partial_output_path)

                except Exception as ex:
                    batch_id = future_to_batch_id[future]
                    message = f"Error {ex} executing {batches[batch_id]}"
                    logger.exception(message)
                    raise RuntimeError(message) from ex

                # Log the progress and prediction speed
                nb_done += 1
                _general_util.report_progress(
                    start_time,
                    nb_done,
                    nb_todo=nb_batches,
                    operation=operation.value,
                    nb_parallel=process_params.nb_parallel,
                )

        # Round up and clean up
        # Now create spatial index and move to output location
        if tmp_output_path.exists():
            if GeofileInfo(tmp_output_path).default_spatial_index:
                gfo.create_spatial_index(path=tmp_output_path, layer=output_layer)
            gfo.move(tmp_output_path, output_path)
        else:
            logger.debug("Result was empty")

    finally:
        if ConfigOptions.remove_temp_files:
            shutil.rmtree(tmp_dir, ignore_errors=True)

    logger.info(f"Ready, took {datetime.now() - start_time_global}")


def _apply_geooperation(
    input_path: Path,
    output_path: Path,
    operation: GeoOperation,
    operation_params: dict,
    input_layer: LayerInfo,
    output_layer: str | None = None,
    columns: list[str] | None = None,
    where=None,
    explodecollections: bool = False,
    gridsize: float = 0.0,
    keep_empty_geoms: bool = False,
    preserve_fid: bool = False,
    create_spatial_index: bool = False,
    force: bool = False,
) -> str:
    # Init
    if not output_path.parent.exists():
        raise ValueError(f"Output directory does not exist: {output_path.parent}")
    if output_path.exists():
        if not force:
            message = f"Stop, output already exists {output_path}"
            return message
        else:
            gfo.remove(output_path)

    # Now go!
    start_time = datetime.now()
    data_gdf = gfo.read_file(
        path=input_path,
        layer=input_layer.name,
        columns=columns,
        where=where,
        fid_as_index=preserve_fid,
    )

    # Run operation if data read
    if len(data_gdf) > 0:
        if operation is GeoOperation.BUFFER:
            data_gdf.geometry = data_gdf.geometry.buffer(
                distance=operation_params["distance"],
                resolution=operation_params["quadrantsegments"],
                cap_style=operation_params["endcap_style"].value,
                join_style=operation_params["join_style"].value,
                mitre_limit=operation_params["mitre_limit"],
                single_sided=operation_params["single_sided"],
            )
        elif operation is GeoOperation.CONVEXHULL:
            data_gdf.geometry = data_gdf.geometry.convex_hull
        elif operation is GeoOperation.SIMPLIFY:
            data_gdf.geometry = pygeoops.simplify(
                data_gdf.geometry,
                algorithm=operation_params["algorithm"].value,
                tolerance=operation_params["tolerance"],
                lookahead=operation_params["step"],
            )
        elif operation is GeoOperation.APPLY:
            func = pickle.loads(operation_params["pickled_func"])
            if operation_params["only_geom_input"] is True:
                data_gdf.geometry = data_gdf.geometry.apply(func)
            else:
                data_gdf.geometry = data_gdf.apply(func, axis=1)
        elif operation is GeoOperation.APPLY_VECTORIZED:
            func = pickle.loads(operation_params["pickled_func"])
            data_gdf.geometry = func(data_gdf.geometry)
        else:
            raise ValueError(f"operation not supported: {operation}")

    # If there is an fid column in the dataset, rename it, because the fid column is a
    # "special case" in gdal that should not be written.
    assert isinstance(data_gdf, gpd.GeoDataFrame)
    columns_lower_lookup = {column.lower(): column for column in data_gdf.columns}
    if "fid" in columns_lower_lookup:
        fid_column = columns_lower_lookup["fid"]
        for fid_number in range(1, 100):
            new_name = f"{fid_column}_{fid_number}"
            if new_name not in columns_lower_lookup:
                data_gdf = data_gdf.rename(columns={fid_column: new_name}, copy=False)

    if gridsize != 0.0:
        data_gdf.geometry = _geoseries_util.set_precision(
            data_gdf.geometry, grid_size=gridsize, raise_on_topoerror=False
        )

    if explodecollections:
        data_gdf = data_gdf.explode(ignore_index=True)

    # Set empty geometries to None
    data_gdf.loc[data_gdf.geometry.is_empty, data_gdf.geometry.name] = None

    if not keep_empty_geoms:
        # Remove rows where geometry is None
        data_gdf = data_gdf[~data_gdf.geometry.isna()]

    # If the result is empty, and no output geometrytype specified, use input
    # geometrytype
    force_output_geometrytype = None
    if len(data_gdf) == 0:
        force_output_geometrytype = input_layer.geometrytype
        if not explodecollections:
            force_output_geometrytype = force_output_geometrytype.to_multitype

    # If the index is still unique, save it to fid column so to_file can save it
    if preserve_fid:
        data_gdf = data_gdf.reset_index(drop=False)

    # Use force_multitype if explodecollections=False to avoid warnings/issues when some
    # batches contain singletype and some contain multitype geometries
    gfo.to_file(
        gdf=data_gdf,
        path=output_path,
        layer=output_layer,
        index=False,
        force_output_geometrytype=force_output_geometrytype,
        force_multitype=not explodecollections,
        create_spatial_index=create_spatial_index,
    )

    message = f"Took {datetime.now() - start_time} for {len(data_gdf)} rows ({where})"
    return message


def dissolve(
    input_path: Path,
    output_path: Path,
    groupby_columns: Iterable[str] | None = None,
    agg_columns: dict | None = None,
    explodecollections: bool = True,
    tiles_path: Path | None = None,
    nb_squarish_tiles: int = 1,
    input_layer: str | LayerInfo | None = None,
    output_layer: str | None = None,
    gridsize: float = 0.0,
    where_post: str | None = None,
    nb_parallel: int = -1,
    batchsize: int = -1,
    force: bool = False,
    operation_prefix: str = "",
):
    """Function that applies a dissolve.

    End user documentation can be found in module geoops!

    Remark: keep_empty_geoms is not implemented because this is not so easy because
    (for polygon dissolve) the batches are location based, and null/empty geometries
    don't have a location. It could be implemented, but as long as nobody needs it...

    The attribute data aggregation logic is a bit more complex to be able to process
    per tile and in multiple passed for large datasets:
      - Note that a geometry that lies on the edge of 2 (or more) tiles will be split up
        on the tile boundary(ies) and each part will be further treated in the
        respective tile.
      - To be able to correctly perform attribute aggregations, they can only be
        determined after all tiles and passes have been finished, as the information
        from multiple tiles over multiple passes might have to be combined.
      - Hence, all needed data (columns and values) is stored in intermediate/temporary
        results so it can be all combined at the end.
      - In practice, during the first calculation pass, all relevant columns and values
        as well as the original fid of the geometries are serialized as a JSON string
        for each input geometry. When a geometry is dissolved with another geometry in
        this pass, their json strings are concatenated to a list. This way, all data is
        retained. An example of a JSON string list for 2 dissolved geometries:
            [{"fid_orig": 1, "area": 10.0}, {"fid_orig": 2, "area": 5.0}]
      - When geometries are merged in a following dissolve pass, the lists of JSON
        strings will be concatenated so all data is always retained. If a geometry was
        on the border of 2 tiles, this can result in multiple identical JSON strings. In
        the following example, fid_orig 1 was on the border of 2 tiles and was dissolved
        again in a following pass, leading to the following JSON string list:
            [
                {"fid_orig": 1, "area": 10.0},
                {"fid_orig": 1, "area": 10.0},
                {"fid_orig": 2, "area": 5.0},
            ]
      - When all passes are done, meaning everything is glued together and all attribute
        JSON strings are combined in one big list for each final geometry, the attribute
        aggregations can be performed.
      - When an original geometry was on the boundary of 2 (or more) tiles in the first
        pass, like in the example above, the aggregation has to ignore the resulting
        duplicate atttribute JSON strings. Otherwise a e.g. "SUM" aggregate will
        double-count values.
      - The `fid_orig` with the original `fid` from the source file is included for this
        reason. The `fid_orig` and all attributes of such split geometries will be the
        same. The `fid_orig` of other geometries that were actually dissolved will
        always be different. Hence, a simple "distinct" on the JSON strings will result
        in the correct list of JSON strings that should be used to base the agregations
        on. The only caveat is that the order of the columns in the JSON strings always
        needs to be the same.
    """
    # Init and validate input parameters
    # ----------------------------------
    operation_name = f"{operation_prefix}dissolve"
    logger = logging.getLogger(f"geofileops.{operation_name}")

    # Check if we need to calculate anyway
    if _io_util.output_exists(path=output_path, remove_if_exists=force):
        return

    if groupby_columns is not None and len(list(groupby_columns)) == 0:
        raise ValueError("groupby_columns=[] is not supported. Use None.")
    if input_path == output_path:
        raise ValueError("output_path must not equal input_path")
    if not input_path.exists():
        raise FileNotFoundError(f"input_path not found: {input_path}")

    if not isinstance(input_layer, LayerInfo):
        input_layer = gfo.get_layerinfo(input_path, input_layer)

    if input_layer.geometrytype.to_primitivetype in [
        PrimitiveType.POINT,
        PrimitiveType.LINESTRING,
    ]:
        if tiles_path is not None or nb_squarish_tiles > 1:
            raise ValueError(
                f"Dissolve to tiles is not supported for {input_layer.geometrytype}"
                ", so tiles_path should be None and nb_squarish_tiles should be 1)"
            )

    if output_layer is None:
        output_layer = gfo.get_default_layer(output_path)

    # Check columns in groupby_columns
    columns_available = list(input_layer.columns) + ["fid"]
    if groupby_columns is not None:
        columns_in_layer_upper = [column.upper() for column in columns_available]
        for column in groupby_columns:
            if column.upper() not in columns_in_layer_upper:
                raise ValueError(
                    f"column in groupby_columns not available in layer: {column}"
                )
        columns_available = _general_util.align_casing_list(
            columns_available, groupby_columns, raise_on_missing=False
        )

    # Check agg_columns param
    if agg_columns is not None:
        # Validate the dict structure, so we can assume everything is OK further on
        _parameter_helper.validate_agg_columns(agg_columns)

        # First take a deep copy, as values can be changed further on to treat columns
        # case insensitive
        agg_columns = json.loads(json.dumps(agg_columns))
        assert agg_columns is not None
        if "json" in agg_columns:
            if agg_columns["json"] is None:
                agg_columns["json"] = [
                    c for c in columns_available if c.lower() not in ("index", "fid")
                ]
            else:
                # Align casing of column names to data
                agg_columns["json"] = _general_util.align_casing_list(
                    agg_columns["json"], columns_available
                )
        elif "columns" in agg_columns:
            # Loop through all rows
            for agg_column in agg_columns["columns"]:
                # Check if column exists + set casing same as in data
                agg_column["column"] = _general_util.align_casing(
                    agg_column["column"], columns_available
                )

    # Check what we need to do in an error occurs
    on_data_error = ConfigOptions.on_data_error

    # Now start dissolving
    # --------------------
    # Empty or Line and point layers are:
    #   * not so large (memory-wise)
    #   * aren't computationally heavy
    # Additionally line layers are a pain to handle correctly because of
    # rounding issues at the borders of tiles... so just dissolve them in one go.
    if input_layer.featurecount == 0 or input_layer.geometrytype.to_primitivetype in [
        PrimitiveType.POINT,
        PrimitiveType.LINESTRING,
    ]:
        _geoops_sql.dissolve_singlethread(
            input_path=input_path,
            output_path=output_path,
            explodecollections=explodecollections,
            groupby_columns=groupby_columns,
            agg_columns=agg_columns,
            input_layer=input_layer,
            output_layer=output_layer,
            gridsize=gridsize,
            keep_empty_geoms=False,
            where_post=where_post,
            force=force,
        )

    elif input_layer.geometrytype.to_primitivetype is PrimitiveType.POLYGON:
        start_time = datetime.now()

        # Prepare where_post
        if where_post is not None:
            if where_post == "":
                where_post = None
            else:
                # Set geometrycolumn to "geom", because temp files are saved as gpkg.
                where_post = where_post.format(geometrycolumn="geom")

        # If a tiles_path is specified, read those tiles...
        result_tiles_gdf = None
        if tiles_path is not None:
            result_tiles_gdf = gfo.read_file(tiles_path)
            if nb_parallel == -1:
                nb_cpu = multiprocessing.cpu_count()
                nb_parallel = nb_cpu  # int(1.25 * nb_cpu)
                logger.debug(f"Nb cpus found: {nb_cpu}, nb_parallel: {nb_parallel}")
        else:
            # Else, create a grid based on the number of tiles wanted as result
            # Use a margin of 1 meter around the bounds
            margin = 1.0
            if input_layer.crs is not None and not input_layer.crs.is_projected:
                # If geographic crs, 1 degree = 111 km or 111000 m
                margin /= 111000
            bounds = input_layer.total_bounds
            bounds = (
                bounds[0] - margin,
                bounds[1] - margin,
                bounds[2] + margin,
                bounds[3] + margin,
            )
            result_tiles_gdf = gpd.GeoDataFrame(
                geometry=pygeoops.create_grid2(bounds, nb_squarish_tiles),
                crs=input_layer.crs,
            )

        # Apply gridsize tolerance on tiles, otherwise the border polygons can't be
        # unioned properly because gaps appear after rounding coordinates.
        if gridsize != 0.0:
            result_tiles_gdf.geometry = shapely.set_precision(
                result_tiles_gdf.geometry, grid_size=gridsize
            )
        if len(result_tiles_gdf) > 1:
            gfo.to_file(
                result_tiles_gdf,
                output_path.parent / f"{output_path.stem}_tiles.gpkg",
            )

        # If a tiled result is asked, add tile_id to group on for the result
        if len(result_tiles_gdf) > 1:
            result_tiles_gdf["tile_id"] = result_tiles_gdf.reset_index().index

        # The dissolve for polygons is done in several passes, and after the first
        # pass, only the 'onborder' features are further dissolved, as the
        # 'notonborder' features are already OK.
        tempdir = _io_util.create_tempdir(f"geofileops/{operation_name}")
        try:
            if output_layer is None:
                output_layer = gfo.get_default_layer(output_path)
            output_tmp_path = tempdir / "output_tmp.gpkg"
            prev_nb_batches = None
            last_pass = False
            pass_id = 0
            logger.info(f"Start, with input {input_path}")
            input_pass_path = input_path
            input_pass_layer = input_layer
            while True:
                # Get info of the current file that needs to be dissolved
                nb_rows_total = input_pass_layer.featurecount

                # Calculate the best number of parallel processes and batches for
                # the available resources for the current pass
                # Limit the nb of rows per batch, as dissolve slows down with more rows.
                nb_parallel, nb_batches = _determine_nb_batches(
                    nb_rows_total=nb_rows_total,
                    nb_parallel=nb_parallel,
                    batchsize=batchsize,
                    parallelization_config=ParallelizationConfig(
                        max_rows_per_batch=10000
                    ),
                )

                # If the ideal number of batches is close to the nb. result tiles asked,
                # dissolve towards the asked result!
                # If not, a temporary result is created using smaller tiles
                if nb_batches <= len(result_tiles_gdf) * 1.1:
                    tiles_gdf = result_tiles_gdf
                    last_pass = True
                    nb_parallel = min(len(result_tiles_gdf), nb_parallel)
                elif len(result_tiles_gdf) == 1:
                    # Create a grid based on the ideal number of batches, but make
                    # sure the number is smaller than the maximum...
                    nb_squarish_tiles_max = None
                    if prev_nb_batches is not None:
                        nb_squarish_tiles_max = max(prev_nb_batches - 1, 1)
                        nb_batches = min(nb_batches, nb_squarish_tiles_max)
                    grid_total_bounds = (
                        input_pass_layer.total_bounds[0] - 0.000001,
                        input_pass_layer.total_bounds[1] - 0.000001,
                        input_pass_layer.total_bounds[2] + 0.000001,
                        input_pass_layer.total_bounds[3] + 0.000001,
                    )
                    tiles_gdf = gpd.GeoDataFrame(
                        geometry=pygeoops.create_grid2(
                            total_bounds=grid_total_bounds,
                            nb_squarish_tiles=nb_batches,
                            nb_squarish_tiles_max=nb_squarish_tiles_max,
                        ),
                        crs=input_pass_layer.crs,
                    )
                else:
                    # If a grid is specified already, add extra columns/rows instead of
                    # creating new one...
                    tiles_gdf = pygeoops.split_tiles(result_tiles_gdf, nb_batches)

                # Apply gridsize tolerance on tiles, otherwise the border polygons can't
                # be unioned properly because gaps appear after rounding coordinates.
                if gridsize != 0.0:
                    tiles_gdf.geometry = shapely.set_precision(
                        tiles_gdf.geometry, grid_size=gridsize
                    )
                gfo.to_file(tiles_gdf, tempdir / f"output_{pass_id}_tiles.gpkg")

                # If the number of tiles ends up as 1, it is the last pass anyway...
                if len(tiles_gdf) == 1:
                    last_pass = True

                # If we are not in the last pass, onborder parcels will need extra
                # processing still in further passes, so are saved in a seperate
                # gfo. The notonborder rows are final immediately
                if last_pass is not True:
                    output_tmp_onborder_path = (
                        tempdir / f"output_{pass_id}_onborder.gpkg"
                    )
                else:
                    output_tmp_onborder_path = output_tmp_path

                # Now go!
                logger.info(
                    f"Start pass {pass_id} to {len(tiles_gdf)} tiles "
                    f"(batch size: {int(nb_rows_total / len(tiles_gdf))})"
                )
                pass_start = datetime.now()
                _ = _dissolve_polygons_pass(
                    input_path=input_pass_path,
                    output_notonborder_path=output_tmp_path,
                    output_onborder_path=output_tmp_onborder_path,
                    explodecollections=explodecollections,
                    groupby_columns=groupby_columns,
                    agg_columns=agg_columns,
                    tiles_gdf=tiles_gdf,
                    input_layer=input_pass_layer,
                    output_layer=output_layer,
                    gridsize=gridsize,
                    keep_empty_geoms=False,
                    nb_parallel=nb_parallel,
                    on_data_error=on_data_error,
                )
                logger.info(f"Pass {pass_id} ready, took {datetime.now() - pass_start}")

                # If this was the last pass, if the last pass didn't have any onborder
                # polygons as result, we are ready dissolving.
                if last_pass or not output_tmp_onborder_path.exists():
                    break

                # Prepare the next pass
                prev_nb_batches = len(tiles_gdf)
                input_pass_path = output_tmp_onborder_path
                input_pass_layer = gfo.get_layerinfo(input_pass_path)
                pass_id += 1

            # Calculation ready! Now finalise output!
            logger.info("Finalize result")
            # If there is a result on border, append it to the rest
            if (
                str(output_tmp_onborder_path) != str(output_tmp_path)
                and output_tmp_onborder_path.exists()
            ):
                gfo.copy_layer(
                    output_tmp_onborder_path,
                    output_tmp_path,
                    dst_layer=output_layer,
                    write_mode="append",
                )

            # If there is a result...
            if output_tmp_path.exists():
                # If tiled output asked, add "tile_id" to groupby_columns
                if len(result_tiles_gdf) > 1:
                    if groupby_columns is None:
                        groupby_columns = ["tile_id"]
                    else:
                        groupby_columns = list(groupby_columns).copy()
                        groupby_columns.append("tile_id")

                # Prepare strings to use in select based on groupby_columns
                if groupby_columns is not None:
                    groupby_prefixed_list = [
                        f'{{prefix}}"{column}"' for column in groupby_columns
                    ]
                    groupby_select_prefixed_str = (
                        f", {', '.join(groupby_prefixed_list)}"
                    )
                    groupby_groupby_prefixed_str = (
                        f"GROUP BY {', '.join(groupby_prefixed_list)}"
                    )

                    groupby_filter_list = [
                        f' AND geo_data."{column}" = json_data."{column}"'
                        for column in groupby_columns
                    ]
                    groupby_filter_str = " ".join(groupby_filter_list)
                else:
                    groupby_select_prefixed_str = ""
                    groupby_groupby_prefixed_str = ""
                    groupby_filter_str = ""

                # Prepare strings to use in select based on agg_columns
                agg_columns_str = ""
                if agg_columns is not None:
                    if "json" in agg_columns:
                        # The aggregation is to a json column, so add
                        agg_columns_str += (
                            ",json_group_array(DISTINCT json_data.json_row) as json"
                        )
                    elif "columns" in agg_columns:
                        for agg_column in agg_columns["columns"]:
                            # Init
                            distinct_str = ""
                            extra_param_str = ""

                            # Prepare aggregation keyword.
                            if agg_column["agg"].lower() in [
                                "count",
                                "sum",
                                "min",
                                "max",
                                "median",
                            ]:
                                aggregation_str = agg_column["agg"]
                            elif agg_column["agg"].lower() in ["mean", "avg"]:
                                aggregation_str = "avg"
                            elif agg_column["agg"].lower() == "concat":
                                aggregation_str = "group_concat"
                                if "sep" in agg_column:
                                    extra_param_str = f", '{agg_column['sep']}'"
                            else:
                                raise ValueError(
                                    f"aggregation {agg_column['agg']} is not supported"
                                )

                            # If distinct is specified, add the distinct keyword
                            if (
                                "distinct" in agg_column
                                and agg_column["distinct"] is True
                            ):
                                distinct_str = "DISTINCT "

                            # Prepare column name string.
                            column_str = (
                                "json_extract(json_data.json_row, "
                                f"'$.{agg_column['column']}')"
                            )

                            # Now put everything together
                            agg_columns_str += (
                                f", {aggregation_str}({distinct_str}{column_str}"
                                f'{extra_param_str}) AS "{agg_column["as"]}"'
                            )

                # Add a column to order the result by to avoid having all
                # complex geometries together in the output file.
                orderby_column = "temp_ordercolumn_geohash"
                _add_orderby_column(
                    path=output_tmp_path, layer=output_layer, name=orderby_column
                )

                # Prepare SQL statement for final output file.
                # All tiles are already dissolved to groups, but now the
                # results from all tiles still need to be
                # grouped/collected together.
                if agg_columns is None:
                    # If there are no aggregation columns, things are not too
                    # complicated.
                    if explodecollections is True:
                        # If explodecollections is true, it is useless to
                        # first group them here, as they will be exploded again
                        # in the select() call later on... so just order them.
                        # If a tiled result is asked, also don't collect.
                        sql_stmt = f"""
                            SELECT {{geometrycolumn}}
                                  {groupby_select_prefixed_str.format(prefix="layer.")}
                              FROM "{{input_layer}}" layer
                             ORDER BY layer.{orderby_column}
                        """
                    else:
                        # No explodecollections, so collect to one geometry
                        # (per groupby if applicable).
                        sql_stmt = f"""
                            SELECT ST_Collect({{geometrycolumn}}) AS {{geometrycolumn}}
                                  {groupby_select_prefixed_str.format(prefix="layer.")}
                              FROM "{{input_layer}}" layer
                              {groupby_groupby_prefixed_str.format(prefix="layer.")}
                             ORDER BY MIN(layer.{orderby_column})
                        """
                else:
                    # If agg_columns specified, postprocessing is a bit more
                    # complicated.
                    sql_stmt = f"""
                        SELECT geo_data.{{geometrycolumn}}
                              {groupby_select_prefixed_str.format(prefix="geo_data.")}
                              {agg_columns_str}
                          FROM (
                            SELECT ST_Collect(layer_geo.{{geometrycolumn}}
                                   ) AS {{geometrycolumn}}
                                  {groupby_select_prefixed_str.format(prefix="layer_geo.")}
                                  ,MIN(layer_geo.{orderby_column}) as {orderby_column}
                              FROM "{{input_layer}}" layer_geo
                              {groupby_groupby_prefixed_str.format(prefix="layer_geo.")}
                            ) geo_data
                          JOIN (
                            SELECT DISTINCT json_rows_table.value as json_row
                                {groupby_select_prefixed_str.format(prefix="layer_for_json.")}
                              FROM "{{input_layer}}" layer_for_json
                              CROSS JOIN json_each(
                                  layer_for_json.__DISSOLVE_TOJSON, '$') json_rows_table
                            ) json_data
                         WHERE 1=1
                            {groupby_filter_str}
                          {groupby_groupby_prefixed_str.format(prefix="geo_data.")}
                          ORDER BY geo_data.{orderby_column}
                    """

                # Apply where_post parameter if needed/possible
                if where_post is not None and not not explodecollections:
                    # explodecollections is not True, so we can add it to sql_stmt.
                    # If explodecollections would be True, we need to wait to apply the
                    # where_post till after explodecollections is applied, so when
                    # appending the partial results to the output file.
                    where_post = where_post.format(geometrycolumn="geom")
                    sql_stmt = f"""
                        SELECT * FROM
                            ( {sql_stmt}
                            )
                        WHERE {where_post}
                    """
                    # where_post has been applied already so set to None.
                    where_post = None

                if where_post is None:
                    name = f"output_tmp2_final{output_path.suffix}"
                else:
                    name = f"output_tmp2_final{output_tmp_path.suffix}"
                output_tmp2_final_path = tempdir / name
                sql_stmt = sql_stmt.format(
                    geometrycolumn="geom", input_layer=output_layer
                )

                create_spatial_index = (
                    GeofileInfo(output_tmp2_final_path).default_spatial_index
                    if where_post is None
                    else False
                )
                output_geometrytype = (
                    input_layer.geometrytype.to_singletype
                    if explodecollections
                    else input_layer.geometrytype.to_multitype
                )
                _ogr_util.vector_translate(
                    input_path=output_tmp_path,
                    output_path=output_tmp2_final_path,
                    output_layer=output_layer,
                    sql_stmt=sql_stmt,
                    sql_dialect="SQLITE",
                    force_output_geometrytype=output_geometrytype,
                    explodecollections=explodecollections,
                    options={"LAYER_CREATION.SPATIAL_INDEX": create_spatial_index},
                )

                # We still need to apply the where_post filter
                if where_post is not None:
                    name = f"output_tmp3_where{output_path.suffix}"
                    output_tmp3_where_path = tempdir / name
                    output_tmp2_info = gfo.get_layerinfo(output_tmp2_final_path)
                    where_post = where_post.format(
                        geometrycolumn=output_tmp2_info.geometrycolumn
                    )
                    sql_stmt = f"""
                        SELECT * FROM "{output_layer}"
                         WHERE {where_post}
                    """
                    tmp_info = gfo.get_layerinfo(output_tmp2_final_path, output_layer)
                    sql_stmt = sql_stmt.format(geometrycolumn=tmp_info.geometrycolumn)
                    _ogr_util.vector_translate(
                        input_path=output_tmp2_final_path,
                        output_path=output_tmp3_where_path,
                        output_layer=output_layer,
                        force_output_geometrytype=output_geometrytype,
                        sql_stmt=sql_stmt,
                        sql_dialect="SQLITE",
                    )
                    output_tmp2_final_path = output_tmp3_where_path

                # Now we are ready to move the result to the final spot...
                gfo.move(output_tmp2_final_path, output_path)

        finally:
            if ConfigOptions.remove_temp_files:
                shutil.rmtree(tempdir, ignore_errors=True)

        logger.info(f"Ready, full dissolve took {datetime.now() - start_time}")

    else:
        raise NotImplementedError(
            f"Unsupported input geometrytype: {input_layer.geometrytype}"
        )


def _dissolve_polygons_pass(
    input_path: Path,
    output_notonborder_path: Path,
    output_onborder_path: Path,
    explodecollections: bool,
    groupby_columns: Iterable[str] | None,
    agg_columns: dict | None,
    tiles_gdf: gpd.GeoDataFrame,
    input_layer: str | LayerInfo | None,
    output_layer: str | None,
    gridsize: float,
    keep_empty_geoms: bool,
    nb_parallel: int,
    on_data_error: str = "raise",
):
    start_time = datetime.now()
    if not isinstance(input_layer, LayerInfo):
        input_layer = gfo.get_layerinfo(input_path, input_layer)

    # Make sure the input file has a spatial index
    gfo.create_spatial_index(input_path, layer=input_layer, exist_ok=True)

    # Start calculation in parallel
    with _processing_util.PooledExecutorFactory(
        threadpool=_general_helper.use_threads(input_layer.featurecount),
        max_workers=nb_parallel,
        initializer=_processing_util.initialize_worker(),
    ) as calculate_pool:
        # Prepare output filename
        tempdir = output_onborder_path.parent

        batches: dict[int, dict] = {}
        nb_batches = len(tiles_gdf)
        nb_batches_done = 0
        future_to_batch_id = {}
        nb_rows_done = 0
        for batch_id, tile_row in enumerate(tiles_gdf.itertuples()):
            batches[batch_id] = {}
            batches[batch_id]["layer"] = output_layer
            batches[batch_id]["bounds"] = tile_row.geometry.bounds

            # Output each batch to a seperate temporary file, otherwise there
            # are timeout issues when processing large files
            suffix = output_notonborder_path.suffix
            name = f"{output_notonborder_path.stem}_{batch_id}{suffix}"
            output_notonborder_tmp_partial_path = tempdir / name
            batches[batch_id]["output_notonborder_tmp_partial_path"] = (
                output_notonborder_tmp_partial_path
            )
            name = f"{output_onborder_path.stem}_{batch_id}{suffix}"
            output_onborder_tmp_partial_path = tempdir / name
            batches[batch_id]["output_onborder_tmp_partial_path"] = (
                output_onborder_tmp_partial_path
            )

            # Get tile_id if present
            tile_id = tile_row.tile_id if "tile_id" in tile_row._fields else None

            future = calculate_pool.submit(
                _dissolve_polygons,
                input_path=input_path,
                output_notonborder_path=output_notonborder_tmp_partial_path,
                output_onborder_path=output_onborder_tmp_partial_path,
                explodecollections=explodecollections,
                groupby_columns=groupby_columns,
                agg_columns=agg_columns,
                input_geometrytype=input_layer.geometrytype,
                input_layer=input_layer,
                output_layer=output_layer,
                bbox=tile_row.geometry.bounds,
                tile_id=tile_id,
                gridsize=gridsize,
                keep_empty_geoms=keep_empty_geoms,
                on_data_error=on_data_error,
            )
            future_to_batch_id[future] = batch_id

        # Loop till all parallel processes are ready, but process each one
        # that is ready already
        _general_util.report_progress(
            start_time, nb_batches_done, nb_batches, "dissolve"
        )
        for future in futures.as_completed(future_to_batch_id):
            try:
                # If the calculate gave results
                nb_batches_done += 1
                batch_id = future_to_batch_id[future]
                result = future.result()

                if result is not None:
                    nb_rows_done += result["nb_rows_done"]
                    if result["nb_rows_done"] > 0 and result["total_time"] > 0:
                        rows_per_sec = round(
                            result["nb_rows_done"] / result["total_time"]
                        )
                        logger.debug(
                            f"Batch {batch_id} processed {result['nb_rows_done']} rows "
                            f"({rows_per_sec}/sec)"
                        )
                        if "perfstring" in result:
                            logger.debug(f"Perfstring: {result['perfstring']}")

                    # Start copy of the result to a common file
                    batch_id = future_to_batch_id[future]

                    # If calculate gave notonborder results, append to output
                    output_notonborder_tmp_partial_path = batches[batch_id][
                        "output_notonborder_tmp_partial_path"
                    ]
                    if (
                        output_notonborder_tmp_partial_path.exists()
                        and output_notonborder_tmp_partial_path.stat().st_size > 0
                    ):
                        fileops.copy_layer(
                            src=output_notonborder_tmp_partial_path,
                            dst=output_notonborder_path,
                            src_layer=output_layer,
                            dst_layer=output_layer,
                            write_mode="append",
                            create_spatial_index=False,
                        )
                        gfo.remove(output_notonborder_tmp_partial_path)

                    # If calculate gave onborder results, append to output
                    output_onborder_tmp_partial_path = batches[batch_id][
                        "output_onborder_tmp_partial_path"
                    ]
                    if (
                        output_onborder_tmp_partial_path.exists()
                        and output_onborder_tmp_partial_path.stat().st_size > 0
                    ):
                        fileops.copy_layer(
                            src=output_onborder_tmp_partial_path,
                            dst=output_onborder_path,
                            src_layer=output_layer,
                            dst_layer=output_layer,
                            write_mode="append",
                            create_spatial_index=False,
                        )
                        gfo.remove(output_onborder_tmp_partial_path)

            except Exception as ex:
                batch_id = future_to_batch_id[future]
                message = f"Error executing {batches[batch_id]}: {ex}"
                logger.exception(message)
                calculate_pool.shutdown()
                raise RuntimeError(message) from ex

            # Log the progress and prediction speed
            _general_util.report_progress(
                start_time, nb_batches_done, nb_batches, "dissolve"
            )


def _dissolve_polygons(
    input_path: Path,
    output_notonborder_path: Path,
    output_onborder_path: Path,
    explodecollections: bool,
    groupby_columns: Iterable[str] | None,
    agg_columns: dict | None,
    input_geometrytype: GeometryType,
    input_layer: str | LayerInfo | None,
    output_layer: str | None,
    bbox: tuple[float, float, float, float],
    tile_id: int | None,
    gridsize: float,
    keep_empty_geoms: bool,
    on_data_error: str = "raise",
) -> dict:
    # Init
    perfinfo: dict[str, float] = {}
    start_time = datetime.now()
    return_info = {
        "input_path": input_path,
        "output_notonborder_path": output_notonborder_path,
        "output_onborder_path": output_onborder_path,
        "bbox": bbox,
        "tile_id": tile_id,
        "gridsize": gridsize,
        "nb_rows_done": 0,
        "total_time": 0,
        "perfinfo": "",
    }

    # Read all records that are in the bbox
    retry_count = 0
    start_read = datetime.now()
    agg_columns_needed = None
    while True:
        try:
            columns_to_read: set[str] = set()
            if not isinstance(input_layer, LayerInfo):
                input_layer = gfo.get_layerinfo(input_path, input_layer)
            if groupby_columns is not None:
                columns_to_read.update(groupby_columns)
            fid_as_index = False
            if agg_columns is not None:
                fid_as_index = True
                if "__DISSOLVE_TOJSON" in input_layer.columns:
                    # If we are not in the first pass, the columns to be read
                    # are already in the json column
                    columns_to_read.add("__DISSOLVE_TOJSON")
                else:
                    # The first pass, so read all relevant columns to code them in json
                    if "json" in agg_columns:
                        agg_columns_needed = list(agg_columns["json"])
                    elif "columns" in agg_columns:
                        agg_columns_needed = [
                            agg_column["column"]
                            for agg_column in agg_columns["columns"]
                        ]

                        # Avoid reading/saving needed columns multiple times.
                        # The order of the columns should always be the same in the json
                        # to be able to filter distinct rows efficiently, so sort them,
                        # as a set gives a different order from run to run.
                        agg_columns_needed = sorted(set(agg_columns_needed))
                    if agg_columns_needed is not None:
                        columns_to_read.update(agg_columns_needed)

            input_gdf = gfo.read_file(
                path=input_path,
                layer=input_layer.name,
                bbox=bbox,
                columns=columns_to_read,
                fid_as_index=fid_as_index,
            )

            if agg_columns is not None and agg_columns_needed is not None:
                # The fid should be added as well, but make name unique
                fid_orig_column = "fid_orig"
                for idx in range(99999):
                    if idx != 0:
                        fid_orig_column = f"fid_orig{idx}"
                    if fid_orig_column not in agg_columns_needed:
                        break

                input_gdf[fid_orig_column] = input_gdf.index
                agg_columns_needed.insert(0, fid_orig_column)

            break
        except Exception as ex:
            if str(ex) == "database is locked":
                if retry_count < 10:
                    retry_count += 1
                    time.sleep(1)
                else:
                    raise Exception("retried 10 times, database still locked") from ex
            else:
                raise ex

    # Check result
    perfinfo["time_read"] = (datetime.now() - start_read).total_seconds()
    return_info["nb_rows_done"] = len(input_gdf)
    if return_info["nb_rows_done"] == 0:
        message = f"dissolve_polygons: no input geometries found in {input_path}"
        logger.info(message)
        return_info["message"] = message
        return_info["total_time"] = (datetime.now() - start_time).total_seconds()
        return return_info

    # Now the real processing
    aggfunc: str | dict | None = None
    if agg_columns is not None:
        if "__DISSOLVE_TOJSON" not in input_gdf.columns:
            # First pass -> put relevant columns in json field.
            aggfunc = {"to_json": agg_columns_needed}
        else:
            # Columns already coded in a json column, so merge json lists
            aggfunc = "merge_json_lists"
    else:
        aggfunc = "first"

    start_dissolve = datetime.now()
    try:
        diss_gdf = _dissolve(
            df=input_gdf,
            by=groupby_columns,
            aggfunc=aggfunc,
            as_index=False,
            dropna=False,
            grid_size=gridsize,
        )
    except Exception as ex:
        # If a GEOS exception occurs, check on_data_error on how to proceed.
        if on_data_error == "warn":
            message = f"Error processing tile, ENTIRE TILE LOST!!!: {ex}"
            warnings.warn(message, UserWarning, stacklevel=3)

            # Return
            return_info["perfinfo"] = perfinfo
            return_info["message"] = message
            return return_info
        else:
            raise ex

    perfinfo["time_dissolve"] = (datetime.now() - start_dissolve).total_seconds()

    # If explodecollections is True and For polygons, explode multi-geometries.
    # If needed they will be 'collected' afterwards to multipolygons again.
    if explodecollections is True or input_geometrytype in [
        GeometryType.POLYGON,
        GeometryType.MULTIPOLYGON,
    ]:
        diss_gdf = diss_gdf.explode(ignore_index=True)

    # Clip the result on the borders of the bbox not to have overlaps
    # between the different tiles.
    # If this is not applied, this results in some geometries not being merged
    # or in duplicates.
    # REMARK: for (multi)linestrings, the endpoints created by the clip are not
    # always the same due to rounding, so dissolving in a next pass doesn't
    # always result in linestrings being re-connected... Because dissolving
    # lines isn't so computationally heavy anyway, drop support here.
    if bbox is not None:
        start_clip = datetime.now()
        bbox_polygon = sh_geom.Polygon(
            [
                (bbox[0], bbox[1]),
                (bbox[0], bbox[3]),
                (bbox[2], bbox[3]),
                (bbox[2], bbox[1]),
                (bbox[0], bbox[1]),
            ]
        )
        bbox_gdf = gpd.GeoDataFrame(
            data=[1], geometry=[bbox_polygon], crs=input_gdf.crs
        )

        # Catch irrelevant pandas future warning
        # TODO: when removed in later version of pandas, can be removed here
        with warnings.catch_warnings():
            message = (
                "In a future version, `df.iloc[:, i] = newvals` will attempt to "
                "set the values inplace instead of always setting a new array."
            )
            warnings.filterwarnings(
                action="ignore", category=FutureWarning, message=re.escape(message)
            )
            # keep_geom_type=True gave sometimes error, and still does in 0.9.0
            # so use own implementation of keep_geom_type
            diss_gdf = gpd.clip(diss_gdf, bbox_gdf)  # , keep_geom_type=True)
            assert isinstance(diss_gdf, gpd.GeoDataFrame)

        # Only keep geometries of the primitive type specified after clip...
        assert isinstance(diss_gdf, gpd.GeoDataFrame)
        diss_gdf.geometry = pygeoops.collection_extract(
            diss_gdf.geometry, primitivetype=input_geometrytype.to_primitivetype
        )

        perfinfo["time_clip"] = (datetime.now() - start_clip).total_seconds()

    # Set empty geometries to None
    assert isinstance(diss_gdf.geometry, gpd.GeoSeries)
    diss_gdf.loc[diss_gdf.geometry.is_empty, diss_gdf.geometry.name] = None

    if not keep_empty_geoms:
        # Remove rows where geom is None
        assert isinstance(diss_gdf, gpd.GeoDataFrame)
        diss_gdf = diss_gdf[~diss_gdf.geometry.isna()]

    # If there is no result, return
    if len(diss_gdf) == 0:
        message = f"Result is empty for {input_path}"
        return_info["message"] = message
        return_info["perfinfo"] = perfinfo
        return_info["total_time"] = (datetime.now() - start_time).total_seconds()
        return return_info

    # Add column with tile_id
    assert isinstance(diss_gdf, gpd.GeoDataFrame)
    if tile_id is not None:
        diss_gdf["tile_id"] = tile_id

    # Save the result to destination file(s)
    start_to_file = datetime.now()

    # If the tiles don't need to be merged afterwards, we can just save the result as
    # it is.
    if str(output_notonborder_path) == str(output_onborder_path):
        # assert to avoid pyLance warning
        assert isinstance(diss_gdf, gpd.GeoDataFrame)
        # Use force_multitype, to avoid warnings when some batches contain
        # singletype and some contain multitype geometries
        gfo.to_file(
            diss_gdf,
            output_notonborder_path,
            layer=output_layer,
            force_multitype=True,
            index=False,
            create_spatial_index=False,
        )
    else:
        # If not, save the polygons on the border seperately
        bbox_lines = pygeoops.explode(
            shapely.boundary(sh_geom.box(bbox[0], bbox[1], bbox[2], bbox[3]))
        )
        bbox_lines_gdf = gpd.GeoDataFrame(geometry=bbox_lines, crs=input_gdf.crs)
        onborder_gdf = gpd.sjoin(diss_gdf, bbox_lines_gdf, predicate="intersects")
        onborder_gdf.drop("index_right", axis=1, inplace=True)
        if len(onborder_gdf) > 0:
            # Use force_multitype, to avoid warnings when some batches contain
            # singletype and some contain multitype geometries
            gfo.to_file(
                onborder_gdf,
                output_onborder_path,
                layer=output_layer,
                force_multitype=True,
                create_spatial_index=False,
            )

        notonborder_gdf = diss_gdf[~diss_gdf.index.isin(onborder_gdf.index)]
        if len(notonborder_gdf) > 0:
            # Use force_multitype, to avoid warnings when some batches contain
            # singletype and some contain multitype geometries
            gfo.to_file(
                notonborder_gdf,
                output_notonborder_path,
                layer=output_layer,
                force_multitype=True,
                index=False,
                create_spatial_index=False,
            )
    perfinfo["time_to_file"] = (datetime.now() - start_to_file).total_seconds()

    # Finalise...
    message = (
        f"dissolve_polygons: ready in {datetime.now() - start_time} on {input_path}"
    )
    logger.debug(message)

    # Collect perfinfo
    total_perf_time = 0.0
    perfstring = ""
    for perfcode, perfvalue in perfinfo.items():
        total_perf_time += perfvalue
        perfstring += f"{perfcode}: {perfvalue:.2f}, "
    return_info["total_time"] = (datetime.now() - start_time).total_seconds()
    perfinfo["unaccounted"] = (
        return_info["total_time"] - total_perf_time  # type: ignore[operator]
    )
    perfstring += f"unaccounted: {perfinfo['unaccounted']:.2f}"

    # Return
    return_info["perfinfo"] = perfinfo
    return_info["perfstring"] = perfstring
    return_info["message"] = message
    return return_info


def _dissolve(
    df: gpd.GeoDataFrame,
    by=None,
    aggfunc: str | dict | None = "first",
    as_index=True,
    level=None,
    sort=True,
    observed=False,
    dropna=True,
    grid_size: float = 0.0,
) -> gpd.GeoDataFrame:
    """Dissolve geometries within `groupby` into single observation.

    This is accomplished by applying the `unary_union` method
    to all geometries within a groupself.
    Observations associated with each `groupby` group will be aggregated
    using the `aggfunc`.

    Parameters
    ----------
    by : string, default None
        Column whose values define groups to be dissolved. If None,
        whole GeoDataFrame is considered a single group.
    aggfunc : function, string or dict, default "first"
        Aggregation function for manipulation of data associated
        with each group. Passed to pandas `groupby.agg` method.
    as_index : boolean, default True
        If true, groupby columns become index of result.
    level : int or str or sequence of int or sequence of str, default None
        If the axis is a MultiIndex (hierarchical), group by a
        particular level or levels.
        .. versionadded:: 0.9.0
    sort : bool, default True
        Sort group keys. Get better performance by turning this off.
        Note this does not influence the order of observations within
        each group. Groupby preserves the order of rows within each group.
        .. versionadded:: 0.9.0
    observed : bool, default False
        This only applies if any of the groupers are Categoricals.
        If True: only show observed values for categorical groupers.
        If False: show all values for categorical groupers.
        .. versionadded:: 0.9.0
    dropna : bool, default True
        If True, and if group keys contain NA values, NA values
        together with row/column will be dropped. If False, NA
        values will also be treated as the key in groups.
        This parameter is not supported for pandas < 1.1.0.
        A warning will be emitted for earlier pandas versions
        if a non-default value is given for this parameter.
        .. versionadded:: 0.9.0

    Returns:
    -------
    GeoDataFrame

    Examples:
    --------
    >>> from shapely.geometry import Point
    >>> d = {
    ...     "col1": ["name1", "name2", "name1"],
    ...     "geometry": [Point(1, 2), Point(2, 1), Point(0, 1)],
    ... }
    >>> gdf = geopandas.GeoDataFrame(d, crs=4326)
    >>> gdf
        col1                 geometry
    0  name1  POINT (1.00000 2.00000)
    1  name2  POINT (2.00000 1.00000)
    2  name1  POINT (0.00000 1.00000)
    >>> dissolved = gdf.dissolve('col1')
    >>> dissolved  # doctest: +SKIP
                                                geometry
    col1
    name1  MULTIPOINT (0.00000 1.00000, 1.00000 2.00000)
    name2                        POINT (2.00000 1.00000)

    See Also:
    --------
    GeoDataFrame.explode : explode multi-part geometries into single geometries
    """
    if by is None and level is None:
        by_local = np.zeros(len(df), dtype="int64")
    else:
        by_local = by

    groupby_kwargs = {
        "by": by_local,
        "level": level,
        "sort": sort,
        "observed": observed,
        "dropna": dropna,
    }
    """
    if not compat.PANDAS_GE_11:
        groupby_kwargs.pop("dropna")

        if not dropna:  # If they passed a non-default dropna value
            warnings.warn("dropna kwarg is not supported for pandas < 1.1.0")
    """

    # Process non-spatial component
    data = pd.DataFrame(df.drop(columns=df.geometry.name))

    if aggfunc is not None and isinstance(aggfunc, dict) and "to_json" in aggfunc:
        agg_columns = list(aggfunc["to_json"])
        agg_data = (
            data.groupby(**groupby_kwargs)[agg_columns]
            .apply(lambda g: g[agg_columns].to_json(orient="records"))
            .to_frame(name="__DISSOLVE_TOJSON")
        )
    elif isinstance(aggfunc, str) and aggfunc == "merge_json_lists":
        # Merge and flatten the json lists in the groups
        def group_flatten_json_list(g):
            # Evaluate all grouped rows to json objects. This results in a list of
            # lists of json objects.
            json_nested_lists = [
                json.loads(json_values) for json_values in g["__DISSOLVE_TOJSON"]
            ]

            # Extract the rows from the nested lists + put in a flat list as strings
            jsonstr_flat = [
                json.dumps(json_value)
                for json_values in json_nested_lists
                for json_value in json_values
            ]

            # Remove duplicates
            jsonsstr_distinct = set(jsonstr_flat)

            # Convert the data again to a list of json objects
            json_distinct = [json.loads(json_value) for json_value in jsonsstr_distinct]

            # Return as json string
            return json.dumps(json_distinct)

        # Starting from pandas 2.2, include_groups=False should be passed to avoid
        # warnings
        kwargs = {"include_groups": False} if PANDAS_GTE_22 else {}
        agg_data = (
            data.groupby(**groupby_kwargs)
            .apply(lambda g: group_flatten_json_list(g), **kwargs)
            .to_frame(name="__DISSOLVE_TOJSON")
        )
    else:
        agg_data = data.groupby(**groupby_kwargs).agg(aggfunc)  # type: ignore[arg-type]
        # Check if all columns were properly aggregated
        assert by_local is not None
        columns_to_agg = [column for column in data.columns if column not in by_local]
        if len(columns_to_agg) != len(agg_data.columns):
            dropped_columns = [
                column for column in columns_to_agg if column not in agg_data.columns
            ]
            raise ValueError(
                f"Column(s) {dropped_columns} are not supported for aggregation, stop"
            )

    # Process spatial component
    def merge_geometries(block):
        return shapely.union_all(block, grid_size=grid_size)

    g = df.groupby(group_keys=False, **groupby_kwargs)[df.geometry.name].agg(
        merge_geometries
    )

    # Aggregate
    aggregated_geometry = gpd.GeoDataFrame(
        data=g, geometry=df.geometry.name, crs=df.crs
    )
    # Recombine
    aggregated = aggregated_geometry.join(agg_data)

    # Reset if requested
    if not as_index:
        aggregated = aggregated.reset_index()

    # Make sure output types of grouped columns are the same as input types.
    # E.g. object columns become float if all values are None.
    if by is not None:
        if isinstance(by, str):
            if by in aggregated.columns and df[by].dtype != aggregated[by].dtype:
                aggregated[by] = aggregated[by].astype(df[by].dtype)
        elif isinstance(by, Iterable):
            for col in by:
                if col in aggregated.columns and df[col].dtype != aggregated[col].dtype:
                    aggregated[col] = aggregated[col].astype(df[col].dtype)

    assert isinstance(aggregated, gpd.GeoDataFrame)
    return aggregated


def _add_orderby_column(path: Path, layer: str, name: str):
    # Prepare the expression to calculate the orderby column.
    # In a spatial file, a spatial order will make later use more efficiënt,
    # so use a geohash.
    layerinfo = gfo.get_layerinfo(path, layer=layer)
    if layerinfo.crs is not None and layerinfo.crs.is_geographic:
        # If the coordinates are geographic (in lat/lon degrees), ok
        expression = f"ST_GeoHash({layerinfo.geometrycolumn}, 10)"
    else:
        # If they are not geographic (in lat/lon degrees), they need to be
        # converted to ~ degrees to be able to calculate a geohash.

        # Properly calculating the transformation to eg. WGS is terribly slow...
        # expression = f"""ST_GeoHash(ST_Transform(MakePoint(
        #       (MbrMaxX(geom)+MbrMinX(geom))/2,
        #       (MbrMinY(geom)+MbrMaxY(geom))/2, ST_SRID(geom)), 4326), 10)"""
        # So, do something else that's faster and still gives a good
        # geographic clustering.
        to_geographic_factor_approx = 90 / max(layerinfo.total_bounds)
        expression = f"""ST_GeoHash(MakePoint(
                ((MbrMaxX({layerinfo.geometrycolumn})
                  +MbrMinX({layerinfo.geometrycolumn}))/2
                )*{to_geographic_factor_approx},
                ((MbrMinY({layerinfo.geometrycolumn})
                  +MbrMaxY({layerinfo.geometrycolumn}))/2
                )*{to_geographic_factor_approx}, 4326), 10)"""

    # Now we can actually add the column.
    gfo.add_column(
        path=path, layer=layer, name=name, type=gfo.DataType.TEXT, expression=expression
    )
    sqlite_stmt = f'CREATE INDEX {name}_idx ON "{layer}"({name})'
    gfo.execute_sql(path=path, sql_stmt=sqlite_stmt)<|MERGE_RESOLUTION|>--- conflicted
+++ resolved
@@ -751,17 +751,10 @@
     if _io_util.output_exists(path=output_path, remove_if_exists=force):
         return
 
-<<<<<<< HEAD
-    if not input_path.exists():
-        raise FileNotFoundError(f"{operation_name}: input_path not found: {input_path}")
-    if input_path == output_path:
-        raise ValueError(f"{operation_name}: output_path must not equal input_path")
-=======
     if input_path == output_path:
         raise ValueError(f"{operation_name}: output_path must not equal input_path")
     if not input_path.exists():
         raise FileNotFoundError(f"{operation_name}: input_path not found: {input_path}")
->>>>>>> 6a59148a
 
     if not isinstance(input_layer, LayerInfo):
         input_layer = gfo.get_layerinfo(input_path, input_layer)
