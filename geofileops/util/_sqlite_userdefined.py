--- conflicted
+++ resolved
@@ -2,11 +2,7 @@
 import logging
 from typing import Optional
 
-<<<<<<< HEAD
 import numpy as np
-import shapely
-=======
->>>>>>> bb3c3b47
 import pygeoops
 import shapely
 
