# -*- coding: utf-8 -*-
"""
Module containing utilities regarding the usage of ogr functionalities.
"""

import datetime
import enum
import logging
from pathlib import Path
import sqlite3
from typing import Any, List, Optional

import pandas as pd

import geofileops as gfo
from geofileops import GeometryType
from ._general_util import MissingRuntimeDependencyError

#####################################################################
# First define/init some general variables/constants
#####################################################################

# Get a logger...
logger = logging.getLogger(__name__)


class EmptyResultError(Exception):
    """
    Exception raised when the SQL statement disn't return any rows.

    Attributes:
        message (str): Exception message
    """

    def __init__(self, message):
        self.message = message
        super().__init__(self.message)


#####################################################################
# The real work
#####################################################################


def check_runtimedependencies():
    test_path = Path(__file__).resolve().parent / "test.gpkg"
    conn = sqlite3.connect(test_path)
    load_spatialite(conn)


class SqliteProfile(enum.Enum):
    DEFAULT = 0
    SPEED = 1


def create_new_spatialdb(path: Path, crs_epsg: Optional[int] = None):
    # Connect to sqlite
    conn = sqlite3.connect(path)
    sql = None
    try:
        with conn:
            load_spatialite(conn)

            # Init file
            output_suffix_lower = path.suffix.lower()
            if output_suffix_lower == ".gpkg":
                sql = "SELECT EnableGpkgMode();"
                # sql = 'SELECT EnableGpkgAmphibiousMode();'
                conn.execute(sql)
                # Remark: this only works on the main database!
                sql = "SELECT gpkgCreateBaseTables();"
                conn.execute(sql)
                if crs_epsg is not None and crs_epsg not in [0, -1, 4326]:
                    sql = f"SELECT gpkgInsertEpsgSRID({crs_epsg})"
                    conn.execute(sql)
            elif output_suffix_lower == ".sqlite":
                sql = "SELECT InitSpatialMetaData(1);"
                conn.execute(sql)
                if crs_epsg is not None and crs_epsg not in [0, -1, 4326]:
                    sql = f"SELECT InsertEpsgSrid({crs_epsg})"
                    conn.execute(sql)
            else:
                raise Exception(f"Unsupported output format: {output_suffix_lower}")

    except Exception as ex:
        raise Exception(f"Error creating spatial db {path}") from ex
    finally:
        conn.close()


def create_table_as_sql(
    input1_path: Path,
    input1_layer: str,
    input2_path: Path,
    output_path: Path,
    sql_stmt: str,
    output_layer: str,
    output_geometrytype: Optional[GeometryType],
    append: bool = False,
    update: bool = False,
    create_spatial_index: bool = True,
    empty_output_ok: bool = True,
    column_datatypes: Optional[dict] = None,
    profile: SqliteProfile = SqliteProfile.DEFAULT,
):
<<<<<<< HEAD
    """
    Execute sql statement and save the result in the output file.

    Args:
        input1_path (Path): _description_
        input1_layer (str): _description_
        input2_path (Path): _description_
        output_path (Path): _description_
        sql_stmt (str): _description_
        output_layer (str): _description_
        output_geometrytype (Optional[GeometryType]): _description_
        append (bool, optional): _description_. Defaults to False.
        update (bool, optional): _description_. Defaults to False.
        create_spatial_index (bool, optional): _description_. Defaults to True.
        empty_output_ok (bool, optional): If the sql_stmt doesn't return any rows and
            True, create an empty output file. If False, throw EmptyResultError.
            Defaults to True.
        column_datatypes (dict, optional): Can be used to specify the data types of
            columns in the form of {"columnname": "datatype"}. If the data type of
            (some) columns is not specified, it it automatically determined as good as
            possible. Defaults to None.
        profile (SqliteProfile, optional): _description_.
            Defaults to SqliteProfile.DEFAULT.

    Raises:
        Exception: _description_
        Exception: _description_
        Exception: _description_
        EmptyResultError: _description_
        Exception: _description_

    Returns:
        _type_: _description_
    """

=======
>>>>>>> ff3b9183
    # Check input parameters
    if append is True or update is True:
        raise Exception("Not implemented")
    output_suffix_lower = input1_path.suffix.lower()
    if output_suffix_lower != input1_path.suffix.lower():
        raise Exception("Output and input1 paths don't have the same extension!")
    if input2_path is not None and output_suffix_lower != input2_path.suffix.lower():
        raise Exception("Output and input2 paths don't have the same extension!")

    # Use crs epsg from input1_layer, if it has one
    input1_layerinfo = gfo.get_layerinfo(input1_path, input1_layer)
    crs_epsg = -1
    if input1_layerinfo.crs is not None and input1_layerinfo.crs.to_epsg() is not None:
        crs_epsg = input1_layerinfo.crs.to_epsg()

    # If output file doesn't exist yet, create and init it
    if not output_path.exists():
        create_new_spatialdb(path=output_path, crs_epsg=crs_epsg)

    sql = None
    conn = sqlite3.connect(output_path, detect_types=sqlite3.PARSE_DECLTYPES)
    try:
        with conn:

            def to_string_for_sql(input) -> str:
                if input is None:
                    return "NULL"
                else:
                    return str(input)

            # Connect to output database file so it is main, otherwise the
            # gpkg... functions don't work
            # Remark: sql statements using knn only work if they are main, so they
            # are executed with ogr, as the output needs to be main as well :-(.
            output_databasename = "main"
            load_spatialite(conn)

            if output_suffix_lower == ".gpkg":
                sql = "SELECT EnableGpkgMode();"
                conn.execute(sql)

            # Set nb KB of cache
            conn.execute("PRAGMA cache_size=-128000;")
            conn.execute("PRAGMA temp_store=MEMORY;")

            # If attach to input1
            input1_databasename = "input1"
            sql = f"ATTACH DATABASE ? AS {input1_databasename}"
            dbSpec = (str(input1_path),)
            conn.execute(sql, dbSpec)

            # If input2 isn't the same database input1, attach to it
            if input2_path is not None:
                if input2_path == input1_path:
                    input2_databasename = input1_databasename
                else:
                    input2_databasename = "input2"
                    sql = f"ATTACH DATABASE ? AS {input2_databasename}"
                    dbSpec = (str(input2_path),)
                    conn.execute(sql, dbSpec)

            # Use the sqlite profile specified
            if profile is SqliteProfile.SPEED:
                # Use memory mapped IO: much faster for calculations
                # (max 30GB)
                conn.execute("PRAGMA mmap_size=30000000000;")

                # These options don't really make a difference on windows, but
                # it doesn't hurt and maybe on other platforms...
                for databasename in [
                    output_databasename,
                    input1_databasename,
                    input2_databasename,
                ]:
                    conn.execute(f"PRAGMA {databasename}.journal_mode=OFF;")

                    # These pragma's increase speed
                    conn.execute(f"PRAGMA {databasename}.locking_mode=EXCLUSIVE;")
                    conn.execute(f"PRAGMA {databasename}.synchronous=OFF;")

            # Prepare sql statement
            sql_stmt = sql_stmt.format(
                input1_databasename=input1_databasename,
                input2_databasename=input2_databasename,
            )

            # Determine columns/datatypes to create the table
            # Create temp table to get the column names + general data types
            # + fetch one row to use it to determine geometrytype.
            sql = (
                f"CREATE TEMPORARY TABLE tmp AS \n"
                f"    SELECT * FROM (\n{sql_stmt}\n)\nLIMIT 1;"
            )
            conn.execute(sql)
            sql = "PRAGMA TABLE_INFO(tmp)"
            cur = conn.execute(sql)
            tmpcolumns = cur.fetchall()

            # Fetch one row to try to get more detailed data types if needed
            sql = "SELECT * FROM tmp"
            tmpdata = conn.execute(sql).fetchone()
            if tmpdata is not None and len(tmpdata) == 0:
                tmpdata = None
            if not empty_output_ok and tmpdata is None:
                # If no row was returned, stop
                raise EmptyResultError(f"Query didn't return any rows: {sql_stmt}")

            # Loop over all columns to determine the data type
            column_types = {}
            for column_index, column in enumerate(tmpcolumns):
                columnname = column[1]
                columntype = column[2]

                if column_datatypes is not None and columnname in column_datatypes:
                    column_types[columnname] = column_datatypes[columnname]
                elif columnname == "geom":
                    # PRAGMA TABLE_INFO gives None as column type for a
                    # geometry column. So if output_geometrytype not specified,
                    # Use ST_GeometryType to get the type
                    # based on the data + apply to_multitype to be sure
                    if output_geometrytype is None:
                        sql = f"SELECT ST_GeometryType({columnname}) FROM tmp;"
                        result = conn.execute(sql).fetchall()
                        if len(result) > 0:
                            output_geometrytype = GeometryType[
                                result[0][0]
                            ].to_multitype
                        else:
                            output_geometrytype = GeometryType["GEOMETRY"]
                    column_types[columnname] = output_geometrytype.name
                else:
                    # If PRAGMA TABLE_INFO doesn't specify the datatype,
                    # determine based on data
                    if columntype is None or columntype == "":
                        sql = f"SELECT typeof({columnname}) FROM tmp;"
                        result = conn.execute(sql).fetchall()
                        if len(result) > 0 and result[0][0] is not None:
                            column_types[columnname] = result[0][0]
                        else:
                            # If unknown, take the most general types
                            column_types[columnname] = "NUMERIC"
                    elif columntype == "NUM":
                        # PRAGMA TABLE_INFO sometimes returns8 'NUM', but
                        # apparently this cannot be used in "CREATE TABLE"
                        if tmpdata is not None and isinstance(
                            tmpdata[column_index], datetime.date
                        ):
                            column_types[columnname] = "DATE"
                        elif tmpdata is not None and isinstance(
                            tmpdata[column_index], datetime.datetime
                        ):
                            column_types[columnname] = "DATETIME"
                        else:
                            sql = f'SELECT datetime("{columnname}") FROM tmp;'
                            result = conn.execute(sql).fetchall()
                            if len(result) > 0 and result[0][0] is not None:
                                column_types[columnname] = "DATETIME"
                            else:
                                column_types[columnname] = "NUMERIC"
                    else:
                        column_types[columnname] = columntype

            # Now we can create the table
            # Create output table using the gpkgAddGeometryColumn() function
            # Problem: the spatialite function gpkgAddGeometryColumn() doesn't support
            # layer names with special characters (eg. '-')...
            # Solution: mimic the behaviour of gpkgAddGeometryColumn manually.
            # Create table without geom column
            """
            columns_for_create = [
                f'"{columnname}" {column_types[columnname]}\n' for columnname
                in column_types if columnname != 'geom'
            ]
            sql = (
                f'CREATE TABLE {output_databasename}."{output_layer}" '
                f'({", ".join(columns_for_create)})'
            )
            conn.execute(sql)
            # Add geom column with gpkgAddGeometryColumn()
            # Remark: output_geometrytype.name should be detemined from data if needed,
            # see above...
            sql = (
                f"SELECT gpkgAddGeometryColumn("
                f"    '{output_layer}', 'geom', '{output_geometrytype.name}', 0, 0, "
                f"    {to_string_for_sql(crs_epsg)});"
            conn.execute(sql)
            """
            columns_for_create = [
                f'"{columnname}" {column_types[columnname]}\n'
                for columnname in column_types
            ]
            sql = (
                f'CREATE TABLE {output_databasename}."{output_layer}" '
                f'({", ".join(columns_for_create)})'
            )
            conn.execute(sql)

            # Add metadata
            assert output_geometrytype is not None
            if output_suffix_lower == ".gpkg":
                # ~ mimic behaviour of gpkgAddGeometryColumn()
                sql = f"""
                    INSERT INTO {output_databasename}.gpkg_contents (
                        table_name, data_type, identifier, description, last_change,
                        min_x, min_y, max_x, max_y, srs_id)
                    VALUES ('{output_layer}', 'features', NULL, '', DATETIME(),
                        NULL, NULL, NULL, NULL, {to_string_for_sql(crs_epsg)});
                """
                conn.execute(sql)
                sql = f"""
                    INSERT INTO {output_databasename}.gpkg_geometry_columns (
                        table_name, column_name, geometry_type_name, srs_id, z, m)
                    VALUES ('{output_layer}', 'geom', '{output_geometrytype.name}',
                        {to_string_for_sql(crs_epsg)}, 0, 0);
                """
                conn.execute(sql)

                # Now add geom triggers
                # Remark: this only works on the main database!
                sql = f"SELECT gpkgAddGeometryTriggers('{output_layer}', 'geom');"
                conn.execute(sql)
            elif output_suffix_lower == ".sqlite":
                # Create metadata for the geometry column
                sql = f"""
                    SELECT RecoverGeometryColumn(
                        '{output_layer}', 'geom',
                        {to_string_for_sql(crs_epsg)}, '{output_geometrytype.name}');
                """
                conn.execute(sql)

            # Insert data using the sql statement specified
            columns_for_insert = [f'"{column[1]}"' for column in tmpcolumns]
            sql = (
                f'INSERT INTO {output_databasename}."{output_layer}" '
                f'({", ".join(columns_for_insert)})\n{sql_stmt}'
            )
            conn.execute(sql)

            # Create spatial index if needed
            if create_spatial_index is True:
                sql = f"SELECT UpdateLayerStatistics('{output_layer}', 'geom');"
                conn.execute(sql)
                if output_suffix_lower == ".gpkg":
                    sql = f"SELECT gpkgAddSpatialIndex('{output_layer}', 'geom');"
                elif output_suffix_lower == ".sqlite":
                    sql = f"SELECT CreateSpatialIndex('{output_layer}', 'geom');"
                conn.execute(sql)

    except EmptyResultError:
        logger.info(f"Query didn't return any rows: {sql_stmt}")
        conn.close()
        conn = None
        if output_path.exists():
            output_path.unlink()
    except Exception as ex:
        raise Exception(f"Error {ex} executing {sql}") from ex
    finally:
        if conn is not None:
            conn.close()


def execute_sql(path: Path, sql_stmt: str, use_spatialite: bool = True):
    # Connect to database file
    conn = sqlite3.connect(path, detect_types=sqlite3.PARSE_DECLTYPES)
    sql = None

    try:
        with conn:
            if use_spatialite is True:
                load_spatialite(conn)
            if path.suffix.lower() == ".gpkg":
                sql = "SELECT EnableGpkgMode();"
                conn.execute(sql)

            # Set nb KB of cache
            sql = "PRAGMA cache_size=-50000;"
            conn.execute(sql)
            sql = "PRAGMA temp_store=MEMORY;"
            conn.execute(sql)

            # Now actually run the sql
            sql = sql_stmt
            conn.execute(sql)

    except Exception as ex:
        raise Exception(f"Error executing {sql}") from ex
    finally:
        conn.close()


def execute_select_sql(
    path: Path, sql_stmt: str, use_spatialite: bool = True
) -> List[Any]:
    # Connect to database file
    conn = sqlite3.connect(path, detect_types=sqlite3.PARSE_DECLTYPES)
    sql = None

    try:
        if use_spatialite is True:
            load_spatialite(conn)
        if path.suffix.lower() == ".gpkg":
            sql = "SELECT EnableGpkgMode();"
            conn.execute(sql)

        # Set nb KB of cache
        sql = "PRAGMA cache_size=-50000;"
        conn.execute(sql)
        # Use memory mapped IO = much faster (max 30GB)
        conn.execute("PRAGMA mmap_size=30000000000;")

        sql = sql_stmt
        return conn.execute(sql).fetchall()

    except Exception as ex:
        raise Exception(f"Error executing {sql}") from ex
    finally:
        conn.close()


def test_data_integrity(path: Path, use_spatialite: bool = True):
    # Get list of layers in database
    layers = gfo.listlayers(path=path)

    # Connect to database file
    conn = sqlite3.connect(path, detect_types=sqlite3.PARSE_DECLTYPES)
    sql = None

    try:
        if use_spatialite is True:
            load_spatialite(conn)
        if path.suffix.lower() == ".gpkg":
            sql = "SELECT EnableGpkgMode();"
            conn.execute(sql)

        # Set nb KB of cache
        sql = "PRAGMA cache_size=-50000;"
        conn.execute(sql)
        # Use memory mapped IO = much faster (max 30GB)
        conn.execute("PRAGMA mmap_size=30000000000;")

        # Loop over all layers to check if all data is readable
        for layer in layers:
            sql = f'SELECT * FROM "{layer}"'
            cursor = conn.execute(sql)

            # Fetch the data in chunks to evade excessive memory usage
            while True:
                result = cursor.fetchmany(10000)
                if not result:
                    # All data was fetched from layer
                    break

    except Exception as ex:
        raise Exception(f"Error executing {sql}") from ex
    finally:
        conn.close()


def execute_select_sql_df(
    path: Path, sql_stmt: str, use_spatialite: bool = True
) -> pd.DataFrame:
    # Connect to database file
    conn = sqlite3.connect(path, detect_types=sqlite3.PARSE_DECLTYPES)
    sql = None

    try:
        if use_spatialite is True:
            load_spatialite(conn)
        if path.suffix.lower() == ".gpkg":
            sql = "SELECT EnableGpkgMode();"
            conn.execute(sql)

        # Set nb KB of cache
        sql = "PRAGMA cache_size=-50000;"
        conn.execute(sql)
        # Use memory mapped IO = much faster (max 30GB)
        conn.execute("PRAGMA mmap_size=30000000000;")

        sql = sql_stmt
        return pd.read_sql(sql, conn)

    except Exception as ex:
        raise Exception(f"Error executing {sql}") from ex
    finally:
        conn.close()


def load_spatialite(conn):
    """
    Load mod_spatialite for an existing sqlite connection.

    Args:
        conn ([type]): Sqlite connection
    """
    conn.enable_load_extension(True)
    try:
        conn.load_extension("mod_spatialite")
    except Exception as ex:
        raise MissingRuntimeDependencyError(
            "Error trying to load mod_spatialite."
        ) from ex<|MERGE_RESOLUTION|>--- conflicted
+++ resolved
@@ -103,7 +103,6 @@
     column_datatypes: Optional[dict] = None,
     profile: SqliteProfile = SqliteProfile.DEFAULT,
 ):
-<<<<<<< HEAD
     """
     Execute sql statement and save the result in the output file.
 
@@ -139,8 +138,6 @@
         _type_: _description_
     """
 
-=======
->>>>>>> ff3b9183
     # Check input parameters
     if append is True or update is True:
         raise Exception("Not implemented")
