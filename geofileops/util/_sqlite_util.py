"""Module containing utilities regarding sqlite/spatialite files."""

import datetime
import enum
import logging
import pprint
import shutil
import sqlite3
import tempfile
<<<<<<< HEAD
import warnings
=======
import time
>>>>>>> 777f416a
from pathlib import Path
from typing import Optional, Union

from pygeoops import GeometryType

import geofileops as gfo
from geofileops.helpers._configoptions_helper import ConfigOptions
from geofileops.util import _sqlite_userdefined as sqlite_userdefined
from geofileops.util._general_util import MissingRuntimeDependencyError

# Get a logger...
logger = logging.getLogger(__name__)


class EmptyResultError(Exception):
    """Exception raised when the SQL statement disn't return any rows.

    Attributes:
        message (str): Exception message
    """

    def __init__(self, message):
        self.message = message
        super().__init__(self.message)


def spatialite_version_info() -> dict[str, str]:
    """Returns the versions of the spatialite modules.

    Versions returned: spatialite_version, geos_version.

    Raises:
        RuntimeError: if a runtime dependency is not available.

    Returns:
        Dict[str, str]: a dict with the version of the runtime dependencies.
    """
    test_path = Path(__file__).resolve().parent / "test.gpkg"
    conn = sqlite3.connect(test_path)
    try:
        load_spatialite(conn)
        sql = "SELECT spatialite_version(), geos_version()"
        result = conn.execute(sql).fetchall()
        spatialite_version = result[0][0]
        geos_version = result[0][1]
    except MissingRuntimeDependencyError:  # pragma: no cover
        conn.rollback()
        raise
    except Exception as ex:  # pragma: no cover
        conn.rollback()
        raise RuntimeError(f"Error {ex} executing {sql}") from ex
    finally:
        conn.close()

    if not spatialite_version:  # pragma: no cover
        warnings.warn(
            "empty sqlite3 spatialite version: probably a geofileops dependency was "
            "not installed correctly: check the installation instructions in the "
            "geofileops docs.",
            stacklevel=1,
        )
    if not geos_version:  # pragma: no cover
        warnings.warn(
            "empty sqlite3 spatialite GEOS version: probably a geofileops dependency "
            "was not installed correctly: check the installation instructions in the "
            "geofileops docs.",
            stacklevel=1,
        )

    versions = {
        "spatialite_version": spatialite_version,
        "geos_version": geos_version,
    }
    return versions


class SqliteProfile(enum.Enum):
    DEFAULT = 0
    SPEED = 1


def create_new_spatialdb(path: Path, crs_epsg: Optional[int] = None):
    # Connect to sqlite
    conn = sqlite3.connect(path)
    sql = None
    try:
        with conn:
            load_spatialite(conn)

            # Init file
            output_suffix_lower = path.suffix.lower()
            if output_suffix_lower == ".gpkg":
                sql = "SELECT EnableGpkgMode();"
                # sql = 'SELECT EnableGpkgAmphibiousMode();'
                conn.execute(sql)
                # Remark: this only works on the main database!
                sql = "SELECT gpkgCreateBaseTables();"
                conn.execute(sql)
                if crs_epsg is not None and crs_epsg not in [0, -1, 4326]:
                    sql = f"SELECT gpkgInsertEpsgSRID({crs_epsg})"
                    conn.execute(sql)

                # If they are present, remove triggers that were removed from the gpkg
                # spec because of issues but apparently weren't removed in spatialite.
                # https://github.com/opengeospatial/geopackage/pull/240
                sql = "DROP TRIGGER gpkg_metadata_reference_row_id_value_insert;"
                try:
                    conn.execute(sql)
                except Exception:  # pragma: no cover
                    pass
                sql = "DROP TRIGGER gpkg_metadata_reference_row_id_value_update;"
                try:
                    conn.execute(sql)
                except Exception:  # pragma: no cover
                    pass

            elif output_suffix_lower == ".sqlite":
                sql = "SELECT InitSpatialMetaData(1);"
                conn.execute(sql)
                if crs_epsg is not None and crs_epsg not in [0, -1, 4326]:
                    sql = f"SELECT InsertEpsgSrid({crs_epsg})"
                    conn.execute(sql)
            else:
                raise Exception(f"Unsupported output format: {output_suffix_lower}")

    except Exception as ex:
        raise Exception(f"Error creating spatial db {path}") from ex
    finally:
        conn.close()


def get_columns(
    sql_stmt: str,
    input_databases: dict[str, Path],
    empty_output_ok: bool = True,
    use_spatialite: bool = True,
    output_geometrytype: Optional[GeometryType] = None,
) -> dict[str, str]:
    # Init
    start = time.perf_counter()
    tmp_dir = None

    # Connect to/create sqlite main database
    if "main" in input_databases:
        # If an input database is main, use it as the main database
        main_db_path = input_databases["main"]
    else:
        # Create temp output db to be sure the output DB is writable, even though we
        # only create a temporary table.
        tmp_dir = Path(tempfile.mkdtemp(prefix="geofileops/get_columns_"))
        main_db_path = tmp_dir / f"temp{next(iter(input_databases.values())).suffix}"
        create_new_spatialdb(path=main_db_path)

    sql = None
    conn = sqlite3.connect(main_db_path, detect_types=sqlite3.PARSE_DECLTYPES)
    try:
        # Load spatialite if asked for
        if use_spatialite:
            load_spatialite(conn)
            if main_db_path.suffix.lower() == ".gpkg":
                sql = "SELECT EnableGpkgMode();"
                conn.execute(sql)

            # Attach to all input databases
            for dbname, path in input_databases.items():
                # main is already opened, so skip it
                if dbname == "main":
                    continue

                sql = f"ATTACH DATABASE ? AS {dbname}"
                dbSpec = (str(path),)
                conn.execute(sql, dbSpec)

        # Prepare sql statement for execute
        sql_stmt_prepared = sql_stmt.format(batch_filter="")

        # Log explain plan if debug logging enabled.
        if logger.isEnabledFor(logging.DEBUG):
            sql = f"""
                EXPLAIN QUERY PLAN
                SELECT * FROM (
                  {sql_stmt_prepared}
                );
            """
            cur = conn.execute(sql)
            plan = cur.fetchall()
            cur.close()
            logger.debug(pprint.pformat(plan))

        # Create temp table to get the column names + general data types
        # + fetch one row to use it to determine geometrytype.
        # Remark: specify redundant OFFSET 0 to keep sqlite from flattings the subquery.
        sql = f"""
            CREATE TEMPORARY TABLE tmp AS
            SELECT *
              FROM (
                {sql_stmt_prepared}
              )
             LIMIT 1 OFFSET 0;
        """
        conn.execute(sql)
        conn.commit()
        sql = "PRAGMA TABLE_INFO(tmp)"
        cur = conn.execute(sql)
        tmpcolumns = cur.fetchall()
        cur.close()

        # Fetch one row to try to get more detailed data types if needed
        sql = "SELECT * FROM tmp"
        tmpdata = conn.execute(sql).fetchone()
        if tmpdata is not None and len(tmpdata) == 0:
            tmpdata = None
        if not empty_output_ok and tmpdata is None:
            # If no row was returned, stop
            raise EmptyResultError(f"Query didn't return any rows: {sql_stmt}")

        # Loop over all columns to determine the data type
        columns = {}
        for column_index, column in enumerate(tmpcolumns):
            columnname = column[1]
            columntype = column[2]

            if columnname == "geom":
                # PRAGMA TABLE_INFO gives None as column type for a
                # geometry column. So if output_geometrytype not specified,
                # Use ST_GeometryType to get the type
                # based on the data + apply to_multitype to be sure
                if output_geometrytype is None:
                    sql = f'SELECT ST_GeometryType("{columnname}") FROM tmp;'
                    result = conn.execute(sql).fetchall()
                    if len(result) > 0 and result[0][0] is not None:
                        output_geometrytype = GeometryType[result[0][0]].to_multitype
                    else:
                        output_geometrytype = GeometryType["GEOMETRY"]
                columns[columnname] = output_geometrytype.name
            elif columntype is None or columntype == "":
                sql = f'SELECT typeof("{columnname}") FROM tmp;'
                result = conn.execute(sql).fetchall()
                if len(result) > 0 and result[0][0] is not None:
                    columns[columnname] = result[0][0]
                else:
                    # If unknown, take the most general types
                    columns[columnname] = "NUMERIC"
            elif columntype == "NUM":
                # PRAGMA TABLE_INFO sometimes returns 'NUM', but apparently this
                # cannot be used in "CREATE TABLE".
                if tmpdata is None:
                    columns[columnname] = "NUMERIC"
                elif isinstance(tmpdata[column_index], datetime.date):
                    columns[columnname] = "DATE"
                elif isinstance(tmpdata[column_index], datetime.datetime):
                    columns[columnname] = "DATETIME"
                elif isinstance(tmpdata[column_index], str):
                    sql = f'SELECT datetime("{columnname}") FROM tmp;'
                    result = conn.execute(sql).fetchall()
                    if len(result) > 0 and result[0][0] is not None:
                        columns[columnname] = "DATETIME"
                    else:
                        columns[columnname] = "NUMERIC"
                else:
                    columns[columnname] = "NUMERIC"
            else:
                columns[columnname] = columntype

    except Exception as ex:
        conn.rollback()
        raise RuntimeError(f"Error {ex} executing {sql}") from ex
    finally:
        conn.close()
        if ConfigOptions.remove_temp_files:
            if tmp_dir is not None:
                shutil.rmtree(tmp_dir, ignore_errors=True)

    time_taken = time.perf_counter() - start
    if time_taken > 5:  # pragma: no cover
        logger.info(f"get_columns ready, took {time_taken:.2f} seconds")

    return columns


def create_table_as_sql(
    input_databases: dict[str, Path],
    output_path: Path,
    sql_stmt: str,
    output_layer: str,
    output_geometrytype: Optional[GeometryType],
    output_crs: int,
    append: bool = False,
    update: bool = False,
    create_spatial_index: bool = True,
    empty_output_ok: bool = True,
    column_datatypes: Optional[dict] = None,
    profile: SqliteProfile = SqliteProfile.DEFAULT,
):
    """Execute sql statement and save the result in the output file.

    Args:
        input_databases (dict): dict with the database name(s) and path(s) to the input
            database(s).
        output_path (Path): the path where the output file needs to be created/appended.
        sql_stmt (str): SELECT statement to run on the input files.
        output_layer (str): layer/table name to use.
        output_geometrytype (Optional[GeometryType]): geometry type of the output.
        output_crs (int): epsg code of crs of the output file.
        append (bool, optional): True to append to an existing file. Defaults to False.
        update (bool, optional): True to append to an existing layer. Defaults to False.
        create_spatial_index (bool, optional): True to create a spatial index on the
            output layer. Defaults to True.
        empty_output_ok (bool, optional): If the sql_stmt doesn't return any rows and
            True, create an empty output file. If False, throw EmptyResultError.
            Defaults to True.
        column_datatypes (dict, optional): Can be used to specify the data types of
            columns in the form of {"columnname": "datatype"}. If the data type of
            (some) columns is not specified, it it automatically determined as good as
            possible. Defaults to None.
        profile (SqliteProfile, optional): the set of PRAGMA's to use when creating the
            table. SqliteProfile.DEFAULT will use default setting. SqliteProfile.SPEED
            uses settings optimized for speed, but will be less save regarding
            transaction safety,...
            Defaults to SqliteProfile.DEFAULT.

    Raises:
        ValueError: invalid (combinations of) parameters passed.
        EmptyResultError: the sql_stmt didn't return any rows.
    """
    # Check input parameters
    if append is True or update is True:
        raise ValueError("append=True nor update=True are implemented.")

    # All input files and the output file must have the same suffix.
    output_suffix_lower = output_path.suffix.lower()
    for path in input_databases.values():
        if output_suffix_lower != path.suffix.lower():
            raise ValueError(
                "output_path and all input paths must have the same suffix!"
            )

    # If output file doesn't exist yet, create and init it
    if not output_path.exists():
        create_new_spatialdb(path=output_path, crs_epsg=output_crs)

    sql = None
    conn = sqlite3.connect(output_path, detect_types=sqlite3.PARSE_DECLTYPES, uri=True)
    try:
        with conn:

            def to_string_for_sql(input) -> str:
                if input is None:
                    return "NULL"
                else:
                    return str(input)

            # Connect to output database file so it is main, otherwise the
            # gpkg... functions don't work
            # Remark: sql statements using knn only work if they are main, so they
            # are executed with ogr, as the output needs to be main as well :-(.
            output_databasename = "main"
            load_spatialite(conn)

            if output_suffix_lower == ".gpkg":
                sql = "SELECT EnableGpkgMode();"
                conn.execute(sql)

            # Set cache size to 128 MB (in kibibytes)
            sql = "PRAGMA cache_size=-128000;"
            conn.execute(sql)
            # Set temp storage to MEMORY
            sql = "PRAGMA temp_store=2;"
            conn.execute(sql)
            # Set soft heap limit to 1 GB (in bytes)
            sql = f"PRAGMA soft_heap_limit={1024*1024*1024};"
            conn.execute(sql)

            # Attach to all input databases
            for dbname, path in input_databases.items():
                sql = f"ATTACH DATABASE ? AS {dbname}"
                dbSpec = (str(path),)
                conn.execute(sql, dbSpec)

            # Use the sqlite profile specified
            if profile is SqliteProfile.SPEED:
                # Use memory mapped IO: much faster for calculations
                # (max 30GB)
                conn.execute("PRAGMA mmap_size=30000000000;")

                # These options don't really make a difference on windows, but
                # it doesn't hurt and maybe on other platforms...
                for databasename in [output_databasename, *input_databases.keys()]:
                    conn.execute(f"PRAGMA {databasename}.journal_mode=OFF;")

                    # These pragma's increase speed
                    conn.execute(f"PRAGMA {databasename}.locking_mode=EXCLUSIVE;")
                    conn.execute(f"PRAGMA {databasename}.synchronous=OFF;")

            # Determine columns/datatypes to create the table if not specified
            column_types = column_datatypes
            if column_types is None:
                column_types = get_columns(
                    sql_stmt=sql_stmt,
                    input_databases=input_databases,
                    empty_output_ok=empty_output_ok,
                    use_spatialite=True,
                    output_geometrytype=output_geometrytype,
                )

            # If geometry type was not specified, look for it in column_types
            if output_geometrytype is None and "geom" in column_types:
                output_geometrytype = GeometryType(column_types["geom"])

            # Now we can create the table
            # Create output table using the gpkgAddGeometryColumn() function
            # Problem: the spatialite function gpkgAddGeometryColumn() doesn't support
            # layer names with special characters (eg. '-')...
            # Solution: mimic the behaviour of gpkgAddGeometryColumn manually.
            # Create table without geom column
            """
            columns_for_create = [
                f'"{columnname}" {column_types[columnname]}\n' for columnname
                in column_types if columnname != 'geom'
            ]
            sql = (
                f'CREATE TABLE {output_databasename}."{output_layer}" '
                f'({", ".join(columns_for_create)})'
            )
            conn.execute(sql)
            # Add geom column with gpkgAddGeometryColumn()
            # Remark: output_geometrytype.name should be detemined from data if needed,
            # see above...
            sql = (
                f"SELECT gpkgAddGeometryColumn("
                f"    '{output_layer}', 'geom', '{output_geometrytype.name}', 0, 0, "
                f"    {to_string_for_sql(crs_epsg)});"
            conn.execute(sql)
            """
            columns_for_create = [
                f'"{columnname}" {column_types[columnname]}\n'
                for columnname in column_types
                if columnname.lower() != "fid"
            ]
            sql = f"""
                CREATE TABLE {output_databasename}."{output_layer}" (
                    fid INTEGER PRIMARY KEY AUTOINCREMENT NOT NULL,
                    {", ".join(columns_for_create)}
                )
            """
            conn.execute(sql)

            # Add metadata
            if output_suffix_lower == ".gpkg":
                data_type = "features" if "geom" in column_types else "attributes"

                # ~ mimic behaviour of gpkgAddGeometryColumn()
                sql = f"""
                    INSERT INTO {output_databasename}.gpkg_contents (
                        table_name, data_type, identifier, description, last_change,
                        min_x, min_y, max_x, max_y, srs_id)
                    VALUES ('{output_layer}', '{data_type}', NULL, '', DATETIME(),
                        NULL, NULL, NULL, NULL, {to_string_for_sql(output_crs)});
                """
                conn.execute(sql)

                # If there is a geometry column, register it
                if "geom" in column_types:
                    assert output_geometrytype is not None
                    sql = f"""
                        INSERT INTO {output_databasename}.gpkg_geometry_columns (
                            table_name, column_name, geometry_type_name, srs_id, z, m)
                        VALUES ('{output_layer}', 'geom', '{output_geometrytype.name}',
                            {to_string_for_sql(output_crs)}, 0, 0);
                    """
                    conn.execute(sql)

                    # Now add geom triggers
                    # Remark: this only works on the main database!
                    sql = f"SELECT gpkgAddGeometryTriggers('{output_layer}', 'geom');"
                    conn.execute(sql)
            elif output_suffix_lower == ".sqlite":
                # Create geom metadata if there is one
                if "geom" in column_types:
                    assert output_geometrytype is not None
                    sql = f"""
                        SELECT RecoverGeometryColumn(
                          '{output_layer}', 'geom',
                          {to_string_for_sql(output_crs)}, '{output_geometrytype.name}');
                    """  # noqa: E501
                    conn.execute(sql)

            # Insert data using the sql statement specified
            try:
                columns_for_insert = [f'"{column}"' for column in column_types]
                sql = (
                    f'INSERT INTO {output_databasename}."{output_layer}" '
                    f'({", ".join(columns_for_insert)})\n{sql_stmt}'
                )
                conn.execute(sql)

            except Exception as ex:
                ex_message = str(ex).lower()
                if ex_message.startswith(
                    "unique constraint failed:"
                ) and ex_message.endswith(".fid"):
                    ex.args = (
                        f"{ex}: avoid this by not selecting or aliasing fid "
                        '("select * will select fid!)',
                    )
                raise

            # Create spatial index if needed
            if "geom" in column_types and create_spatial_index is True:
                sql = f"SELECT UpdateLayerStatistics('{output_layer}', 'geom');"
                conn.execute(sql)
                if output_suffix_lower == ".gpkg":
                    # Create the necessary empty index, triggers,...
                    sql = f"SELECT gpkgAddSpatialIndex('{output_layer}', 'geom');"
                    conn.execute(sql)
                    # Now fill the index
                    sql = f"""
                        INSERT INTO "rtree_{output_layer}_geom"
                          SELECT fid
                                ,ST_MinX(geom)
                                ,ST_MaxX(geom)
                                ,ST_MinY(geom)
                                ,ST_MaxY(geom)
                            FROM "{output_layer}"
                           WHERE geom IS NOT NULL
                             AND ST_IsEmpty(geom) = 0
                    """
                    conn.execute(sql)
                elif output_suffix_lower == ".sqlite":
                    sql = f"SELECT CreateSpatialIndex('{output_layer}', 'geom');"
                    conn.execute(sql)
            conn.commit()

    except EmptyResultError:
        logger.info(f"Query didn't return any rows: {sql_stmt}")
        conn.close()
        if output_path.exists():
            output_path.unlink()
    except Exception as ex:
        raise RuntimeError(f"Error {ex} executing {sql}") from ex
    finally:
        if conn is not None:
            conn.close()


def execute_sql(
    path: Path, sql_stmt: Union[str, list[str]], use_spatialite: bool = True
):
    # Connect to database file
    conn = sqlite3.connect(path)
    sql = None

    try:
        if use_spatialite is True:
            load_spatialite(conn)
            if path.suffix.lower() == ".gpkg":
                sql = "SELECT EnableGpkgMode();"
                conn.execute(sql)

        """
        # Set nb KB of cache
        sql = "PRAGMA cache_size=-50000;"
        conn.execute(sql)
        sql = "PRAGMA temp_store=MEMORY;"
        conn.execute(sql)
        conn.execute("PRAGMA journal_mode = WAL")
        """
        if isinstance(sql_stmt, str):
            sql = sql_stmt
            conn.execute(sql)
        else:
            for sql in sql_stmt:
                conn.execute(sql)
        conn.commit()

    except Exception as ex:
        conn.rollback()
        raise Exception(f"Error executing {sql}") from ex
    finally:
        conn.close()


def test_data_integrity(path: Path, use_spatialite: bool = True):
    # Get list of layers in database
    layers = gfo.listlayers(path=path)

    # Connect to database file
    conn = sqlite3.connect(path, detect_types=sqlite3.PARSE_DECLTYPES)
    sql = None

    try:
        if use_spatialite is True:
            load_spatialite(conn)
        if path.suffix.lower() == ".gpkg":
            sql = "SELECT EnableGpkgMode();"
            conn.execute(sql)

        # Set nb KB of cache
        sql = "PRAGMA cache_size=-50000;"
        conn.execute(sql)
        # Use memory mapped IO = much faster (max 30GB)
        conn.execute("PRAGMA mmap_size=30000000000;")

        # Loop over all layers to check if all data is readable
        for layer in layers:
            sql = f'SELECT * FROM "{layer}"'
            cursor = conn.execute(sql)

            # Fetch the data in chunks to avoid excessive memory usage
            while True:
                result = cursor.fetchmany(10000)
                if not result:
                    # All data was fetched from layer
                    break

    except Exception as ex:
        raise Exception(f"Error executing {sql}") from ex
    finally:
        conn.close()


def load_spatialite(conn):
    """Load mod_spatialite for an existing sqlite connection.

    Args:
        conn ([type]): Sqlite connection
    """
    conn.enable_load_extension(True)
    try:
        conn.load_extension("mod_spatialite")
    except Exception as ex:  # pragma: no cover
        raise MissingRuntimeDependencyError(
            "Error trying to load mod_spatialite."
        ) from ex

    # Register custom functions
    conn.create_function(
        "GFO_Difference_Collection",
        -1,
        sqlite_userdefined.gfo_difference_collection,
        deterministic=True,
    )

    conn.create_function(
        "GFO_ReducePrecision",
        -1,
        sqlite_userdefined.gfo_reduceprecision,
        deterministic=True,
    )

    conn.create_function(
        "GFO_Split",
        -1,
        sqlite_userdefined.gfo_split,
        deterministic=True,
    )

    conn.create_function(
        "GFO_Subdivide",
        -1,
        sqlite_userdefined.gfo_subdivide,
        deterministic=True,
    )

    # Register custom aggregate function
    # conn.create_aggregate("GFO_Difference_Agg", 3, userdefined.DifferenceAgg)<|MERGE_RESOLUTION|>--- conflicted
+++ resolved
@@ -7,11 +7,8 @@
 import shutil
 import sqlite3
 import tempfile
-<<<<<<< HEAD
+import time
 import warnings
-=======
-import time
->>>>>>> 777f416a
 from pathlib import Path
 from typing import Optional, Union
 
