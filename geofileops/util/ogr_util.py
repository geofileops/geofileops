--- conflicted
+++ resolved
@@ -305,10 +305,7 @@
     # Files and input layer(s)
     args.append(str(output_path))
     args.append(str(input_path))
-<<<<<<< HEAD
-=======
     
->>>>>>> 496fc7f0
     # Treat input_layers variable
     # Remarks: 
     #   * For shapefiles, having input_layers not None gives issues
