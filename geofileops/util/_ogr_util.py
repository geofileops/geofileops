"""Module containing utilities regarding the usage of ogr/gdal functionalities."""

import logging
import os
import tempfile
import warnings
from collections.abc import Iterable
from pathlib import Path
from threading import Lock
from types import TracebackType
from typing import Any, Literal, Union

from osgeo import gdal, ogr
from pygeoops import GeometryType

import geofileops as gfo
from geofileops import _compat, fileops
from geofileops.helpers._configoptions_helper import ConfigOptions
from geofileops.util._general_util import MissingRuntimeDependencyError
from geofileops.util._geopath_util import GeoPath

# Make sure only one instance per process is running
lock = Lock()

# Get a logger...
logger = logging.getLogger(__name__)


class GDALError(Exception):
    """Error with extra gdal info."""

    def __init__(
        self,
        message: str,
        log_details: list[str] | None = None,
        error_details: list[str] | None = None,
    ) -> None:
        log_details = log_details or []
        error_details = error_details or []
        self.message = message
        self.log_details = log_details
        self.error_details = error_details
        super().__init__(self.message)

    def __str__(self) -> str:
        retstring = ""
        if len(self.error_details) > 0:
            retstring += "\n    GDAL CPL_LOG ERRORS"
            retstring += "\n    -------------------"
            retstring += "\n    "
            retstring += "\n    ".join(self.error_details)
        if len(self.log_details) > 0:
            retstring += "\n    GDAL CPL_LOG ALL"
            retstring += "\n    ----------------"
            retstring += "\n    "
            retstring += "\n    ".join(self.log_details)

        if len(retstring) > 0:
            return f"{retstring}\n{super().__str__()}"
        else:
            return super().__str__()


def spatialite_version_info() -> dict[str, str]:
    """Returns the versions of the spatialite module used in gdal.

    Versions returned: spatialite_version, geos_version.

    Raises:
        RuntimeError: if a runtime dependency is not available.

    Returns:
        Dict[str, str]: a dict with the version of the runtime dependencies.
    """
    datasource = None
    try:
        test_path = Path(__file__).resolve().parent / "test.gpkg"
        datasource = gdal.OpenEx(str(test_path))
        result = datasource.ExecuteSQL("SELECT spatialite_version(), geos_version()")
        row = result.GetNextFeature()
        spatialite_version = row.GetField(0)
        geos_version = row.GetField(1)
        datasource.ReleaseResultSet(result)

    except Exception as ex:  # pragma: no cover
        message = f"error getting spatialite_version: {ex}"
        raise MissingRuntimeDependencyError(message) from ex

    finally:
        datasource = None

    if not spatialite_version:  # pragma: no cover
        warnings.warn(
            "empty gdal spatialite version: probably a geofileops dependency was "
            "not installed correctly: check the installation instructions in the "
            "geofileops docs.",
            stacklevel=1,
        )
    if not geos_version:  # pragma: no cover
        warnings.warn(
            "empty gdal spatialite GEOS version: probably a geofileops dependency was "
            "not installed correctly: check the installation instructions in the "
            "geofileops docs.",
            stacklevel=1,
        )

    versions = {
        "spatialite_version": spatialite_version,
        "geos_version": geos_version,
    }
    return versions


def ogrtype_to_name(ogrtype: int | None) -> str:
    if ogrtype is None:
        return "NONE"
    else:
        geometrytypename = ogr.GeometryTypeToName(ogrtype).replace(" ", "").upper()

    if geometrytypename == "NONE":
        return geometrytypename

    if geometrytypename == "UNKNOWN(ANY)":
        return "GEOMETRY"

    if geometrytypename.startswith("3D"):
        geometrytypename = geometrytypename[2:]
        geometrytypename = f"{geometrytypename}Z"

    if geometrytypename.startswith("MEASURED"):
        geometrytypename = geometrytypename[8:]
        geometrytypename = f"{geometrytypename}M"

    return geometrytypename


def get_drivers() -> dict:
    drivers = {}
    for i in range(gdal.GetDriverCount()):
        driver = gdal.GetDriver(i)
        drivers[driver.ShortName] = driver.GetDescription()
    return drivers


def read_cpl_log(path: Path) -> tuple[list[str], list[str]]:
    """Reads a cpl_log file and returns a list with log lines and errors.

    Args:
        path (Path): the file path to the cpl_log file.

    Returns:
        Tuple[List[str], List[str]]: tuple with a list of all log lines and a list of
            errors.
    """
    if not path.exists() or path.stat().st_size == 0:
        return ([], [])

    with path.open() as logfile:
        log_lines = logfile.readlines()

    # Cleanup + check for errors
    lines_cleaned = []
    lines_error = []
    for line in log_lines:
        line = line.strip("\0\n ")
        if line != "":
            lines_cleaned.append(line)
            if line.startswith("ERROR"):
                lines_error.append(line)

    return (lines_cleaned, lines_error)


def StartTransaction(datasource: gdal.Dataset) -> bool:
    """Starts a transaction on an open datasource.

    Args:
        datasource (gdal.Dataset): the datasource to start the transaction on.

    Raises:
        ValueError: if datasource is None.

    Returns:
        bool: True if the transaction was started successfully.
    """
    if datasource is None:
        raise ValueError("datasource is None")

    if datasource.TestCapability(ogr.ODsCTransactions):
        datasource.StartTransaction()

    return True


def CommitTransaction(datasource: gdal.Dataset | None) -> bool:
    """Commits a transaction on an open datasource.

    Args:
        datasource (gdal.Dataset): the datasource to commit the transaction on. If None,
            no commit is executed.

    Returns:
        bool: True if the transaction was committed successfully.
    """
    if datasource is None:
        return False

    if datasource.TestCapability(ogr.ODsCTransactions):
        datasource.CommitTransaction()

    return True


def RollbackTransaction(datasource: gdal.Dataset | None) -> bool:
    """Rolls back a transaction on an open datasource.

    Args:
        datasource (gdal.Dataset): the datasource to roll back the transaction on. If
            None, no rollback is executed.

    Returns:
        bool: True if the transaction was rolled back successfully.
    """
    if datasource is None:
        return False

    if datasource.TestCapability(ogr.ODsCTransactions):
        datasource.RollbackTransaction()

    return True


class VectorTranslateInfo:
    def __init__(
        self,
        input_path: Union[str, "os.PathLike[Any]"],
        output_path: Union[str, "os.PathLike[Any]"],
        input_layers: list[str] | str | None = None,
        output_layer: str | None = None,
        access_mode: str | None = None,
        input_srs: int | str | None = None,
        output_srs: int | str | None = None,
        reproject: bool = False,
        spatial_filter: tuple[float, float, float, float] | None = None,
        clip_geometry: tuple[float, float, float, float] | str | None = None,
        sql_stmt: str | None = None,
        sql_dialect: Literal["SQLITE", "OGRSQL"] | None = None,
        where: str | None = None,
        transaction_size: int = 65536,
        explodecollections: bool = False,
        force_output_geometrytype: GeometryType | str | Iterable[str] | None = None,
<<<<<<< HEAD
        gridsize: float = 0.0,
        options: dict = {},
=======
        options: dict | None = None,
>>>>>>> 7d511c1e
        columns: Iterable[str] | None = None,
        warp: dict | None = None,
        preserve_fid: bool | None = None,
        dst_dimensions: str | None = None,
        add_fields: bool = False,
    ) -> None:
        options = options or {}
        self.input_path = input_path
        self.output_path = output_path
        self.input_layers = input_layers
        self.output_layer = output_layer
        self.access_mode = access_mode
        self.input_srs = input_srs
        self.output_srs = output_srs
        self.reproject = reproject
        self.spatial_filter = spatial_filter
        self.clip_geometry = clip_geometry
        self.sql_stmt = sql_stmt
        self.sql_dialect = sql_dialect
        self.where = where
        self.transaction_size = transaction_size
        self.explodecollections = explodecollections
        self.force_output_geometrytype = force_output_geometrytype
        self.gridsize = gridsize
        self.options = options
        self.columns = columns
        self.warp = warp
        self.preserve_fid = preserve_fid
        self.dst_dimensions = dst_dimensions
        self.add_fields = add_fields


def vector_translate_by_info(info: VectorTranslateInfo) -> bool:
    return vector_translate(
        input_path=info.input_path,
        output_path=info.output_path,
        input_layers=info.input_layers,
        output_layer=info.output_layer,
        access_mode=info.access_mode,
        input_srs=info.input_srs,
        output_srs=info.output_srs,
        reproject=info.reproject,
        spatial_filter=info.spatial_filter,
        clip_geometry=info.clip_geometry,
        sql_stmt=info.sql_stmt,
        sql_dialect=info.sql_dialect,
        where=info.where,
        transaction_size=info.transaction_size,
        explodecollections=info.explodecollections,
        force_output_geometrytype=info.force_output_geometrytype,
        gridsize=info.gridsize,
        options=info.options,
        columns=info.columns,
        warp=info.warp,
        preserve_fid=info.preserve_fid,
        dst_dimensions=info.dst_dimensions,
        add_fields=info.add_fields,
    )


def vector_translate(
    input_path: Union[str, "os.PathLike[Any]"],
    output_path: Union[str, "os.PathLike[Any]"],
    input_layers: list[str] | str | None = None,
    output_layer: str | None = None,
    access_mode: str | None = None,
    input_srs: int | str | None = None,
    output_srs: int | str | None = None,
    reproject: bool = False,
    spatial_filter: tuple[float, float, float, float] | None = None,
    clip_geometry: tuple[float, float, float, float] | str | None = None,
    sql_stmt: str | None = None,
    sql_dialect: Literal["SQLITE", "OGRSQL"] | None = None,
    where: str | None = None,
    transaction_size: int = 65536,
    explodecollections: bool = False,
    force_output_geometrytype: GeometryType | str | Iterable[str] | None = None,
<<<<<<< HEAD
    gridsize: float = 0.0,
    options: dict = {},
=======
    options: dict | None = None,
>>>>>>> 7d511c1e
    columns: Iterable[str] | None = None,
    warp: dict | None = None,
    preserve_fid: bool | None = None,
    dst_dimensions: str | None = None,
    add_fields: bool = False,
) -> bool:
    # API Doc of VectorTranslateOptions:
    #   https://gdal.org/en/stable/api/python/utilities.html#osgeo.gdal.VectorTranslateOptions
    options = options or {}
    args = []
    if isinstance(input_path, Path):
        input_path = input_path.as_posix()
    if isinstance(columns, str):
        # If a string is passed, convert to list
        columns = [columns]

    gdal_options = _prepare_gdal_options(options, split_by_option_type=True)

    # Input file parameters
    input_info = fileops._geofileinfo.get_geofileinfo(input_path)
    # Cleanup the input_layers variable.
    if input_info.driver == "ESRI Shapefile":
        # For shapefiles, having input_layers not None gives issues
        input_layers = None
    elif sql_stmt is not None:
        # If a sql statement is passed, the input layers are not relevant,
        # and ogr2ogr will give a warning, so clear it.
        input_layers = None
    if isinstance(input_layers, str):
        input_layers = [input_layers]
    elif isinstance(input_layers, list) and len(input_layers) == 0:
        input_layers = None

    # SRS
    if input_srs is not None and isinstance(input_srs, int):
        input_srs = f"EPSG:{input_srs}"

    # Sql'ing, Filtering, clipping
    if sql_stmt is not None:
        # If sql_stmt starts with "\n" or "\t" for gpkg or with " " for a shp,
        # VectorTranslate outputs no or an invalid file if the statement doesn't return
        # any rows...
        sql_stmt = sql_stmt.lstrip("\n\t ")
    if sql_stmt is not None and where is not None:
        raise ValueError("it is not supported to specify both sql_stmt and where")

    # Warp
    if warp is not None:
        gcps = warp.get("gcps", [])
        for gcp in gcps:
            args.extend(["-gcp"])
            args.extend([str(coord) for coord in gcp if coord is not None])
        algorithm = warp.get("algorithm", "polynomial")
        if algorithm == "polynomial":
            order = warp.get("order", None)
            if order is not None:
                args.extend(["-order", order])
        elif algorithm == "tps":
            args.extend(["-tps"])
        else:
            raise ValueError(f"unsupported warp algorithm: {algorithm}")

    # Input dataset open options
    input_open_options = []
    for option_name, value in gdal_options["INPUT_OPEN"].items():
        input_open_options.append(f"{option_name}={value!s}")

    # Output file parameters
    # Get driver for the output_path
    output_info = fileops._geofileinfo.get_geofileinfo(output_path)

    # Shapefiles only can have one layer, and the layer name == the stem of the file
    if output_info.driver == "ESRI Shapefile":
        output_layer = GeoPath(output_path).stem

    # SRS
    if output_srs is not None and isinstance(output_srs, int):
        output_srs = f"EPSG:{output_srs}"

    # Output basic options
    datasetCreationOptions = []
    if access_mode is None:
        dataset_creation_options = gdal_options["DATASET_CREATION"]
        # If SQLite file, use the spatialite type of sqlite by default
        if (
            output_info.driver == "SQLite"
            and "SPATIALITE" not in dataset_creation_options
        ):
            dataset_creation_options["SPATIALITE"] = "YES"
        for option_name, value in dataset_creation_options.items():
            datasetCreationOptions.extend([f"{option_name}={value}"])

    # Output layer options
    output_geometrytypes = []
    if force_output_geometrytype is not None:
        if isinstance(force_output_geometrytype, GeometryType):
            output_geometrytypes.append(force_output_geometrytype.name)
        elif isinstance(force_output_geometrytype, str):
            output_geometrytypes.append(force_output_geometrytype)
        elif isinstance(force_output_geometrytype, Iterable):
            for geotype in force_output_geometrytype:
                if isinstance(geotype, GeometryType):
                    output_geometrytypes.append(geotype.name)
                elif isinstance(geotype, str):
                    output_geometrytypes.append(geotype)
                else:
                    raise ValueError(f"invalid type in {force_output_geometrytype=}")
        else:
            raise ValueError(f"invalid type for {force_output_geometrytype=}")
    elif (
        not explodecollections
        and input_info.driver == "ESRI Shapefile"
        and output_info.driver != "ESRI Shapefile"
    ):
        # Shapefiles are always reported as singlepart type but can also contain
        # multiparts geometries, so promote to multi
        output_geometrytypes.append("PROMOTE_TO_MULTI")

    if preserve_fid is None:
        preserve_fid = False
        if explodecollections:
            # If explodecollections is specified, explicitly disable fid to avoid errors
            args.append("-unsetFid")
    elif not preserve_fid:
        args.append("-unsetFid")

    # Prepare output layer creation options
    layerCreationOptions = []
    for option_name, value in gdal_options["LAYER_CREATION"].items():
        layerCreationOptions.extend([f"{option_name}={value}"])

    # General configuration options
    # Remark: passing them as parameter using --config doesn't work, but they are set as
    # runtime config options later on (using a context manager).
    config_options = dict(gdal_options["CONFIG"])

    # If spatialite based file, increase SQLITE cache size by default
    if (
        input_info.is_spatialite_based or output_info.is_spatialite_based
    ) and "OGR_SQLITE_CACHE" not in config_options:
        config_options["OGR_SQLITE_CACHE"] = "128"

    # Have gdal throw exception on error
    gdal.UseExceptions()

    # In some cases gdal only raises the last exception instead of the stack in
    # VectorTranslate, so you then you would lose necessary details!
    # Solution: have gdal log everything to a file using the CPL_LOG config setting,
    # and if an error occurs, add the contents of the log file to the exception.
    # I also tried using gdal.ConfigurePythonLogging, but with enable_debug=True all
    # gdal debug logging is always logged, which is quite verbose and messy, and
    # with enable_debug=True nothing is logged. In addition, after
    # gdal.ConfigurePythonLogging is called, the CPL_LOG config setting is ignored.
    if "CPL_LOG" not in config_options:
        gdal_cpl_log_dir = ConfigOptions.tmp_dir / "gdal_cpl_log"
        gdal_cpl_log_dir.mkdir(parents=True, exist_ok=True)
        fd, gdal_cpl_log = tempfile.mkstemp(suffix=".log", dir=gdal_cpl_log_dir)
        os.close(fd)
        config_options["CPL_LOG"] = gdal_cpl_log
        gdal_cpl_log_path = Path(gdal_cpl_log)
    else:
        gdal_cpl_log_path = Path(config_options["CPL_LOG"])
    if "CPL_LOG_ERRORS" not in config_options:
        config_options["CPL_LOG_ERRORS"] = "ON"
    if "CPL_DEBUG" not in config_options:
        config_options["CPL_DEBUG"] = "ON"

    # Now we can really get to work
    output_ds = None
    input_has_geom_attribute = False
    input_has_geometry_attribute = False
    try:
        # Till gdal 3.10 datetime columns can be interpreted wrongly with arrow.
        # Additionally, enabling arrow seems to lead to (rare) random crashes, so
        # for now, disable it by default.
        use_arrow_key = "OGR2OGR_USE_ARROW_API"
        if use_arrow_key not in config_options and use_arrow_key not in os.environ:
            config_options[use_arrow_key] = False

        # Go!
        with set_config_options(config_options):
            # Open input datasource already
            try:
                input_ds = gdal.OpenEx(
                    str(input_path),
                    nOpenFlags=gdal.OF_VECTOR | gdal.OF_READONLY | gdal.OF_SHARED,
                    open_options=input_open_options,
                )
            except Exception as ex:
                if "no such file or directory" in str(ex).lower():
                    raise FileNotFoundError(f"File not found: {input_path}") from ex

                raise

            # if sql_stmt is None, input_layers must be specified if the input file has
            # multiple layers.
            # If there is only one layer, use that one.
            if sql_stmt is None and input_layers is None:
                nb_layers = input_ds.GetLayerCount()
                if nb_layers == 1:
                    input_layers = [input_ds.GetLayer(0).GetName()]
                elif nb_layers > 1:
                    raise ValueError(
                        f"input has > 1 layers: a layer must be specified: {input_path}"
                    )

            # If appending with add_fields, VectorTranslate does not give an error when
            # the columns don't match, but the output is not correct, so check here.
            # Apparently with older versions of GDAL (3.8) the check isn't done either
            # when creating a new file, so do the check always.
            if (
                columns is not None
                and len(list(columns)) > 0
                and input_layers is not None
            ):
                datasource_layer = input_ds.GetLayerByName(input_layers[0])
                layer_defn = datasource_layer.GetLayerDefn()
                columns_input = [
                    layer_defn.GetFieldDefn(i).GetName().lower()
                    for i in range(layer_defn.GetFieldCount())
                ]
                for column in columns:
                    if column.lower() not in columns_input:
                        raise ValueError(
                            f"Field '{column}' not found in source layer "
                            f"{input_path}#{input_layers[0]}"
                        )

            # If output_srs is not specified and the result has 0 rows, gdal creates the
            # output file without srs.
            # documented in https://github.com/geofileops/geofileops/issues/313
            if output_srs is None:
                set_output_srs = True
                datasource_layer = None
                if input_layers is not None and len(input_layers) == 1:
                    datasource_layer = input_ds.GetLayer(input_layers[0])
                else:
                    nb_layers = input_ds.GetLayerCount()
                    if nb_layers == 1:
                        datasource_layer = input_ds.GetLayerByIndex(0)
                    elif nb_layers == 0:
                        # We never actually get here, because opening a file without
                        # layers already gives an error.
                        raise ValueError(f"no layers found in {input_path}")
                    else:
                        # If multiple layers and not explicitly specified, it is in the
                        # sql statement so difficult to determine... so pass
                        set_output_srs = False

                if set_output_srs:
                    # If the layer doesn't exist, return
                    if datasource_layer is None:
                        raise RuntimeError(
                            f"input_layers {input_layers} not found in: {input_path}"
                        )
                    spatialref = datasource_layer.GetSpatialRef()
                    if spatialref is not None:
                        output_srs = spatialref.ExportToWkt()

            # If the output is a shapefile and the input geometries are NULL, gdal
            # creates an attribute column "geometry" in the output file. To be able to
            # detect this case later on, check here if the input file already has an
            # attribute column "geometry".
            if input_layers is None or len(input_layers) == 1:
                if input_layers is None:
                    datasource_layer = input_ds.GetLayer()
                else:
                    datasource_layer = input_ds.GetLayerByName(input_layers[0])
                layer_defn = datasource_layer.GetLayerDefn()
                for field in range(layer_defn.GetFieldCount()):
                    field_name_lower = layer_defn.GetFieldDefn(field).GetName().lower()
                    if field_name_lower == "geom":
                        input_has_geom_attribute = True
                    elif field_name_lower == "geometry":
                        input_has_geometry_attribute = True

            datasource_layer = None

            # Consolidate all parameters
            # First take copy of args, because gdal.VectorTranslateOptions adds all
            # other parameters to the list passed (by ref)!!!
            args_copy = list(args)
            options = gdal.VectorTranslateOptions(
                options=args_copy,
                format=output_info.driver,
                accessMode=access_mode,
                srcSRS=input_srs,
                dstSRS=output_srs,
                reproject=reproject,
                SQLStatement=sql_stmt,
                SQLDialect=sql_dialect,
                where=where,
                selectFields=columns,
                addFields=add_fields,
                forceNullable=False,
                spatFilter=spatial_filter,
                spatSRS=None,
                datasetCreationOptions=datasetCreationOptions,
                layerCreationOptions=layerCreationOptions,
                layers=input_layers,
                layerName=output_layer,
                geometryType=output_geometrytypes,
                dim=dst_dimensions,
                transactionSize=transaction_size,
                clipSrc=clip_geometry,
                preserveFID=preserve_fid,
                segmentizeMaxDist=None,
                explodeCollections=explodecollections,
                zField=None,
                skipFailures=False,
                limit=None,
                xyRes=gridsize,
                zRes=gridsize,
                callback=None,
                callback_data=None,
            )

            output_ds = gdal.VectorTranslate(
                destNameOrDestDS=str(output_path), srcDS=input_ds, options=options
            )

        # If the resulting datasource is None, something went wrong
        if output_ds is None:
            raise RuntimeError("output_ds is None")

    except FileNotFoundError:
        raise
    except ValueError:
        raise
    except Exception as ex:
        output_ds = None

        # Prepare exception message
        message = f"Error {ex} while creating/updating {output_path}"
        if sql_stmt is not None:
            message = f"{message} using sql_stmt {sql_stmt}"

        # Read cpl_log file
        log_lines, log_errors = read_cpl_log(gdal_cpl_log_path)

        raise GDALError(
            message, log_details=log_lines, error_details=log_errors
        ).with_traceback(ex.__traceback__) from None

    finally:
        output_ds = None
        input_ds = None

        # Fix/remove invalid files that were written.
        output_ds = None
        _validate_file(
            output_path,
            output_layer,
            input_has_geometry_attribute,
            input_has_geom_attribute,
        )

        if gdal_cpl_log_path.exists():
            # Truncate the cpl log file already, because sometimes it is locked and
            # cannot be unlinked.
            with gdal_cpl_log_path.open("r+") as logfile:
                logfile.truncate(0)  # size '0' necessary when using r+
            try:
                gdal_cpl_log_path.unlink(missing_ok=True)
            except Exception:
                pass

    return True


def _validate_file(
    path: Union[str, "os.PathLike[Any]"],
    layer: str | None,
    input_has_geometry_attribute: bool,
    input_has_geom_attribute: bool,
) -> bool | None:
    """Validate and fix a GPKG file.

    Two things are checked and fixed if needed:
      - the featurecount of the layer in gpkg_ogr_contents should not be NULL.
      - when the first row of the input layer has an NULL geometry, a redundant column
        is sometimes present.

    Args:
        path (PathLike): the file to check.
        layer (Optional[str]): the output layer name.
        input_has_geometry_attribute (bool): True if the input file has a geometry
            attribute column.
        input_has_geom_attribute (bool): True if the input file has a geom attribute
            column.

    Returns:
        Returns True if the file is valid (now), False if it is not valid and could not
        be fixed or None if the file does not exist (anymore).
    """
    if not fileops._vsi_exists(path):
        return None

    try:
        try:
            # First try to open file in update mode. If OK, we can fix if needed.
            output_ds = gdal.OpenEx(
                str(path), nOpenFlags=gdal.OF_VECTOR | gdal.OF_UPDATE
            )
            fix = True
        except Exception:
            # Opening in update mode failed, so try to open in read-only mode.
            output_ds = gdal.OpenEx(
                str(path), nOpenFlags=gdal.OF_VECTOR | gdal.OF_READONLY
            )
            fix = False

        assert isinstance(output_ds, gdal.Dataset)

        # Get the output layer
        if layer is not None:
            result_layer = output_ds.GetLayer(layer)
        elif output_ds.GetLayerCount() == 1:
            result_layer = output_ds.GetLayerByIndex(0)
        elif output_ds.GetLayerCount() == 0:
            # At least a GPKG file with no layers gives issues when opened read-only.
            # So remove it.
            # This was raised as an issue in https://github.com/OSGeo/gdal/issues/12284
            # but apparently there are reasons to keep this behaviour.
            logger.warning(
                "Output file has layercount=0, so remove it as opening it read/only"
                "will lead to an error. Probably the input file was empty, "
                "no rows were selected, geom was NULL or the SQL was invalid."
            )

            output_ds = None
            gfo.remove(path)
            return None

        else:
            result_layer = None

        # In some cases output files ended up with NULL featurecount in GDAL < 3.10.1.
        # This was fixed in https://github.com/OSGeo/gdal/pull/11275, but getting the
        # featurecount of the layer will fix this.
        if result_layer is not None and not _compat.GDAL_GTE_3101:
            result_layer.GetFeatureCount()

        # If the (first) output row contains NULL as geom/geometry, gdal will
        # add an attribute column with the name of the (alias of) the geometry
        # column: so "geometry" or "geom".
        # To fix this, delete the "geom" or "geometry" attribute column if
        # present if the input file didn't have an attribute column with this
        # name.
        # Bug documented in https://github.com/geofileops/geofileops/issues/313
        #
        # Remark: this check must be done on the reopened output file because
        # in some cases the "geometrycolumn" is incorrectly listed in the field
        # list of the Dataset returned by VectorTranslate. E.g. when the input
        # file is empty.
        if not input_has_geometry_attribute or not input_has_geom_attribute:
            # Output layer was found, so check it
            if result_layer is not None:
                layer_defn = result_layer.GetLayerDefn()
                for field_idx in range(layer_defn.GetFieldCount()):
                    name = layer_defn.GetFieldDefn(field_idx).GetName().lower()
                    if (name == "geom" and not input_has_geom_attribute) or (
                        name == "geometry" and not input_has_geometry_attribute
                    ):
                        if fix:
                            result_layer.DeleteField(field_idx)
                        else:
                            return False

                        break

            else:
                logger.warning(
                    "Unable to determine output layer, so not able to remove "
                    "possibly incorrect geom and geometry text columns, with "
                    f"{path=}"
                )

    except Exception as ex:  # pragma: no cover
        # In gdal 3.10, invalid gpkg files are still written when an invalid sql
        # is used if a new file is created or an existing one is overwritten.
        logger.warning(
            "Opening output file gave error, so remove it. Probably the input file was "
            f"empty, no rows were selected, geom was NULL or the SQL was invalid: {ex}"
        )
        output_ds = None
        gfo.remove(path)

        return None

    finally:
        output_ds = None

    return True


def _prepare_gdal_options(options: dict, split_by_option_type: bool = False) -> dict:
    """Prepares the options so they are ready to pass on to gdal.

        - Uppercase the option key
        - Check if the option types are one of the supported ones:

            - LAYER_CREATION: layer creation option (lco)
            - DATASET_CREATION: dataset creation option (dsco)
            - INPUT_OPEN: input dataset open option (oo)
            - DESTINATION_OPEN: destination dataset open option (doo)
            - CONFIG: config option (config)
        - Prepare the option values
            - convert bool to YES/NO
            - convert all values to str

    Args:
        options (dict): options to pass to gdal.
        split_by_option_type (optional, bool): True to split the options in a
            seperate dict per option type. Defaults to False.

    Returns:
        dict: prepared options. If split_by_option_type: a dict of dicts for each
            occuring option type.
    """
    # Init prepared options with all existing option types
    option_types = [
        "LAYER_CREATION",
        "DATASET_CREATION",
        "INPUT_OPEN",
        "DESTINATION_OPEN",
        "CONFIG",
    ]
    prepared_options: dict[str, dict] = {
        option_type: {} for option_type in option_types
    }

    # Loop through options specified to add them
    for option, value in options.items():
        # Prepare option type and name
        option_type, option_name = option.split(".")
        option_type = option_type.strip().upper()
        option_name = option_name.strip().upper()
        if option_type not in option_types:
            raise ValueError(
                f"Unsupported option type: {option_type}, not one of {option_types}"
            )

        # Prepare value
        if isinstance(value, bool):
            value = "YES" if value is True else "NO"

        # Add to prepared options
        if option_name in prepared_options[option_type]:
            raise ValueError(
                f"option {option_type}.{option_name} specified more than once"
            )
        prepared_options[option_type][option_name] = str(value)

    # If no split is asked, convert back to original format
    if split_by_option_type is True:
        result = prepared_options
    else:
        result = {}
        for option_type_key, option_type_value in prepared_options.items():
            for option_name, value in option_type_value.items():
                result[f"{option_type_key}.{option_name}"] = value

    return result


class set_config_options:
    """Context manager to set config options.

    Args:
        config_options (dict): dict with config options to set.
            `Eg. { "OGR_SQLITE_CACHE", 128 }`
    """

    def __init__(self, config_options: dict) -> None:
        self.config_options = config_options

    def __enter__(self) -> None:
        # TODO: uncomment if GetConfigOptions() is supported
        # self.config_options_backup = gdal.GetConfigOptions()
        for name, value in self.config_options.items():
            # Prepare value
            if value is None:
                pass
            elif isinstance(value, bool):
                value = "YES" if value is True else "NO"
            else:
                value = str(value)
            gdal.SetConfigOption(str(name), value)

    def __exit__(
        self,
        type: type,  # noqa: A002
        value: Exception | None,
        traceback: TracebackType | None,
    ) -> None:
        # Remove config options that were set
        # TODO: delete loop + uncomment if SetConfigOptions() is supported
        for name, _ in self.config_options.items():
            gdal.SetConfigOption(name, None)
        # gdal.SetConfigOptions(self.config_options_backup)<|MERGE_RESOLUTION|>--- conflicted
+++ resolved
@@ -249,12 +249,8 @@
         transaction_size: int = 65536,
         explodecollections: bool = False,
         force_output_geometrytype: GeometryType | str | Iterable[str] | None = None,
-<<<<<<< HEAD
         gridsize: float = 0.0,
-        options: dict = {},
-=======
         options: dict | None = None,
->>>>>>> 7d511c1e
         columns: Iterable[str] | None = None,
         warp: dict | None = None,
         preserve_fid: bool | None = None,
@@ -332,12 +328,8 @@
     transaction_size: int = 65536,
     explodecollections: bool = False,
     force_output_geometrytype: GeometryType | str | Iterable[str] | None = None,
-<<<<<<< HEAD
     gridsize: float = 0.0,
-    options: dict = {},
-=======
     options: dict | None = None,
->>>>>>> 7d511c1e
     columns: Iterable[str] | None = None,
     warp: dict | None = None,
     preserve_fid: bool | None = None,
