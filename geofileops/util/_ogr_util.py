# -*- coding: utf-8 -*-
"""
Module containing utilities regarding the usage of ogr functionalities.
"""

# -------------------------------------
# Import/init needed modules
# -------------------------------------
import logging
import os
from pathlib import Path
import tempfile
from threading import Lock
from typing import List, Literal, Optional, Tuple, Union

from osgeo import gdal

import geofileops as gfo
from geofileops.util.geofiletype import GeofileType
from geofileops.util.geometry_util import GeometryType

#####################################################################
# First define/init some general variables/constants
#####################################################################

# Make sure only one instance per process is running
lock = Lock()

# Get a logger...
logger = logging.getLogger(__name__)

#####################################################################
# The real work
#####################################################################


class GFOError(Exception):
    pass


def get_drivers() -> dict:
    drivers = {}
    for i in range(gdal.GetDriverCount()):
        driver = gdal.GetDriver(i)
        drivers[driver.ShortName] = driver.GetDescription()
    return drivers


class VectorTranslateInfo:
    def __init__(
        self,
        input_path: Path,
        output_path: Path,
        input_layers: Union[List[str], str, None] = None,
        output_layer: Optional[str] = None,
        input_srs: Union[int, str, None] = None,
        output_srs: Union[int, str, None] = None,
        reproject: bool = False,
        spatial_filter: Optional[Tuple[float, float, float, float]] = None,
        clip_geometry: Optional[Union[Tuple[float, float, float, float], str]] = None,
        sql_stmt: Optional[str] = None,
        sql_dialect: Optional[Literal["SQLITE", "OGRSQL"]] = None,
        where: Optional[str] = None,
        transaction_size: int = 65536,
        append: bool = False,
        update: bool = False,
        explodecollections: bool = False,
        force_output_geometrytype: Union[GeometryType, str, None] = None,
        options: dict = {},
        columns: Optional[List[str]] = None,
        warp: Optional[dict] = None,
        preserve_fid: Optional[bool] = None,
    ):
        self.input_path = input_path
        self.output_path = output_path
        self.input_layers = input_layers
        self.output_layer = output_layer
        self.input_srs = input_srs
        self.output_srs = output_srs
        self.reproject = reproject
        self.spatial_filter = spatial_filter
        self.clip_geometry = clip_geometry
        self.sql_stmt = sql_stmt
        self.sql_dialect = sql_dialect
        self.where = where
        self.transaction_size = transaction_size
        self.append = append
        self.update = update
        self.explodecollections = explodecollections
        self.force_output_geometrytype = force_output_geometrytype
        self.options = options
        self.columns = columns
        self.warp = warp
        self.preserve_fid = preserve_fid


def vector_translate_by_info(info: VectorTranslateInfo):
    return vector_translate(
        input_path=info.input_path,
        output_path=info.output_path,
        input_layers=info.input_layers,
        output_layer=info.output_layer,
        input_srs=info.input_srs,
        output_srs=info.output_srs,
        reproject=info.reproject,
        spatial_filter=info.spatial_filter,
        clip_geometry=info.clip_geometry,
        sql_stmt=info.sql_stmt,
        sql_dialect=info.sql_dialect,  # type: ignore
        where=info.where,
        transaction_size=info.transaction_size,
        append=info.append,
        update=info.update,
        explodecollections=info.explodecollections,
        force_output_geometrytype=info.force_output_geometrytype,
        options=info.options,
        columns=info.columns,
        warp=info.warp,
        preserve_fid=info.preserve_fid,
    )


def vector_translate(
    input_path: Union[Path, str],
    output_path: Path,
    input_layers: Union[List[str], str, None] = None,
    output_layer: Optional[str] = None,
    input_srs: Union[int, str, None] = None,
    output_srs: Union[int, str, None] = None,
    reproject: bool = False,
    spatial_filter: Optional[Tuple[float, float, float, float]] = None,
    clip_geometry: Optional[Union[Tuple[float, float, float, float], str]] = None,
    sql_stmt: Optional[str] = None,
    sql_dialect: Optional[Literal["SQLITE", "OGRSQL"]] = None,
    where: Optional[str] = None,
    transaction_size: int = 65536,
    append: bool = False,
    update: bool = False,
    explodecollections: bool = False,
    force_output_geometrytype: Union[GeometryType, str, None] = None,
    options: dict = {},
    columns: Optional[List[str]] = None,
    warp: Optional[dict] = None,
    preserve_fid: Optional[bool] = None,
) -> bool:
    # API Doc of VectorTranslateOptions:
    #   https://gdal.org/api/python/osgeo.gdal.html#osgeo.gdal.VectorTranslateOptions
    args = []
    if isinstance(input_path, str):
        input_path = Path(input_path)
    gdal_options = _prepare_gdal_options(options, split_by_option_type=True)

    # Input file parameters
    # Cleanup the input_layers variable.
    if input_path.suffix.lower() == ".shp":
        # For shapefiles, having input_layers not None gives issues
        input_layers = None
    elif sql_stmt is not None:
        # If a sql statement is passed, the input layers are not relevant,
        # and ogr2ogr will give a warning, so clear it.
        input_layers = None

    # SRS
    if input_srs is not None and isinstance(input_srs, int):
        input_srs = f"EPSG:{input_srs}"

    # Sql'ing, Filtering, clipping
    if spatial_filter is not None:
        args.extend(["-spat"])
        bounds = [str(coord) for coord in spatial_filter]
        args.extend(bounds)
    if sql_stmt is not None:
        # If sql_stmt starts with "\n" or "\t" for gpkg or with " " for a shp,
        # VectorTranslate outputs no or an invalid file if the statement doesn't return
        # any rows...
        sql_stmt = sql_stmt.lstrip("\n\t ")
    if clip_geometry is not None:
        args.extend(["-clipsrc"])
        if isinstance(clip_geometry, str):
            args.extend([clip_geometry])
        else:
            bounds = [str(coord) for coord in clip_geometry]
            args.extend(bounds)
    if columns is not None:
        args.extend(["-select", ",".join(columns)])
    if sql_stmt is not None and where is not None:
<<<<<<< HEAD
        raise ValueError("it is not supported to specify sql_stmt and where")
=======
        raise ValueError("it is not supported to specify both sql_stmt and where")
>>>>>>> e6ff9f44

    # Warp
    if warp is not None:
        gcps = warp.get("gcps", [])
        for gcp in gcps:
            args.extend(["-gcp"])
            args.extend([str(coord) for coord in gcp if coord is not None])
        algorithm = warp.get("algorithm", "polynomial")
        if algorithm == "polynomial":
            order = warp.get("order", None)
            if order is not None:
                args.extend(["-order", order])
        elif algorithm == "tps":
            args.extend(["-tps"])
        else:
            raise ValueError(f"unsupported warp algorithm: {algorithm}")

    # Input dataset open options
    for option_name, value in gdal_options["INPUT_OPEN"].items():
        args.extend(["-oo", f"{option_name}={value}"])

    # Output file parameters
    # Get output format from the filename
    output_filetype = GeofileType(output_path)
    input_filetype = GeofileType(input_path)

    # SRS
    if output_srs is not None and isinstance(output_srs, int):
        output_srs = f"EPSG:{output_srs}"

    # Output basic options
    if output_path.exists() is True:
        if append is True:
            args.append("-append")
        if update is True:
            args.append("-update")

    datasetCreationOptions = []
    # Output dataset creation options are only applicable if a new output file
    # will be created
    if output_path.exists() is False or update is False:
        dataset_creation_options = gdal_options["DATASET_CREATION"]
        if output_filetype == GeofileType.SQLite:
            # If SQLite file, use the spatialite type of sqlite by default
            if "SPATIALITE" not in dataset_creation_options:
                dataset_creation_options["SPATIALITE"] = "YES"
        for option_name, value in dataset_creation_options.items():
            datasetCreationOptions.extend([f"{option_name}={value}"])

    # Output layer options
    if explodecollections is True:
        args.append("-explodecollections")
    output_geometrytypes = []
    if force_output_geometrytype is not None:
        if isinstance(force_output_geometrytype, GeometryType):
            output_geometrytypes.append(force_output_geometrytype.name)
        else:
            output_geometrytypes.append(force_output_geometrytype)
    output_geometrytypes.append("PROMOTE_TO_MULTI")
    if transaction_size is not None:
        args.extend(["-gt", str(transaction_size)])
    if preserve_fid is not None:
        if preserve_fid:
            args.append("-preserve_fid")
        else:
            args.append("-unsetFid")

    # Output layer creation options are only applicable if a new layer will be
    # created
    layerCreationOptions = []
    if output_path.exists() is False or (update is True and append is False):
        for option_name, value in gdal_options["LAYER_CREATION"].items():
            layerCreationOptions.extend([f"{option_name}={value}"])

    # General configuration options
    # Remark: they cannot be passed on as parameter, but are set as
    # environment variables later on (using a context manager).
    config_options = gdal_options["CONFIG"]
    if input_filetype.is_spatialite_based or output_filetype.is_spatialite_based:
        # If spatialite based file, increase SQLITE cache size by default
        if "OGR_SQLITE_CACHE" not in config_options:
            config_options["OGR_SQLITE_CACHE"] = "128"

    # Now we can really get to work
    result_ds = None
    gdallog_dir = Path(tempfile.gettempdir()) / "geofileops/gdal_log"
    try:
        # Consolidate all parameters
        # First take copy of args, because gdal.VectorTranslateOptions adds all
        # other parameters to the list passed (by ref)!!!
        args_copy = list(args)
        options = gdal.VectorTranslateOptions(
            options=args_copy,
            format=output_filetype.ogrdriver,
            accessMode=None,
            srcSRS=input_srs,
            dstSRS=output_srs,
            reproject=reproject,
            SQLStatement=sql_stmt,
            SQLDialect=sql_dialect,
            where=where,
            selectFields=None,
            addFields=False,
            forceNullable=False,
            spatFilter=spatial_filter,
            spatSRS=None,
            datasetCreationOptions=datasetCreationOptions,
            layerCreationOptions=layerCreationOptions,
            layers=input_layers,
            layerName=output_layer,
            geometryType=output_geometrytypes,
            dim=None,
            segmentizeMaxDist=None,
            zField=None,
            skipFailures=False,
            limit=None,
            callback=None,
            callback_data=None,
        )

        # In some cases gdal only raises the last exception instead of the stack in
        # VectorTranslate, so you lose necessary details!
        # -> uncomment gdal.DontUseExceptions() when debugging!
        # gdal.DontUseExceptions()
        gdal.UseExceptions()
        enable_debug = True if logger.level == logging.DEBUG else False
        gdal.ConfigurePythonLogging(logger_name="gdal", enable_debug=enable_debug)

        # Sometimes GDAL doesn't log to standard logging nor throw an exception but just
        # writes to a seperate logging system. Enable this seperate logging to check it
        # afterwards.
        errorlog_path = gdallog_dir / f"gdal_errors_{os.getpid()}.log"
        config_options["CPL_LOG"] = str(errorlog_path)
        config_options["CPL_LOG_ERRORS"] = "ON"

        # Go!
        with set_config_options(config_options):
            result_ds = gdal.VectorTranslate(
                destNameOrDestDS=str(output_path),
                srcDS=str(input_path),
                options=options,
            )

        # If there is CPL_LOG logging, write to standard logger as well, extract last
        # error and clean log file.
        cpl_error = None
        if errorlog_path.exists() and errorlog_path.stat().st_size > 0:
            with open(errorlog_path, "r+") as errorlog_file:
                lines = errorlog_file.readlines()
                for line in lines:
                    line = line.lstrip("\0")
                    if line.startswith("ERROR"):
                        logger.error(line)
                        cpl_error = line
                    else:
                        logger.info(line)
                errorlog_file.truncate(0)  # size '0' when using r+

        # If the resulting datasource is None, something went wrong
        if result_ds is None:
            raise GFOError(f"result_ds is None ({cpl_error})")

        # If the output file is an empty shapefile and it was the result of a SQLITE sql
        # statement, delete the "geom" column if it is present
        if (
            sql_stmt is not None
            and sql_dialect == "SQLITE"
            and output_path.suffix.lower() == ".shp"
        ):
            assert isinstance(result_ds, gdal.Dataset)
            result_layer = result_ds.GetLayerByIndex(0)
            if result_layer.GetFeatureCount() == 0:
                layer_defn = result_layer.GetLayerDefn()
                for field_idx in range(layer_defn.GetFieldCount()):
                    field_name = layer_defn.GetFieldDefn(field_idx).GetName()
                    if field_name.lower() == "geom":
                        result_layer.DeleteField(field_idx)
                        break

        # Sometimes an invalid output file is written, so close and try to reopen it.
        result_ds = None
        if output_path.exists():
            try:
                result_ds = gdal.OpenEx(str(output_path))
            except Exception as ex:
                logger.info(
                    f"Opening output file gave error, probably the input file was "
                    f"empty, no rows were selected or geom was NULL: {ex}"
                )
                gfo.remove(output_path)
            finally:
                result_ds = None

    except Exception as ex:
        result_ds = None
        message = f"Error {ex} while creating {output_path}"
        if sql_stmt is not None:
            message = f"{message} using sql_stmt {sql_stmt}"
        raise GFOError(message) from ex
    finally:
        result_ds = None

    return True


def _prepare_gdal_options(options: dict, split_by_option_type: bool = False) -> dict:
    """
    Prepares the options so they are ready to pass on to gdal.

        - Uppercase the option key
        - Check if the option types are on of the supported ones:

            - LAYER_CREATION: layer creation option (lco)
            - DATASET_CREATION: dataset creation option (dsco)
            - INPUT_OPEN: input dataset open option (oo)
            - DESTINATION_OPEN: destination dataset open option (doo)
            - CONFIG: config option (config)
        - Prepare the option values
            - convert bool to YES/NO
            - convert all values to str

    Args:
        options (dict): options to pass to gdal.
        split_by_option_type (optional, bool): True to split the options in a
            seperate dict per option type. Defaults to False.

    Returns:
        dict: prepared options. If split_by_option_type: a dict of dicts for each
            occuring option type.
    """
    # Init prepared options with all existing option types
    option_types = [
        "LAYER_CREATION",
        "DATASET_CREATION",
        "INPUT_OPEN",
        "DESTINATION_OPEN",
        "CONFIG",
    ]
    prepared_options = {option_type: {} for option_type in option_types}

    # Loop through options specified to add them
    for option, value in options.items():
        # Prepare option type and name
        option_type, option_name = option.split(".")
        option_type = option_type.strip().upper()
        option_name = option_name.strip().upper()
        if option_type not in option_types:
            raise ValueError(
                f"Unsupported option type: {option_type}, not one of {option_types}"
            )

        # Prepare value
        if isinstance(value, bool):
            value = "YES" if value is True else "NO"

        # Add to prepared options
        if option_name in prepared_options[option_type]:
            raise ValueError(
                f"option {option_type}.{option_name} specified more than once"
            )
        prepared_options[option_type][option_name] = str(value)

    # If no split is asked, convert back to original format
    if split_by_option_type is True:
        result = prepared_options
    else:
        result = {}
        for option_type in prepared_options:
            for option_name, value in prepared_options[option_type].items():
                result[f"{option_type}.{option_name}"] = value

    return result


class set_config_options(object):
    """
    Context manager to set config options.

    Args:
        config_options (dict): dict with config options to set.
            `Eg. { "OGR_SQLITE_CACHE", 128 }`
    """

    def __init__(self, config_options: dict):
        self.config_options = config_options

    def __enter__(self):
        # TODO: uncomment if GetConfigOptions() is supported
        # self.config_options_backup = gdal.GetConfigOptions()
        for name, value in self.config_options.items():
            # Prepare value
            if value is None:
                pass
            elif isinstance(value, bool):
                value = "YES" if value is True else "NO"
            else:
                value = str(value)
            gdal.SetConfigOption(str(name), value)

    def __exit__(self, type, value, traceback):
        # Remove config options that were set
        # TODO: delete loop + uncomment if SetConfigOptions() is supported
        for name, value in self.config_options.items():
            gdal.SetConfigOption(name, None)
        # gdal.SetConfigOptions(self.config_options_backup)<|MERGE_RESOLUTION|>--- conflicted
+++ resolved
@@ -184,11 +184,7 @@
     if columns is not None:
         args.extend(["-select", ",".join(columns)])
     if sql_stmt is not None and where is not None:
-<<<<<<< HEAD
-        raise ValueError("it is not supported to specify sql_stmt and where")
-=======
         raise ValueError("it is not supported to specify both sql_stmt and where")
->>>>>>> e6ff9f44
 
     # Warp
     if warp is not None:
