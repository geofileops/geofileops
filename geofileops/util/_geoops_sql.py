--- conflicted
+++ resolved
@@ -1449,10 +1449,7 @@
         layer=input_to_compare_with_layer,
         output_path=tmp_dir / "subdivided/input_to_compare_with_layer.gpkg",
         subdivide_coords=subdivide_coords,
-<<<<<<< HEAD
         keep_fid=True if subdivide_coords > 0 else False,
-=======
->>>>>>> 601c9701
         nb_parallel=nb_parallel,
         batchsize=batchsize,
         operation_prefix=f"{operation_name}/",
