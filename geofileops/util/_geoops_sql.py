--- conflicted
+++ resolved
@@ -49,7 +49,6 @@
     batchsize: int = -1,
     force: bool = False,
 ):
-<<<<<<< HEAD
     # Init + prepare sql template for this operation
     # ----------------------------------------------
     input_layerinfo = gfo.get_layerinfo(input_path, input_layer)
@@ -64,10 +63,6 @@
         """
     elif distance < 0:
         # For a double sided buffer, a negative buffer is only relevant
-=======
-    if distance < 0:
-        # For a double sided buffer, aA negative buffer is only relevant
->>>>>>> ff3b9183
         # for polygon types, so only keep polygon results
         # Negative buffer creates invalid stuff, so use collectionextract
         # to keep only polygons
@@ -124,7 +119,6 @@
     batchsize: int = -1,
     force: bool = False,
 ):
-<<<<<<< HEAD
     # Init + prepare sql template for this operation
     # ----------------------------------------------
     input_layerinfo = gfo.get_layerinfo(input_path, input_layer)
@@ -148,17 +142,6 @@
 
     # Go!
     # ---
-=======
-    # Prepare sql template for this operation
-    sql_template = """
-        SELECT ST_ConvexHull({geometrycolumn}) AS geom
-              {columns_to_select_str}
-          FROM "{input_layer}" layer
-         WHERE 1=1
-           {batch_filter}
-    """
-
->>>>>>> ff3b9183
     # Output geometry type same as input geometry type
     return _single_layer_vector_operation(
         input_path=input_path,
@@ -289,15 +272,11 @@
     batchsize: int = -1,
     force: bool = False,
 ):
-<<<<<<< HEAD
     # Init + prepare sql template for this operation
     # ----------------------------------------------
     input_layerinfo = gfo.get_layerinfo(input_path, input_layer)
 
     # Specify output_geometrytype, because otherwise makevalid results in
-=======
-    # Specify output_geomatrytype, because otherwise makevalid results in
->>>>>>> ff3b9183
     # column type 'GEOMETRY'/'UNKNOWN(ANY)'
     if force_output_geometrytype is None:
         force_output_geometrytype = input_layerinfo.geometrytype
@@ -420,7 +399,6 @@
     batchsize: int = -1,
     force: bool = False,
 ):
-<<<<<<< HEAD
     # Init + prepare sql template for this operation
     # ----------------------------------------------
     input_info = gfo.get_layerinfo(input_path, input_layer)
@@ -441,16 +419,6 @@
              WHERE 1=1
                {{batch_filter}}
         """
-=======
-    # Prepare sql template for this operation
-    sql_template = f"""
-        SELECT ST_SimplifyPreserveTopology({{geometrycolumn}}, {tolerance}) AS geom
-              {{columns_to_select_str}}
-          FROM "{{input_layer}}" layer
-         WHERE 1=1
-           {{batch_filter}}
-    """
->>>>>>> ff3b9183
 
     # Output geometry type same as input geometry type
     input_layer_info = gfo.get_layerinfo(input_path, input_layer)
