"""Module containing the implementation of Geofile operations using a sql statement."""

import json
import logging
import logging.config
import math
import multiprocessing
import shutil
import string
import warnings
from collections.abc import Iterable
from concurrent import futures
from datetime import datetime
from pathlib import Path
from typing import Any, Literal, Optional, Union

import numpy as np
import pandas as pd
import pygeoops
import shapely
import shapely.geometry.base

import geofileops as gfo
from geofileops import GeometryType, PrimitiveType, fileops
from geofileops._compat import SPATIALITE_GTE_51
from geofileops.fileops import _append_to_nolock
from geofileops.helpers import _parameter_helper
from geofileops.helpers._configoptions_helper import ConfigOptions
from geofileops.util import (
    _general_util,
    _geofileinfo,
    _geoops_gpd,
    _io_util,
    _ogr_sql_util,
    _ogr_util,
    _processing_util,
    _sqlite_util,
)
from geofileops.util._geofileinfo import GeofileInfo

logger = logging.getLogger(__name__)

# -----------------------
# Operations on one layer
# -----------------------


def buffer(
    input_path: Path,
    output_path: Path,
    distance: float,
    quadrantsegments: int = 5,
    input_layer: Optional[str] = None,
    output_layer: Optional[str] = None,
    columns: Optional[list[str]] = None,
    explodecollections: bool = False,
    gridsize: float = 0.0,
    keep_empty_geoms: bool = False,
    where_post: Optional[str] = None,
    nb_parallel: int = -1,
    batchsize: int = -1,
    force: bool = False,
):
    # Init + prepare sql template for this operation
    # ----------------------------------------------
    operation = f"ST_Buffer({{geometrycolumn}}, {distance}, {quadrantsegments})"

    # For a double sided buffer, a negative buffer is only relevant for polygon types,
    # so only keep polygon results.
    # Negative buffer creates invalid stuff, so use collectionextract to keep only
    # polygons.
    if distance < 0:
        operation = f"ST_CollectionExtract({operation}, 3)"

    # Create the final template
    sql_template = f"""
        SELECT {operation} AS {{geometrycolumn}}
              {{columns_to_select_str}}
            FROM "{{input_layer}}" layer
            WHERE 1=1
              {{batch_filter}}
    """

    # Buffer operation always results in polygons...
    if explodecollections:
        force_output_geometrytype = GeometryType.POLYGON
    else:
        force_output_geometrytype = GeometryType.MULTIPOLYGON

    # Go!
    # ---
    return _single_layer_vector_operation(
        input_path=input_path,
        output_path=output_path,
        sql_template=sql_template,
        geom_selected=True,
        operation_name="buffer",
        input_layer=input_layer,
        output_layer=output_layer,
        columns=columns,
        explodecollections=explodecollections,
        force_output_geometrytype=force_output_geometrytype,
        gridsize=gridsize,
        keep_empty_geoms=keep_empty_geoms,
        where_post=where_post,
        sql_dialect="SQLITE",
        nb_parallel=nb_parallel,
        batchsize=batchsize,
        force=force,
    )


def convexhull(
    input_path: Path,
    output_path: Path,
    input_layer: Optional[str] = None,
    output_layer: Optional[str] = None,
    columns: Optional[list[str]] = None,
    explodecollections: bool = False,
    gridsize: float = 0.0,
    keep_empty_geoms: bool = False,
    where_post: Optional[str] = None,
    nb_parallel: int = -1,
    batchsize: int = -1,
    force: bool = False,
):
    # Init + prepare sql template for this operation
    # ----------------------------------------------
    input_layerinfo = gfo.get_layerinfo(input_path, input_layer)
    sql_template = """
        SELECT ST_ConvexHull({geometrycolumn}) AS {geometrycolumn}
                {columns_to_select_str}
          FROM "{input_layer}" layer
         WHERE 1=1
           {batch_filter}
    """

    # Go!
    # ---
    # Output geometry type same as input geometry type
    return _single_layer_vector_operation(
        input_path=input_path,
        output_path=output_path,
        sql_template=sql_template,
        geom_selected=True,
        operation_name="convexhull",
        input_layer=input_layer,
        output_layer=output_layer,
        columns=columns,
        explodecollections=explodecollections,
        force_output_geometrytype=input_layerinfo.geometrytype,
        gridsize=gridsize,
        keep_empty_geoms=keep_empty_geoms,
        where_post=where_post,
        sql_dialect="SQLITE",
        nb_parallel=nb_parallel,
        batchsize=batchsize,
        force=force,
    )


def delete_duplicate_geometries(
    input_path: Path,
    output_path: Path,
    input_layer: Optional[str] = None,
    output_layer: Optional[str] = None,
    columns: Optional[list[str]] = None,
    explodecollections: bool = False,
    keep_empty_geoms: bool = False,
    where_post: Optional[str] = None,
    force: bool = False,
):
    # The query as written doesn't give correct results when parallelized,
    # but it isn't useful to do it for this operation.
    sql_template = """
        SELECT {geometrycolumn} AS {geometrycolumn}
              {columns_to_select_str}
          FROM "{input_layer}" layer
         WHERE layer.rowid IN (
                SELECT MIN(layer_sub.rowid) AS rowid_to_keep
                  FROM "{input_layer}" layer_sub
                 GROUP BY layer_sub.{geometrycolumn}
            )
    """

    # Go!
    input_layer_info = gfo.get_layerinfo(input_path, input_layer)
    return _single_layer_vector_operation(
        input_path=input_path,
        output_path=output_path,
        sql_template=sql_template,
        geom_selected=True,
        operation_name="delete_duplicate_geometries",
        input_layer=input_layer,
        output_layer=output_layer,
        columns=columns,
        explodecollections=explodecollections,
        force_output_geometrytype=input_layer_info.geometrytype,
        gridsize=0.0,
        keep_empty_geoms=keep_empty_geoms,
        where_post=where_post,
        sql_dialect="SQLITE",
        nb_parallel=1,
        batchsize=-1,
        force=force,
    )


def isvalid(
    input_path: Path,
    output_path: Path,
    input_layer: Optional[str] = None,
    output_layer: Optional[str] = None,
    columns: Optional[list[str]] = None,
    explodecollections: bool = False,
    validate_attribute_data: bool = False,
    nb_parallel: int = -1,
    batchsize: int = -1,
    force: bool = False,
) -> bool:
    # Prepare sql template for this operation
    sql_template = """
        SELECT ST_IsValidDetail({geometrycolumn}) AS {geometrycolumn}
              ,ST_IsValid({geometrycolumn}) AS isvalid
              ,ST_IsValidReason({geometrycolumn}) AS isvalidreason
              {columns_to_select_str}
          FROM "{input_layer}" layer
         WHERE ST_IsValid({geometrycolumn}) <> 1
           {batch_filter}
    """

    _single_layer_vector_operation(
        input_path=input_path,
        output_path=output_path,
        sql_template=sql_template,
        geom_selected=True,
        operation_name="isvalid",
        input_layer=input_layer,
        output_layer=output_layer,
        columns=columns,
        explodecollections=explodecollections,
        force_output_geometrytype=GeometryType.POINT,
        gridsize=0.0,
        keep_empty_geoms=False,
        where_post=None,
        sql_dialect="SQLITE",
        nb_parallel=nb_parallel,
        batchsize=batchsize,
        force=force,
    )

    # Check the number of invalid files
    nb_invalid_geoms = 0
    if output_path.exists():
        nb_invalid_geoms = gfo.get_layerinfo(output_path).featurecount
        if nb_invalid_geoms == 0:
            # Empty result, so everything was valid: remove output file
            gfo.remove(output_path)

    # If output is sqlite based, check if all data can be read
    logger = logging.getLogger("geofileops.isvalid")
    if validate_attribute_data:
        try:
            input_info = _geofileinfo.get_geofileinfo(input_path)
            if input_info.is_spatialite_based:
                _sqlite_util.test_data_integrity(path=input_path)
                logger.debug("test_data_integrity was succesfull")
        except Exception:
            logger.exception(
                f"nb_invalid_geoms: {nb_invalid_geoms} + some attributes "
                "could not be read!"
            )
            return False

    if nb_invalid_geoms > 0:
        logger.info(f"Found {nb_invalid_geoms} invalid geoms in {output_path}")
        return False

    # Nothing invalid found
    return True


def makevalid(
    input_path: Path,
    output_path: Path,
    input_layer: Optional[str] = None,
    output_layer: Optional[str] = None,
    columns: Optional[list[str]] = None,
    explodecollections: bool = False,
    force_output_geometrytype: Union[str, None, GeometryType] = None,
    gridsize: float = 0.0,
    keep_empty_geoms: bool = False,
    where_post: Optional[str] = None,
    nb_parallel: int = -1,
    batchsize: int = -1,
    force: bool = False,
):
    # If output file exists already, either clean up or return...
    operation_name = "makevalid"
    logger = logging.getLogger(f"geofileops.{operation_name}")
    if not force and output_path.exists():
        logger.info(f"Stop, output exists already {output_path}")
        return

    # Determine output_geometrytype + make it multitype if it wasn't specified.
    # Otherwise makevalid can result in column type 'GEOMETRY'/'UNKNOWN(ANY)'.
    if force_output_geometrytype is None:
        input_layerinfo = gfo.get_layerinfo(input_path, input_layer)
        force_output_geometrytype = input_layerinfo.geometrytype
        if not explodecollections:
            assert isinstance(force_output_geometrytype, GeometryType)
            force_output_geometrytype = force_output_geometrytype.to_multitype
    if isinstance(force_output_geometrytype, str):
        force_output_geometrytype = GeometryType[force_output_geometrytype]
    assert force_output_geometrytype is not None

    # Init + prepare sql template for this operation
    # ----------------------------------------------
    # Only apply makevalid if the geometry is truly invalid, this is faster.
    # GEOSMakeValid crashes with EMPTY input, so check this first.
    if SPATIALITE_GTE_51:
        operation = """
            IIF({geometrycolumn} IS NULL OR ST_IsEmpty({geometrycolumn}) <> 0,
                NULL,
                IIF(ST_IsValid({geometrycolumn}) = 1,
                    {geometrycolumn},
                    GEOSMakeValid({geometrycolumn}, 0)
               )
            )"""
    else:
        # Prepare sql template for this operation
        operation = """
            IIF(ST_IsValid({geometrycolumn}) = 1,
                {geometrycolumn},
                ST_MakeValid({geometrycolumn})
            )"""

        # If we want a specific geometrytype, only extract the relevant type
        if force_output_geometrytype is not GeometryType.GEOMETRYCOLLECTION:
            primitivetypeid = force_output_geometrytype.to_primitivetype.value
            operation = f"ST_CollectionExtract({operation}, {primitivetypeid})"

    # Now we can prepare the entire statement
    sql_template = f"""
        SELECT {operation} AS {{geometrycolumn}}
              {{columns_to_select_str}}
          FROM "{{input_layer}}" layer
         WHERE 1=1
           {{batch_filter}}
    """

    _single_layer_vector_operation(
        input_path=input_path,
        output_path=output_path,
        sql_template=sql_template,
        geom_selected=True,
        operation_name=operation_name,
        input_layer=input_layer,
        output_layer=output_layer,
        columns=columns,
        explodecollections=explodecollections,
        force_output_geometrytype=force_output_geometrytype,
        gridsize=gridsize,
        keep_empty_geoms=keep_empty_geoms,
        where_post=where_post,
        sql_dialect="SQLITE",
        nb_parallel=nb_parallel,
        batchsize=batchsize,
        force=force,
    )


def select(
    input_path: Path,
    output_path: Path,
    sql_stmt: str,
    sql_dialect: Optional[Literal["SQLITE", "OGRSQL"]] = "SQLITE",
    input_layer: Optional[str] = None,
    output_layer: Optional[str] = None,
    columns: Optional[list[str]] = None,
    explodecollections: bool = False,
    force_output_geometrytype: Optional[GeometryType] = None,
    gridsize: float = 0.0,
    keep_empty_geoms: bool = False,
    nb_parallel: int = 1,
    batchsize: int = -1,
    force: bool = False,
    operation_prefix: str = "",
):
    # Check if output exists already here, to avoid to much logging to be written
    logger = logging.getLogger(f"geofileops.{operation_prefix}select")
    if _io_util.output_exists(path=output_path, remove_if_exists=force):
        return
    logger.debug(f"  -> select to execute:\n{sql_stmt}")

    # If no output geometrytype is specified, use the geometrytype of the input layer
    if force_output_geometrytype is None:
        force_output_geometrytype = gfo.get_layerinfo(
            input_path, input_layer, raise_on_nogeom=False
        ).geometrytype
        if force_output_geometrytype is not None and not explodecollections:
            force_output_geometrytype = force_output_geometrytype.to_multitype

        logger.info(
            "No force_output_geometrytype specified, so defaults to input "
            f"layer geometrytype: {force_output_geometrytype}"
        )

    # Go!
    return _single_layer_vector_operation(
        input_path=input_path,
        output_path=output_path,
        sql_template=sql_stmt,
        geom_selected=None,
        operation_name=f"{operation_prefix}select",
        input_layer=input_layer,
        output_layer=output_layer,
        columns=columns,
        explodecollections=explodecollections,
        force_output_geometrytype=force_output_geometrytype,
        gridsize=gridsize,
        keep_empty_geoms=keep_empty_geoms,
        where_post=None,
        sql_dialect=sql_dialect,
        nb_parallel=nb_parallel,
        batchsize=batchsize,
        force=force,
    )


def simplify(
    input_path: Path,
    output_path: Path,
    tolerance: float,
    input_layer: Optional[str] = None,
    output_layer: Optional[str] = None,
    columns: Optional[list[str]] = None,
    explodecollections: bool = False,
    gridsize: float = 0.0,
    keep_empty_geoms: bool = False,
    where_post: Optional[str] = None,
    nb_parallel: int = -1,
    batchsize: int = -1,
    force: bool = False,
):
    # Init + prepare sql template for this operation
    # ----------------------------------------------
    sql_template = f"""
        SELECT ST_SimplifyPreserveTopology({{geometrycolumn}}, {tolerance}
               ) AS {{geometrycolumn}}
              {{columns_to_select_str}}
            FROM "{{input_layer}}" layer
            WHERE 1=1
            {{batch_filter}}
    """

    # Output geometry type same as input geometry type
    input_layer_info = gfo.get_layerinfo(input_path, input_layer)
    return _single_layer_vector_operation(
        input_path=input_path,
        output_path=output_path,
        sql_template=sql_template,
        geom_selected=True,
        operation_name="simplify",
        input_layer=input_layer,
        output_layer=output_layer,
        columns=columns,
        explodecollections=explodecollections,
        force_output_geometrytype=input_layer_info.geometrytype,
        gridsize=gridsize,
        keep_empty_geoms=keep_empty_geoms,
        where_post=where_post,
        sql_dialect="SQLITE",
        nb_parallel=nb_parallel,
        batchsize=batchsize,
        force=force,
    )


def _single_layer_vector_operation(
    input_path: Path,
    output_path: Path,
    sql_template: str,
    geom_selected: Optional[bool],
    operation_name: str,
    input_layer: Optional[str],
    output_layer: Optional[str],
    columns: Optional[list[str]],
    explodecollections: bool,
    force_output_geometrytype: Optional[GeometryType],
    gridsize: float,
    keep_empty_geoms: bool,
    where_post: Optional[str],
    sql_dialect: Optional[Literal["SQLITE", "OGRSQL"]],
    nb_parallel: int,
    batchsize: int,
    force: bool,
):
    """Execute a sql query template on the input layer.

    Args:
        input_path (Path): _description_
        output_path (Path): _description_
        sql_template (str): _description_
        geom_selected (Optional[bool]): True if a geometry column is selected in the
            sql_template. False if no geometry column is selected. None if it is
            unclear.
        operation_name (str): _description_
        input_layer (Optional[str]): _description_
        output_layer (Optional[str]): _description_
        columns (Optional[List[str]]): _description_
        explodecollections (bool): _description_
        force_output_geometrytype (Optional[GeometryType]): _description_
        gridsize (float): _description_
        keep_empty_geoms (bool): _description_
        where_post (Optional[str]): _description_
        sql_dialect (Optional[Literal["SQLITE", "OGRSQL"]]): _description_
        nb_parallel (int): _description_
        batchsize (int): _description_
        force (bool): _description_

    Raises:
        ValueError: _description_
        ValueError: _description_
        ValueError: _description_
        Exception: _description_
    """
    # Init
    start_time = datetime.now()
    logger = logging.getLogger(f"geofileops.{operation_name}")

    # Check/clean input parameters...
    if not input_path.exists():
        raise ValueError(f"{operation_name}: input_path doesn't exist: {input_path}")
    if input_path == output_path:
        raise ValueError(f"{operation_name}: output_path must not equal input_path")
    if where_post is not None and where_post == "":
        where_post = None
    if isinstance(columns, str):
        # If a string is passed, convert to list
        columns = [columns]

    # Check/get layer names
    if input_layer is None:
        input_layer = gfo.get_only_layer(input_path)
    if output_layer is None:
        output_layer = gfo.get_default_layer(output_path)

    # If output file exists already, either clean up or return...
    if _io_util.output_exists(path=output_path, remove_if_exists=force):
        return

    # Determine if fid can be preserved
    preserve_fid = False
    if (
        not explodecollections
        and _geofileinfo.get_geofileinfo(input_path).is_spatialite_based
        and _geofileinfo.get_geofileinfo(output_path).is_spatialite_based
    ):
        preserve_fid = True

    # Calculate
    tempdir = _io_util.create_tempdir(f"geofileops/{operation_name.replace(' ', '_')}")
    try:
        # If gridsize != 0.0 or if geom_selected is None we need an sqlite file to be
        # able to determine the columns later on.
        if gridsize != 0.0 or geom_selected is None:
            input_path, input_layer, _, _ = _convert_to_spatialite_based(
                input1_path=input_path, input1_layer=input_layer, tempdir=tempdir
            )

        processing_params = _prepare_processing_params(
            input1_path=input_path,
            input1_layer=input_layer,
            input1_layer_alias="layer",
            tempdir=tempdir,
            nb_parallel=nb_parallel,
            batchsize=batchsize,
        )
        # If None is returned, just stop.
        if processing_params is None or processing_params.batches is None:
            return

        # Get layer info of the input layer to use
        input_layerinfo = gfo.get_layerinfo(
            input_path, input_layer, raise_on_nogeom=False
        )

        # If multiple batches, there should be a batch_filter placeholder sql_template
        nb_batches = len(processing_params.batches)
        if nb_batches > 1:
            placeholders = [
                name for _, name, _, _ in string.Formatter().parse(sql_template) if name
            ]
            if "batch_filter" not in placeholders:
                raise ValueError(
                    "Number batches > 1 requires a batch_filter placeholder in "
                    f"sql_template {sql_template}"
                )

        # Format column string for use in select
        column_formatter = _ogr_sql_util.ColumnFormatter(
            columns_asked=columns,
            columns_in_layer=input_layerinfo.columns,
            fid_column=input_layerinfo.fid_column,
        )

        # Fill out template already for known info
        columns_to_select_str = column_formatter.prefixed_aliased()
        if input_layerinfo.fid_column != "":
            # If there is an fid column defined, select that column as well so the fids
            # can be retained in the output if possible.
            columns_to_select_str = (
                f",{input_layerinfo.fid_column}{columns_to_select_str}"
            )
        sql_template = sql_template.format(
            geometrycolumn=input_layerinfo.geometrycolumn,
            columns_to_select_str=columns_to_select_str,
            input_layer=input_layer,
            batch_filter="{batch_filter}",
        )

        #  to Check if a geometry column is available + selected
        if geom_selected is None:
            if input_layerinfo.geometrycolumn is None:
                # There is no geometry column in the source file
                geom_selected = False
            else:
                # There is a geometry column in the source file, check if it is selected
                sql_tmp = sql_template.format(batch_filter="")
                cols = _sqlite_util.get_columns(
                    sql_stmt=sql_tmp,
<<<<<<< HEAD
                    input_path=input_path,
=======
                    input_databases={"input_db": processing_params.input1_path},
>>>>>>> e865b8c3
                )
                geom_selected = input_layerinfo.geometrycolumn in cols

        # Fill out/add to the sql_template what is already possible
        # ---------------------------------------------------------

        # Add application of gridsize around sql_template if specified
        if geom_selected and gridsize != 0.0:
            assert force_output_geometrytype is not None
            gridsize_op = _format_apply_gridsize_operation(
                geometrycolumn=f"sub_gridsize.{input_layerinfo.geometrycolumn}",
                gridsize=gridsize,
                force_output_geometrytype=force_output_geometrytype,
            )

            # Get all columns of the sql_template
            sql_tmp = sql_template.format(batch_filter="")
<<<<<<< HEAD
            cols = _sqlite_util.get_columns(sql_stmt=sql_tmp, input_path=input_path)
=======
            cols = _sqlite_util.get_columns(
                sql_stmt=sql_tmp,
                input_databases={"input_db": processing_params.input1_path},
            )
>>>>>>> e865b8c3
            attributes = [
                col for col in cols if col.lower() != input_layerinfo.geometrycolumn
            ]
            columns_to_select = _ogr_sql_util.columns_quoted(attributes)
            sql_template = f"""
                SELECT {gridsize_op} AS {input_layerinfo.geometrycolumn}
                      {columns_to_select}
                  FROM
                    ( {sql_template}
                       LIMIT -1 OFFSET 0
                    ) sub_gridsize
            """

        # If empty/null geometries don't need to be kept, filter them away
        if geom_selected and not keep_empty_geoms:
            sql_template = f"""
                SELECT * FROM
                    ( {sql_template}
                       LIMIT -1 OFFSET 0
                    )
                 WHERE {input_layerinfo.geometrycolumn} IS NOT NULL
            """

        # Prepare/apply where_post parameter
        if where_post is not None and not explodecollections:
            # explodecollections is not True, so we can add where_post to sql_stmt.
            # If explodecollections would be True, we need to wait to apply the
            # where_post till after explodecollections is applied, so when appending the
            # partial results to the output file.
            sql_template = f"""
                SELECT * FROM
                    ( {sql_template}
                       LIMIT -1 OFFSET 0
                    )
                    WHERE {where_post}
            """
            # where_post has been applied already so set to None.
            where_post = None

        # When null geometries are being kept, we need to make sure the geom in the
        # first row is not NULL because of a bug in gdal, so add ORDER BY as last step.
        #   -> https://github.com/geofileops/geofileops/issues/308
        if geom_selected and keep_empty_geoms:
            sql_template = f"""
                SELECT * FROM
                    ( {sql_template}
                       LIMIT -1 OFFSET 0
                    )
                 ORDER BY {input_layerinfo.geometrycolumn} IS NULL
            """

        # Fill out geometrycolumn again as there might have popped up extra ones
        sql_template = sql_template.format(
            geometrycolumn=input_layerinfo.geometrycolumn,
            batch_filter="{batch_filter}",
        )

        logger.info(
            f"Start processing ({processing_params.nb_parallel} "
            f"parallel workers, batch size: {processing_params.batchsize})"
        )

        # Prepare temp output filename
        tmp_output_path = tempdir / output_path.name

        # Processing in threads is 2x faster for small datasets (on Windows)
        calculate_in_threads = True if input_layerinfo.featurecount <= 100 else False
        with _processing_util.PooledExecutorFactory(
            threadpool=calculate_in_threads,
            max_workers=processing_params.nb_parallel,
            initializer=_processing_util.initialize_worker(),
        ) as calculate_pool:
            batches: dict[int, dict] = {}
            future_to_batch_id = {}
            for batch_id in processing_params.batches:
                batches[batch_id] = {}
                batches[batch_id]["layer"] = output_layer

                tmp_partial_output_path = (
                    tempdir / f"{output_path.stem}_{batch_id}.gpkg"
                )
                batches[batch_id]["tmp_partial_output_path"] = tmp_partial_output_path

                # Fill out sql_template
                sql_stmt = sql_template.format(
                    batch_filter=processing_params.batches[batch_id]["batch_filter"]
                )
                batches[batch_id]["sql_stmt"] = sql_stmt

                # If there is only one batch, it is faster to create the spatial index
                # immediately. Otherwise no index needed, because partial files still
                # need to be merged to one file later on.
                create_spatial_index = (
                    GeofileInfo(tmp_partial_output_path).default_spatial_index
                    if nb_batches == 1
                    else False
                )
                translate_info = _ogr_util.VectorTranslateInfo(
                    input_path=processing_params.batches[batch_id]["input1_path"],
                    output_path=tmp_partial_output_path,
                    output_layer=output_layer,
                    sql_stmt=sql_stmt,
                    sql_dialect=sql_dialect,
                    explodecollections=explodecollections,
                    force_output_geometrytype=force_output_geometrytype,
                    options={"LAYER_CREATION.SPATIAL_INDEX": create_spatial_index},
                    preserve_fid=preserve_fid,
                )
                future = calculate_pool.submit(
                    _ogr_util.vector_translate_by_info, info=translate_info
                )
                future_to_batch_id[future] = batch_id

            # Loop till all parallel processes are ready, but process each one
            # that is ready already.
            # Calculating can be done in parallel, but only one process can write to
            # the same file at the time.
            nb_done = 0
            _general_util.report_progress(
                start_time,
                nb_done,
                nb_todo=nb_batches,
                operation=operation_name,
                nb_parallel=processing_params.nb_parallel,
            )
            for future in futures.as_completed(future_to_batch_id):
                try:
                    _ = future.result()
                except Exception as ex:
                    batch_id = future_to_batch_id[future]
                    error = str(ex).partition("\n")[0]
                    message = f"Error <{error}> executing {batches[batch_id]}"
                    logger.exception(message)
                    raise Exception(message) from ex

                # Start copy of the result to a common file
                # Remark: give higher priority, because this is the slowest factor
                batch_id = future_to_batch_id[future]
                tmp_partial_output_path = batches[batch_id]["tmp_partial_output_path"]
                nb_done += 1

                # Normally all partial files should exist, but to be sure.
                if not tmp_partial_output_path.exists():
                    logger.warning(f"Result file {tmp_partial_output_path} not found")
                    continue

                if (
                    nb_batches == 1
                    and tmp_partial_output_path.suffix == tmp_output_path.suffix
                    and where_post is None
                ):
                    # If there is only one batch
                    #   + partial file is already is correct file format
                    #   + no more where_post needs to be applied
                    # -> just rename partial file, because it is already OK.
                    gfo.move(tmp_partial_output_path, tmp_output_path)
                else:
                    # Append partial file to full destination file
                    if where_post is not None:
                        info = gfo.get_layerinfo(tmp_partial_output_path, output_layer)
                        where_post = where_post.format(
                            geometrycolumn=info.geometrycolumn
                        )
                    fileops._append_to_nolock(
                        src=tmp_partial_output_path,
                        dst=tmp_output_path,
                        explodecollections=explodecollections,
                        force_output_geometrytype=force_output_geometrytype,
                        where=where_post,
                        create_spatial_index=False,
                        preserve_fid=preserve_fid,
                    )
                    gfo.remove(tmp_partial_output_path)

                # Log the progress and prediction speed
                _general_util.report_progress(
                    start_time,
                    nb_done,
                    nb_todo=nb_batches,
                    operation=operation_name,
                    nb_parallel=processing_params.nb_parallel,
                )

        # Round up and clean up
        # Now create spatial index and move to output location
        if tmp_output_path.exists():
            if (
                GeofileInfo(tmp_output_path).default_spatial_index
                and gfo.get_layerinfo(
                    path=tmp_output_path, layer=output_layer, raise_on_nogeom=False
                ).geometrycolumn
                is not None
            ):
                gfo.create_spatial_index(
                    path=tmp_output_path, layer=output_layer, exist_ok=True
                )
            output_path.parent.mkdir(parents=True, exist_ok=True)
            gfo.move(tmp_output_path, output_path)
        elif (
            gfo.get_driver(tmp_output_path) == "ESRI Shapefile"
            and tmp_output_path.with_suffix(".dbf").exists()
        ):
            # If the output shapefile doesn't have a geometry column, the .shp file
            # doesn't exist but the .dbf does
            output_path.parent.mkdir(parents=True, exist_ok=True)
            gfo.move(
                tmp_output_path.with_suffix(".dbf"), output_path.with_suffix(".dbf")
            )
        else:
            logger.debug("Result was empty!")

    finally:
        # Clean tmp dir
        if ConfigOptions.remove_temp_files:
            shutil.rmtree(tempdir, ignore_errors=True)

    logger.info(f"Ready, took {datetime.now()-start_time}")


# ------------------------
# Operations on two layers
# ------------------------


def clip(
    input_path: Path,
    clip_path: Path,
    output_path: Path,
    input_layer: Optional[str] = None,
    input_columns: Optional[list[str]] = None,
    clip_layer: Optional[str] = None,
    output_layer: Optional[str] = None,
    explodecollections: bool = False,
    gridsize: float = 0.0,
    where_post: Optional[str] = None,
    nb_parallel: int = -1,
    batchsize: int = -1,
    force: bool = False,
    input_columns_prefix: str = "",
    output_with_spatial_index: Optional[bool] = None,
):
    # Init
    # In the query, important to only extract the geometry types that are expected
    input_layer_info = gfo.get_layerinfo(input_path, input_layer)
    primitivetypeid = input_layer_info.geometrytype.to_primitivetype.value

    # If explodecollections is False and the input type is not point, force the output
    # type to multi, because erase clip cause eg. polygons to be split to multipolygons.
    force_output_geometrytype = input_layer_info.geometrytype
    if not explodecollections and force_output_geometrytype is not GeometryType.POINT:
        force_output_geometrytype = force_output_geometrytype.to_multitype

    # Prepare sql template for this operation
    # Remarks:
    # - ST_intersection(geometry , NULL) gives NULL as result! -> hence the CASE
    # - use of the with instead of an inline view is a lot faster
    # - use "LIMIT -1 OFFSET 0" to avoid the subquery flattening. Flattening e.g.
    #   "geom IS NOT NULL" leads to geom operation to be calculated twice!
    # - WHERE geom IS NOT NULL to avoid rows with a NULL geom, they give issues in
    #   later operations.
    input1_layer_rtree = "rtree_{input1_layer}_{input1_geometrycolumn}"
    input2_layer_rtree = "rtree_{input2_layer}_{input2_geometrycolumn}"
    sql_template = f"""
        SELECT * FROM
          ( WITH layer2_unioned AS (
              SELECT layer1.rowid AS layer1_rowid
                    ,ST_union(layer2.{{input2_geometrycolumn}}) AS geom
                FROM {{input1_databasename}}."{{input1_layer}}" layer1
                JOIN {{input1_databasename}}."{input1_layer_rtree}" layer1tree
                  ON layer1.fid = layer1tree.id
                JOIN {{input2_databasename}}."{{input2_layer}}" layer2
                JOIN {{input2_databasename}}."{input2_layer_rtree}" layer2tree
                  ON layer2.fid = layer2tree.id
               WHERE 1=1
                 {{batch_filter}}
                 AND layer1tree.minx <= layer2tree.maxx
                 AND layer1tree.maxx >= layer2tree.minx
                 AND layer1tree.miny <= layer2tree.maxy
                 AND layer1tree.maxy >= layer2tree.miny
                 AND ST_Intersects(
                        layer1.{{input1_geometrycolumn}},
                        layer2.{{input2_geometrycolumn}}) = 1
                 --AND ST_Touches(
                 --       layer1.{{input1_geometrycolumn}},
                 --       layer2.{{input2_geometrycolumn}}) = 0
               GROUP BY layer1.rowid
               LIMIT -1 OFFSET 0
            )
            SELECT CASE WHEN layer2_unioned.geom IS NULL THEN NULL
                        ELSE ST_CollectionExtract(
                               ST_intersection(layer1.{{input1_geometrycolumn}},
                                               layer2_unioned.geom), {primitivetypeid})
                   END as geom
                  {{layer1_columns_prefix_alias_str}}
              FROM {{input1_databasename}}."{{input1_layer}}" layer1
              JOIN layer2_unioned ON layer1.rowid = layer2_unioned.layer1_rowid
             WHERE 1=1
               {{batch_filter}}
             LIMIT -1 OFFSET 0
          )
         WHERE geom IS NOT NULL
    """

    # Go!
    return _two_layer_vector_operation(
        input1_path=input_path,
        input2_path=clip_path,
        output_path=output_path,
        sql_template=sql_template,
        operation_name="clip",
        input1_layer=input_layer,
        input1_columns=input_columns,
        input1_columns_prefix=input_columns_prefix,
        input2_layer=clip_layer,
        input2_columns=None,
        input2_columns_prefix="",
        output_layer=output_layer,
        explodecollections=explodecollections,
        gridsize=gridsize,
        where_post=where_post,
        force_output_geometrytype=force_output_geometrytype,
        output_with_spatial_index=output_with_spatial_index,
        nb_parallel=nb_parallel,
        batchsize=batchsize,
        force=force,
    )


def erase(
    input_path: Path,
    erase_path: Path,
    output_path: Path,
    overlay_self: bool,
    input_layer: Optional[str] = None,
    input_columns: Optional[list[str]] = None,
    erase_layer: Optional[str] = None,
    output_layer: Optional[str] = None,
    explodecollections: bool = False,
    gridsize: float = 0.0,
    where_post: Optional[str] = None,
    nb_parallel: int = -1,
    batchsize: int = -1,
    subdivide_coords: int = 2000,
    force: bool = False,
    input_columns_prefix: str = "",
    output_with_spatial_index: Optional[bool] = None,
    operation_prefix: str = "",
):
    # Because there might be extra preparation of the erase layer before going ahead
    # with the real calculation, do some additional init + checks here...
    if subdivide_coords < 0:
        raise ValueError("subdivide_coords < 0 is not allowed")

    operation_name = f"{operation_prefix}erase"
    logger = logging.getLogger(f"geofileops.{operation_name}")

    # If we are doing a self overlay, we need to filter out rows with the same rowid.
    where_clause_self = "1=1"
    if overlay_self:
        where_clause_self = "layer1.rowid <> layer2_sub.rowid"

    # Get layer names
    if input_layer is None:
        input_layer = gfo.get_only_layer(input_path)
    if erase_layer is None:
        erase_layer = gfo.get_only_layer(erase_path)

    if _io_util.output_exists(path=output_path, remove_if_exists=force):
        return

    start_time = datetime.now()
    input_layer_info = gfo.get_layerinfo(input_path, input_layer)
    primitivetypeid = input_layer_info.geometrytype.to_primitivetype.value

    force_output_geometrytype = input_layer_info.geometrytype
    if explodecollections:
        force_output_geometrytype = force_output_geometrytype.to_singletype
    elif force_output_geometrytype is not GeometryType.POINT:
        # If explodecollections is False and the input type is not point, force the
        # output type to multi, because erase can cause eg. polygons to be split to
        # multipolygons.
        force_output_geometrytype = force_output_geometrytype.to_multitype

    # Subdivide the input layer if needed to speed up further processing.
    tmp_dir = _io_util.create_tempdir(f"geofileops/{operation_name}")
    input_subdivided_path = _subdivide_layer(
        path=input_path,
        layer=input_layer,
        output_path=tmp_dir / "subdivided/input_layer.gpkg",
        subdivide_coords=subdivide_coords,
        keep_fid=True,
        nb_parallel=nb_parallel,
        # batchsize=batchsize,
        operation_prefix=f"{operation_name}/",
    )

    # If we are self-erasing the layer, we need to retain the fid to be able to
    # know which row the subdivided geometries belonged to originally.
    keep_fid = overlay_self

    # Subdivide the erase layer if needed to speed up further processing.
    erase_subdivided_path = _subdivide_layer(
        path=erase_path,
        layer=erase_layer,
        output_path=tmp_dir / "subdivided/erase_layer.gpkg",
        subdivide_coords=subdivide_coords,
        keep_fid=keep_fid,
        nb_parallel=nb_parallel,
        # batchsize=batchsize,
        operation_prefix=f"{operation_name}/",
    )
    if erase_subdivided_path is not None:
        erase_path = erase_subdivided_path

        # _subdivide_layer will save the original fid column in a new fid_1 column
        if overlay_self:
            if input_subdivided_path is None:
                where_clause_self = "layer1.rowid <> layer2_sub.fid_1"
            else:
                # If the input layer was subdivided, the original fid is now in fid_1
                where_clause_self = "layer1.fid_1 <> layer2_sub.fid_1"

    # Prepare sql template for this operation
    # - WHERE geom IS NOT NULL to avoid rows with a NULL geom, they give issues in
    #   later operations
    # - use "LIMIT -1 OFFSET 0" to avoid the subquery flattening. Flattening e.g.
    #   "geom IS NOT NULL" leads to GFO_Difference_Collection calculated double!
    # - ST_Intersects and ST_Touches slow down a lot when the data contains huge geoms
    # - Calculate difference in correlated subquery in SELECT clause reduces memory
    #   usage by a factor 10 compared with a WITH with GROUP BY. The WITH with a GROUP
    #   BY on layer1.rowid was a few % faster, but this is not worth it. E.g. for one
    #   test file 4-7 GB per process versus 70-700 MB). For another: crash.
    # - Check if the result of GFO_Difference_Collection is empty (NULL) using IFNULL,
    #   and if this is the case set to 'DIFF_EMPTY'. This way we can make the
    #   distinction whether the subquery is finding a row (no match with spatial index)
    #   or if the difference results in an empty/NULL geometry.
    #   Tried to return EMPTY GEOMETRY from GFO_Difference_Collection, but it didn't
    #   work to use spatialite's ST_IsEmpty(geom) = 0 to filter on this, probably
    #   because ST_GeomFromWKB doesn't seem to support empty polygons.
    # - ST_difference(geometry , NULL) gives NULL as result -> handle explicitly
    input1_layer_rtree = "rtree_{input1_layer}_{input1_geometrycolumn}"
    input2_layer_rtree = "rtree_{input2_layer}_{input2_geometrycolumn}"

    if input_subdivided_path is None:
        # The input layer was not subdivided
        sql_template = f"""
            SELECT * FROM (
              SELECT IFNULL(
                       ( SELECT IFNULL(
                                   IIF(COUNT(layer2_sub.rowid) = 0,
                                       layer1.{{input1_geometrycolumn}},
                                       ST_CollectionExtract(
                                          ST_difference(
                                             layer1.{{input1_geometrycolumn}},
                                             ST_Union(layer2_sub.{{input2_geometrycolumn}})
                                          ),
                                          {primitivetypeid}
                                       )
                                   ),
                                   'DIFF_EMPTY'
                                ) AS diff_geom
                           FROM {{input1_databasename}}."{input1_layer_rtree}" layer1tree
                           JOIN {{input2_databasename}}."{{input2_layer}}" layer2_sub
                           JOIN {{input2_databasename}}."{input2_layer_rtree}" layer2tree
                             ON layer2_sub.rowid = layer2tree.id
                          WHERE {where_clause_self}
                            AND layer1tree.id = layer1.rowid
                            AND layer1tree.minx <= layer2tree.maxx
                            AND layer1tree.maxx >= layer2tree.minx
                            AND layer1tree.miny <= layer2tree.maxy
                            AND layer1tree.maxy >= layer2tree.miny
                            AND ST_intersects(layer1.{{input1_geometrycolumn}},
                                              layer2_sub.{{input2_geometrycolumn}}) = 1
                          LIMIT -1 OFFSET 0
                       ),
                       layer1.{{input1_geometrycolumn}}
                     ) AS geom
                    {{layer1_columns_prefix_alias_str}}
                    {{layer2_columns_prefix_alias_null_str}}
                FROM {{input1_databasename}}."{{input1_layer}}" layer1
               WHERE 1=1
                 {{batch_filter}}
               LIMIT -1 OFFSET 0
              )
             WHERE geom IS NOT NULL
               AND geom <> 'DIFF_EMPTY'
               AND ST_IsEmpty(geom) = 0
        """  # noqa: E501
    else:
        # The input layer was subdivided, so the result needs to be unioned and joined
        # with the original input layer to get the original columns.
        sql_template = f"""
            SELECT differenced.geom
                  {{layer1_columns_prefix_alias_str}}
                  {{layer2_columns_prefix_alias_null_str}}
              FROM (
                SELECT fid_1, ST_Union(geom) AS geom FROM (
                  SELECT fid_1
                        ,IFNULL(
                           ( SELECT IFNULL(
                                       IIF(COUNT(layer2_sub.rowid) = 0,
                                           layer1_subdiv.{{input1_geometrycolumn}},
                                           ST_CollectionExtract(
                                              ST_difference(
                                                 layer1_subdiv.{{input1_geometrycolumn}},
                                                 ST_Union(layer2_sub.{{input2_geometrycolumn}})
                                              ),
                                              {primitivetypeid}
                                           )
                                       ),
                                       'DIFF_EMPTY'
                                    ) AS diff_geom
                               FROM {{input3_databasename}}."{input1_layer_rtree}" layer1tree
                               JOIN {{input2_databasename}}."{{input2_layer}}" layer2_sub
                               JOIN {{input2_databasename}}."{input2_layer_rtree}" layer2tree
                                 ON layer2_sub.rowid = layer2tree.id
                              WHERE {where_clause_self}
                                AND layer1tree.id = layer1_subdiv.rowid
                                AND layer1tree.minx <= layer2tree.maxx
                                AND layer1tree.maxx >= layer2tree.minx
                                AND layer1tree.miny <= layer2tree.maxy
                                AND layer1tree.maxy >= layer2tree.miny
                                AND ST_intersects(layer1_subdiv.{{input1_geometrycolumn}},
                                                  layer2_sub.{{input2_geometrycolumn}}) = 1
                              LIMIT -1 OFFSET 0
                           ),
                           layer1_subdiv.{{input1_geometrycolumn}}
                         ) AS geom
                    FROM {{input3_databasename}}."{{input1_layer}}" layer1_subdiv
                   WHERE 1=1
                     {{batch_filter}}
                   LIMIT -1 OFFSET 0
                  )
                 WHERE geom IS NOT NULL
                   AND geom <> 'DIFF_EMPTY'
                   AND ST_IsEmpty(geom) = 0
                 GROUP BY fid_1
                ) differenced
                JOIN {{input1_databasename}}."{{input1_layer}}" layer1
                     ON layer1.fid = differenced.fid_1
        """  # noqa: E501

    # Go!
    _two_layer_vector_operation(
        input1_path=input_path,
        input1_subdivided_path=input_subdivided_path,
        input2_path=erase_path,
        output_path=output_path,
        sql_template=sql_template,
        operation_name=operation_name,
        input1_layer=input_layer,
        input1_columns=input_columns,
        input1_columns_prefix=input_columns_prefix,
        input2_layer=erase_layer,
        input2_columns=[],
        input2_columns_prefix="",
        output_layer=output_layer,
        explodecollections=explodecollections,
        force_output_geometrytype=force_output_geometrytype,
        gridsize=gridsize,
        where_post=where_post,
        nb_parallel=nb_parallel,
        batchsize=batchsize,
        force=force,
        output_with_spatial_index=output_with_spatial_index,
        tmp_dir=tmp_dir,
    )

    # Print time taken
    logger.info(f"Ready, full erase took {datetime.now()-start_time}")


def _subdivide_layer(
    path: Path,
    layer: Optional[str],
    output_path: Path,
    subdivide_coords: int,
    keep_fid: bool,
    nb_parallel: int = -1,
    batchsize: int = -1,
    operation_prefix: str = "",
) -> Optional[Path]:
    """Subdivide a layer if needed.

    Args:
        path (Path): path to the input file.
        layer (str): layer in the file to be subdivided.
        output_path (Path): the path to create the subdivided file in. If the directory
            doesn't exist yet, it is created.
        subdivide_coords (int): number of coordinates to aim for.
        keep_fid (bool): True to retain the fid column in the output file.
        nb_parallel (int, optional): _description_. Defaults to -1.
        batchsize (int, optional): _description_. Defaults to -1.
        operation_prefix (str, optional): Prefix to use in logging,... Defaults to "".

    Returns:
        Optional[Path]: path to the result or None if it didn't need subdivision.
    """
    if subdivide_coords <= 0:
        return None

    # Only subdivide Polygon layers
    layer_info = gfo.get_layerinfo(path, layer)
    if layer_info.geometrytype.to_primitivetype != PrimitiveType.POLYGON:
        return None

    # If layer has complex geometries, subdivide them.
    layer = layer_info.name
    complexgeom_sql = f"""
        SELECT 1
          FROM "{layer}" layer
         WHERE ST_NPoints({layer_info.geometrycolumn}) > {subdivide_coords}
         LIMIT 1
    """
    logger.info(
        f"Check if complex geometries in {path.name}/{layer} (> {subdivide_coords} "
        "coords)"
    )
    complexgeom_df = gfo.read_file(path, sql_stmt=complexgeom_sql, sql_dialect="SQLITE")
    if len(complexgeom_df) <= 0:
        return None

    logger.info("Subdivide needed: complex geometries found")

    # Do subdivide using python function, because all spatialite options didn't
    # seem to work.
    # Check out commits in https://github.com/geofileops/geofileops/pull/433
    def subdivide(geom, num_coords_max):
        if geom is None or geom.is_empty:
            return geom

        if isinstance(geom, shapely.geometry.base.BaseMultipartGeometry):
            # Simple single geometry
            result = shapely.get_parts(
                pygeoops.subdivide(geom, num_coords_max=num_coords_max)
            )
        else:
            geom = shapely.get_parts(geom)
            if len(geom) == 1:
                # There was only one geometry in the multigeometry
                result = shapely.get_parts(
                    pygeoops.subdivide(geom[0], num_coords_max=num_coords_max)
                )
            else:
                to_subdivide = shapely.get_num_coordinates(geom) > num_coords_max
                if np.any(to_subdivide):
                    subdivided = np.concatenate(
                        [
                            shapely.get_parts(
                                pygeoops.subdivide(g, num_coords_max=num_coords_max)
                            )
                            for g in geom[to_subdivide]
                        ]
                    )
                    result = np.concatenate([subdivided, geom[~to_subdivide]])
                else:
                    result = geom

        if result is None:
            return None
        if not hasattr(result, "__len__"):
            return result
        if len(result) == 1:
            return result[0]

        # Explode because
        #   - they will be exploded anyway by spatialite.ST_Collect
        #   - spatialite.ST_AsBinary and/or spatialite.ST_GeomFromWkb don't seem
        #     to handle nested collections well.
        return shapely.geometrycollections(result)

    # Keep the fid column if needed
    columns = ["fid"] if keep_fid else []

    output_path.parent.mkdir(parents=True, exist_ok=True)
    _geoops_gpd.apply(
        input_path=path,
        input_layer=layer,
        output_path=output_path,
        output_layer=layer,
        func=lambda geom: subdivide(geom, num_coords_max=subdivide_coords),
        operation_name=f"{operation_prefix}subdivide",
        columns=columns,
        explodecollections=True,
        nb_parallel=nb_parallel,
        batchsize=batchsize,
        parallelization_config=_geoops_gpd.ParallelizationConfig(
            bytes_per_row=2000, max_rows_per_batch=50000
        ),
    )
    if keep_fid:
        sql_create_index = f'CREATE INDEX "IDX_{layer}_fid_1" ON "{layer}"(fid_1)'
        fileops.execute_sql(output_path, sql_stmt=sql_create_index)

    return output_path


def export_by_location(
    input_path: Path,
    input_to_compare_with_path: Path,
    output_path: Path,
    spatial_relations_query: str,
    min_area_intersect: Optional[float] = None,
    area_inters_column_name: Optional[str] = None,
    input_layer: Optional[str] = None,
    input_columns: Optional[list[str]] = None,
    input_to_compare_with_layer: Optional[str] = None,
    output_layer: Optional[str] = None,
    gridsize: float = 0.0,
    where_post: Optional[str] = None,
    nb_parallel: int = -1,
    batchsize: int = -1,
    subdivide_coords: int = 10000,
    force: bool = False,
):
    # Because there might be extra preparation of the erase layer before going ahead
    # with the real calculation, do some additional init + checks here...
    if subdivide_coords < 0:
        raise ValueError("subdivide_coords < 0 is not allowed")

    operation_name = "export_by_location"
    logger = logging.getLogger(f"geofileops.{operation_name}")
    if output_path.exists():
        if force is False:
            logger.info(f"Stop, output exists already {output_path}")
            return
        else:
            gfo.remove(output_path)

    start_time = datetime.now()

    # Prepare sql template for this operation
    input1_layer_rtree = "rtree_{input1_layer}_{input1_geometrycolumn}"
    input2_layer_rtree = "rtree_{input2_layer}_{input2_geometrycolumn}"

    # Prepare spatial relation column and filter
    (
        spatial_relation_column,
        spatial_relation_filter,
        true_for_disjoint,
    ) = _prepare_filter_by_location_fields(spatial_relations_query)

    # Subdivide the erase layer if applicable to speed up further processing.
    tmp_dir = _io_util.create_tempdir(f"geofileops/{operation_name}")
    input_to_compare_with_subdivided_path = _subdivide_layer(
        path=input_to_compare_with_path,
        layer=input_to_compare_with_layer,
        output_path=tmp_dir / "subdivided/input_to_compare_with_layer.gpkg",
        subdivide_coords=subdivide_coords,
        keep_fid=False,
        nb_parallel=nb_parallel,
        batchsize=batchsize,
        operation_prefix=f"{operation_name}/",
    )
    if input_to_compare_with_subdivided_path is not None:
        input_to_compare_with_path = input_to_compare_with_subdivided_path

    # Different query if intersecting features need to be unioned...
    if (
        true_for_disjoint is False
        and area_inters_column_name is None
        and min_area_intersect is None
    ):
        # No union needed.
        sql_template = f"""
            WITH layer1_intersecting_filtered AS (
              SELECT layer1.{{input1_geometrycolumn}} AS geom
                    {{layer1_columns_prefix_alias_str}}
                FROM {{input1_databasename}}."{{input1_layer}}" layer1
               WHERE 1=1
                 {{batch_filter}}
                 AND EXISTS (
                      SELECT 1 FROM (
                        SELECT 1
                              {spatial_relation_column}
                          FROM {{input2_databasename}}."{{input2_layer}}" layer2
                          JOIN {{input2_databasename}}."{input2_layer_rtree}" layer2tree
                            ON layer2.fid = layer2tree.id
                         WHERE ST_MinX(layer1.{{input1_geometrycolumn}}) <= layer2tree.maxx
                           AND ST_MaxX(layer1.{{input1_geometrycolumn}}) >= layer2tree.minx
                           AND ST_MinY(layer1.{{input1_geometrycolumn}}) <= layer2tree.maxy
                           AND ST_MaxY(layer1.{{input1_geometrycolumn}}) >= layer2tree.miny
                           --LIMIT -1 OFFSET 0
                        ) sub_filter
                       WHERE {spatial_relation_filter}
                      )
            )
            SELECT sub.geom
                  {{layer1_columns_from_subselect_str}}
                  {{layer2_columns_from_subselect_str}}
              FROM layer1_intersecting_filtered sub
        """  # noqa: E501

        # If disjoint is True according to the query, include features that don't match
        # the spatial index.
        if true_for_disjoint:
            sql_template = f"""
                {sql_template}
                UNION ALL
                SELECT layer1.{{input1_geometrycolumn}} AS geom
                      {{layer1_columns_prefix_alias_str}}
                      {{layer2_columns_prefix_alias_null_str}}
                  FROM {{input1_databasename}}."{{input1_layer}}" layer1
                  WHERE 1=1
                   {{batch_filter}}
                   AND NOT EXISTS (
                        SELECT 1
                          FROM {{input2_databasename}}."{{input2_layer}}" layer2
                          JOIN {{input2_databasename}}."{input2_layer_rtree}" layer2tree
                            ON layer2.fid = layer2tree.id
                         WHERE ST_MinX(layer1.{{input1_geometrycolumn}}) <= layer2tree.maxx
                           AND ST_MaxX(layer1.{{input1_geometrycolumn}}) >= layer2tree.minx
                           AND ST_MinY(layer1.{{input1_geometrycolumn}}) <= layer2tree.maxy
                           AND ST_MaxY(layer1.{{input1_geometrycolumn}}) >= layer2tree.miny
                       )
        """  # noqa: E501
    else:
        # Union needed to calculate intersection area or because spatial_relation_query
        # returns True for disjoint features.

        # Prepare area calculation is relevant
        area_inters_column_expression = ""
        if area_inters_column_name is not None or min_area_intersect is not None:
            if area_inters_column_name is None:
                area_inters_column_name = "area_inters"
            area_inters_column_expression = (
                f",ST_area(ST_intersection(geom, geom2)) AS {area_inters_column_name}"
            )

        (
            spatial_relation_column,
            spatial_relation_filter,
            true_for_disjoint,
        ) = _prepare_filter_by_location_fields(
            spatial_relations_query, geom1="geom", geom2="geom2", subquery_alias="sub"
        )

        # Optimize special case: geom2 is already filtered on intersects in the query,
        # so for "intersects is True" we can avoid calculating intersects again:
        if spatial_relations_query.lower() == "intersects is true":
            spatial_relation_column = ""
            spatial_relation_filter = "geom2 IS NOT NULL"

        if true_for_disjoint:
            spatial_relation_filter = f"geom2 IS NULL OR ({spatial_relation_filter})"
        area_inters_column = (
            f",{area_inters_column_name}" if area_inters_column_name is not None else ""
        )
        sql_template = f"""
            SELECT sub.geom
                  {{layer1_columns_from_subselect_str}}
                  {area_inters_column}
              FROM (
                SELECT sub_union.*
                      {spatial_relation_column}
                      {area_inters_column_expression}
                  FROM (
                    SELECT layer1.*
                          ,(SELECT ST_Union(layer2_sub.{{input2_geometrycolumn}}) AS geom2
                              FROM {{input1_databasename}}."{input1_layer_rtree}" layer1tree
                              JOIN {{input2_databasename}}."{{input2_layer}}" layer2_sub
                              JOIN {{input2_databasename}}."{input2_layer_rtree}" layer2tree
                                ON layer2_sub.rowid = layer2tree.id
                             WHERE layer1tree.id = layer1.rowid
                               AND layer1tree.minx <= layer2tree.maxx
                               AND layer1tree.maxx >= layer2tree.minx
                               AND layer1tree.miny <= layer2tree.maxy
                               AND layer1tree.maxy >= layer2tree.miny
                               AND ST_intersects(
                                        layer1.{{input1_geometrycolumn}},
                                        layer2_sub.{{input2_geometrycolumn}}
                                   ) = 1
                             LIMIT -1 OFFSET 0
                           ) AS geom2
                      FROM {{input1_databasename}}."{{input1_layer}}" layer1
                     WHERE 1=1
                       {{batch_filter}}
                     LIMIT -1 OFFSET 0
                ) sub_union
              ) sub
             WHERE {spatial_relation_filter}
        """  # noqa: E501

        # Filter on intersect area if necessary
        if min_area_intersect is not None:
            sql_template = f"""
                SELECT * FROM
                  ( {sql_template}
                     LIMIT -1 OFFSET 0
                  ) sub_area
                WHERE sub_area.{area_inters_column_name} >= {min_area_intersect}
            """

    # Go!
    input_layer_info = gfo.get_layerinfo(input_path, input_layer)
    _two_layer_vector_operation(
        input1_path=input_path,
        input2_path=input_to_compare_with_path,
        output_path=output_path,
        sql_template=sql_template,
        operation_name=operation_name,
        input1_layer=input_layer,
        input1_columns=input_columns,
        input1_columns_prefix="",
        input2_layer=input_to_compare_with_layer,
        input2_columns=[],
        input2_columns_prefix="",
        output_layer=output_layer,
        explodecollections=False,
        force_output_geometrytype=input_layer_info.geometrytype,
        gridsize=gridsize,
        where_post=where_post,
        nb_parallel=nb_parallel,
        batchsize=batchsize,
        force=force,
        tmp_dir=tmp_dir,
    )

    # Print time taken
    logger.info(f"Ready, full export_by_location took {datetime.now()-start_time}")


def export_by_distance(
    input_to_select_from_path: Path,
    input_to_compare_with_path: Path,
    output_path: Path,
    max_distance: float,
    input1_layer: Optional[str] = None,
    input1_columns: Optional[list[str]] = None,
    input2_layer: Optional[str] = None,
    output_layer: Optional[str] = None,
    gridsize: float = 0.0,
    where_post: Optional[str] = None,
    nb_parallel: int = -1,
    batchsize: int = -1,
    force: bool = False,
):
    # Prepare sql template for this operation
    input1_layer_rtree = "rtree_{input1_layer}_{input1_geometrycolumn}"
    input2_layer_rtree = "rtree_{input2_layer}_{input2_geometrycolumn}"
    sql_template = f"""
        SELECT geom
              {{layer1_columns_prefix_alias_str}}
          FROM {{input1_databasename}}."{{input1_layer}}" layer1
          JOIN {{input1_databasename}}."{input1_layer_rtree}" layer1tree
            ON layer1.fid = layer1tree.id
         WHERE 1=1
               {{batch_filter}}
               AND EXISTS (
                    SELECT 1
                      FROM {{input2_databasename}}."{{input2_layer}}" layer2
                      JOIN {{input2_databasename}}."{input2_layer_rtree}" layer2tree
                        ON layer2.fid = layer2tree.id
                     WHERE (layer1tree.minx-{max_distance}) <= layer2tree.maxx
                       AND (layer1tree.maxx+{max_distance}) >= layer2tree.minx
                       AND (layer1tree.miny-{max_distance}) <= layer2tree.maxy
                       AND (layer1tree.maxy+{max_distance}) >= layer2tree.miny
                       AND ST_distance(
                            layer1.{{input1_geometrycolumn}},
                            layer2.{{input2_geometrycolumn}}) <= {max_distance})
    """

    input_layer_info = gfo.get_layerinfo(input_to_select_from_path, input1_layer)

    # Go!
    return _two_layer_vector_operation(
        input1_path=input_to_select_from_path,
        input2_path=input_to_compare_with_path,
        output_path=output_path,
        sql_template=sql_template,
        operation_name="export_by_distance",
        input1_layer=input1_layer,
        input1_columns=input1_columns,
        input1_columns_prefix="",
        input2_layer=input2_layer,
        input2_columns=[],
        input2_columns_prefix="",
        output_layer=output_layer,
        explodecollections=False,
        force_output_geometrytype=input_layer_info.geometrytype,
        gridsize=gridsize,
        where_post=where_post,
        nb_parallel=nb_parallel,
        batchsize=batchsize,
        force=force,
    )


def intersection(
    input1_path: Path,
    input2_path: Path,
    output_path: Path,
    overlay_self: bool,
    input1_layer: Optional[str] = None,
    input1_columns: Optional[list[str]] = None,
    input1_columns_prefix: str = "l1_",
    input2_layer: Optional[str] = None,
    input2_columns: Optional[list[str]] = None,
    input2_columns_prefix: str = "l2_",
    output_layer: Optional[str] = None,
    explodecollections: bool = False,
    gridsize: float = 0.0,
    where_post: Optional[str] = None,
    nb_parallel: int = -1,
    batchsize: int = -1,
    force: bool = False,
    output_with_spatial_index: Optional[bool] = None,
    operation_prefix: str = "",
):
    # If we are doing a self overlay, we need to filter out rows with the same rowid.
    where_clause_self = "1=1"
    if overlay_self:
        where_clause_self = "layer1.rowid <> layer2.rowid"

    # In the query, important to only extract the geometry types that are expected
    if input1_layer is None:
        input1_layer = gfo.get_only_layer(input1_path)
    if input2_layer is None:
        input2_layer = gfo.get_only_layer(input2_path)
    input1_layer_info = gfo.get_layerinfo(input1_path, input1_layer)
    input2_layer_info = gfo.get_layerinfo(input2_path, input2_layer)
    primitivetype_to_extract = PrimitiveType(
        min(
            input1_layer_info.geometrytype.to_primitivetype.value,
            input2_layer_info.geometrytype.to_primitivetype.value,
        )
    )

    # Force MULTI variant if explodecollections is False to avoid ugly warnings/issues.
    if explodecollections:
        force_output_geometrytype = primitivetype_to_extract.to_singletype
    else:
        force_output_geometrytype = primitivetype_to_extract.to_multitype

    # Prepare sql template for this operation
    #
    # Remarks:
    # - ST_Intersects is fine, but ST_Touches slows down. Especially when the data
    #   contains huge geoms, time doubles or worse. The filter on sub.geom IS NOT NULL
    #   removes rows without intersection anyway.
    # - use "LIMIT -1 OFFSET 0" to avoid the subquery flattening. Flattening e.g.
    #   "geom IS NOT NULL" leads to geom operation to be calculated twice!
    input1_layer_rtree = "rtree_{input1_layer}_{input1_geometrycolumn}"
    input2_layer_rtree = "rtree_{input2_layer}_{input2_geometrycolumn}"
    sql_template = f"""
        SELECT sub.geom
             {{layer1_columns_from_subselect_str}}
             {{layer2_columns_from_subselect_str}}
          FROM
            ( SELECT ST_CollectionExtract(
                       ST_Intersection(
                            layer1.{{input1_geometrycolumn}},
                            layer2.{{input2_geometrycolumn}}),
                            {primitivetype_to_extract.value}) AS geom
                    {{layer1_columns_prefix_alias_str}}
                    {{layer2_columns_prefix_alias_str}}
                FROM {{input1_databasename}}."{{input1_layer}}" layer1
                JOIN {{input1_databasename}}."{input1_layer_rtree}" layer1tree
                  ON layer1.fid = layer1tree.id
                JOIN {{input2_databasename}}."{{input2_layer}}" layer2
                JOIN {{input2_databasename}}."{input2_layer_rtree}" layer2tree
                  ON layer2.fid = layer2tree.id
               WHERE {where_clause_self}
                 {{batch_filter}}
                 AND layer1tree.minx <= layer2tree.maxx
                 AND layer1tree.maxx >= layer2tree.minx
                 AND layer1tree.miny <= layer2tree.maxy
                 AND layer1tree.maxy >= layer2tree.miny
                 AND ST_Intersects(
                        layer1.{{input1_geometrycolumn}},
                        layer2.{{input2_geometrycolumn}}) = 1
                 --AND ST_Touches(
                 --       layer1.{{input1_geometrycolumn}},
                 --       layer2.{{input2_geometrycolumn}}) = 0
               LIMIT -1 OFFSET 0
            ) sub
         WHERE sub.geom IS NOT NULL
    """

    # Go!
    return _two_layer_vector_operation(
        input1_path=input1_path,
        input2_path=input2_path,
        output_path=output_path,
        sql_template=sql_template,
        operation_name=f"{operation_prefix}intersection",
        input1_layer=input1_layer,
        input1_columns=input1_columns,
        input1_columns_prefix=input1_columns_prefix,
        input2_layer=input2_layer,
        input2_columns=input2_columns,
        input2_columns_prefix=input2_columns_prefix,
        output_layer=output_layer,
        explodecollections=explodecollections,
        force_output_geometrytype=force_output_geometrytype,
        gridsize=gridsize,
        where_post=where_post,
        nb_parallel=nb_parallel,
        batchsize=batchsize,
        force=force,
        output_with_spatial_index=output_with_spatial_index,
    )


def join_by_location(
    input1_path: Path,
    input2_path: Path,
    output_path: Path,
    spatial_relations_query: str = "intersects is True",
    discard_nonmatching: bool = True,
    min_area_intersect: Optional[float] = None,
    area_inters_column_name: Optional[str] = None,
    input1_layer: Optional[str] = None,
    input1_columns: Optional[list[str]] = None,
    input1_columns_prefix: str = "l1_",
    input2_layer: Optional[str] = None,
    input2_columns: Optional[list[str]] = None,
    input2_columns_prefix: str = "l2_",
    output_layer: Optional[str] = None,
    explodecollections: bool = False,
    gridsize: float = 0.0,
    where_post: Optional[str] = None,
    nb_parallel: int = -1,
    batchsize: int = -1,
    force: bool = False,
):
    # Prepare sql template for this operation
    # Prepare intersection area columns/filter
    area_inters_column_expression = ""
    area_inters_column_in_output = ""
    area_inters_column_0_in_output = ""
    area_inters_filter = ""
    if area_inters_column_name is not None or min_area_intersect is not None:
        if area_inters_column_name is not None:
            area_inters_column_name_touse = area_inters_column_name
            area_inters_column_in_output = f',"{area_inters_column_name}"'
            area_inters_column_0_in_output = f',0 AS "{area_inters_column_name}"'
        else:
            area_inters_column_name_touse = "area_inters"
        area_inters_column_expression = (
            ",ST_area(ST_intersection(sub_filter.geom, sub_filter.l2_geom)) "
            f'AS "{area_inters_column_name_touse}"'
        )
        if min_area_intersect is not None:
            area_inters_filter = (
                f'WHERE sub_area."{area_inters_column_name_touse}" '
                f">= {min_area_intersect}"
            )

    # Prepare spatial relation column and filter
    # As the query is used as the join criterium, it should not evaluate to True for
    # disjoint features. So specify avoid_disjoint=True.
    (
        spatial_relation_column,
        spatial_relation_filter,
        _,
    ) = _prepare_filter_by_location_fields(spatial_relations_query, avoid_disjoint=True)

    # Prepare sql template
    #
    # Remark: use "LIMIT -1 OFFSET 0" to avoid that the sqlite query optimizer
    #     "flattens" the subquery, as that makes checking the spatial
    #     relations (using ST_RelateMatch) very slow!
    input1_layer_rtree = "rtree_{input1_layer}_{input1_geometrycolumn}"
    input2_layer_rtree = "rtree_{input2_layer}_{input2_geometrycolumn}"
    sql_template = f"""
        WITH layer1_relations_filtered AS (
          SELECT sub_area.*
            FROM (
              SELECT sub_filter.*
                    {area_inters_column_expression}
                FROM (
                  SELECT layer1.{{input1_geometrycolumn}} AS geom
                        ,layer1.fid l1_fid
                        ,layer2.{{input2_geometrycolumn}} AS l2_geom
                        {{layer1_columns_prefix_alias_str}}
                        {{layer2_columns_prefix_alias_str}}
                        {spatial_relation_column}
                    FROM {{input1_databasename}}."{{input1_layer}}" layer1
                    JOIN {{input1_databasename}}."{input1_layer_rtree}" layer1tree
                      ON layer1.fid = layer1tree.id
                    JOIN {{input2_databasename}}."{{input2_layer}}" layer2
                    JOIN {{input2_databasename}}."{input2_layer_rtree}" layer2tree
                      ON layer2.fid = layer2tree.id
                   WHERE 1=1
                     {{batch_filter}}
                     AND layer1tree.minx <= layer2tree.maxx
                     AND layer1tree.maxx >= layer2tree.minx
                     AND layer1tree.miny <= layer2tree.maxy
                     AND layer1tree.maxy >= layer2tree.miny
                   LIMIT -1 OFFSET 0
                  ) sub_filter
               WHERE {spatial_relation_filter}
               LIMIT -1 OFFSET 0
              ) sub_area
           {area_inters_filter}
           LIMIT -1 OFFSET 0
          )
        SELECT sub.geom
              {{layer1_columns_from_subselect_str}}
              {{layer2_columns_from_subselect_str}}
              {area_inters_column_in_output}
          FROM layer1_relations_filtered sub
    """

    # If a left join is asked, add all features from layer1 that weren't
    # matched.
    if discard_nonmatching is False:
        sql_template = f"""
            {sql_template}
            UNION ALL
            SELECT layer1.{{input1_geometrycolumn}} AS geom
                  {{layer1_columns_prefix_alias_str}}
                  {{layer2_columns_prefix_alias_null_str}}
                  {area_inters_column_0_in_output}
              FROM {{input1_databasename}}."{{input1_layer}}" layer1
             WHERE 1=1
               {{batch_filter}}
               AND layer1.fid NOT IN (
                   SELECT l1_fid FROM layer1_relations_filtered)
        """

    # Go!
    input1_layer_info = gfo.get_layerinfo(input1_path, input1_layer)
    return _two_layer_vector_operation(
        input1_path=input1_path,
        input2_path=input2_path,
        output_path=output_path,
        sql_template=sql_template,
        operation_name="join_by_location",
        input1_layer=input1_layer,
        input1_columns=input1_columns,
        input1_columns_prefix=input1_columns_prefix,
        input2_layer=input2_layer,
        input2_columns=input2_columns,
        input2_columns_prefix=input2_columns_prefix,
        output_layer=output_layer,
        explodecollections=explodecollections,
        force_output_geometrytype=input1_layer_info.geometrytype,
        gridsize=gridsize,
        where_post=where_post,
        nb_parallel=nb_parallel,
        batchsize=batchsize,
        force=force,
    )


def _prepare_filter_by_location_fields(
    query: str,
    geom1: str = "layer1.{input1_geometrycolumn}",
    geom2: str = "layer2.{input2_geometrycolumn}",
    subquery_alias: str = "sub_filter",
    avoid_disjoint: bool = False,
) -> tuple[str, str, bool]:
    """Prepare the fields needed to prepare a select to filter by location.

    Args:
        query (str): the spatial relations query that should be filtered on.
        geom1 (str): the 1st geom in the spatial_relation_column.
        geom2 (str): the 2nd geom in the spatial_relation_column.
        subquery_alias (str): the alias tha will be used for the subquery to filter on.
            Defaults to "sub_filter".
        avoid_disjoint (bool): avoid that the query evaluates disjoint featurs to True.
            If it does, "intersects is True" is added to the input query.

    Returns:
        Tuple[str, str, bool]: returns a tuple with the following values:
            - spatial_relation_column: the string to use as column to filter on
            - spatial_relation_filter: the string to use as filter
            - true_for_disjoint: True if the query returns True for disjoint features.
                  If `avoid_disjoint` is True, `includes_disjoint` is always False.
    """
    # Add a specific optimisation for "intersects is True" as it is the most used
    # filtering and it is very optimised in GEOS.
    if query.lower() == "intersects is true":
        spatial_relation_column = (
            f',ST_intersects({geom1}, {geom2}) AS "GFO_$TEMP$_SPATIAL_RELATION"'
        )
        spatial_relation_filter = f'{subquery_alias}."GFO_$TEMP$_SPATIAL_RELATION" = 1'
        true_for_disjoint = False

        return (spatial_relation_column, spatial_relation_filter, true_for_disjoint)

    # It is a more complex query, so some more processing needed
    spatial_relations_filter = _prepare_spatial_relations_filter(query)
    spatial_relation_column = (
        ',ST_relate({input1}, {input2}) AS "GFO_$TEMP$_SPATIAL_RELATION"'
    )
    spatial_relation_filter = spatial_relations_filter.format(
        spatial_relation=f'{subquery_alias}."GFO_$TEMP$_SPATIAL_RELATION"'
    )

    # Determine if the spatial_relations_query returns True for disjoint features
    spatial_relation_column_disjoint = spatial_relation_column.format(
        input1="ST_GeomFromText('POLYGON((0 0, 0 1, 1 1, 1 0, 0 0))')",
        input2="ST_GeomFromText('POLYGON((5 0, 5 1, 6 1, 6 0, 5 0))')",
    )
    test_path = Path(__file__).resolve().parent / "test.gpkg"
    sql_stmt = f"""
        SELECT * FROM (
            SELECT NULL AS ignore
                  {spatial_relation_column_disjoint}
            ) {subquery_alias}
         WHERE {spatial_relation_filter}
    """
    df = fileops.read_file(test_path, sql_stmt=sql_stmt)
    true_for_disjoint = True if len(df) > 0 else False

    if true_for_disjoint and avoid_disjoint:
        # Avoid the query evaluating to True for disjoint features by adding
        # "intersects is True"
        query = f"({query}) and intersects is True"
        spatial_relations_filter = _prepare_spatial_relations_filter(query)
        spatial_relation_filter = spatial_relations_filter.format(
            spatial_relation=f'{subquery_alias}."GFO_$TEMP$_SPATIAL_RELATION"'
        )
        true_for_disjoint = False

        warnings.warn(
            "The spatial relation query specified evaluated to True for disjoint "
            f"features. To avoid this, 'intersects is True' was added: {query}",
            stacklevel=2,
        )

    # Fill out input columns of the spatial_relation_column
    spatial_relation_column = spatial_relation_column.format(input1=geom1, input2=geom2)

    return (spatial_relation_column, spatial_relation_filter, true_for_disjoint)


def _prepare_spatial_relations_filter(query: str) -> str:
    named_spatial_relations = {
        "disjoint": ["FF*FF****"],
        "equals": ["TFFF*FFF*"],
        "touches": ["FT*******", "F**T*****", "F***T****"],
        "within": ["T*F**F***"],
        "overlaps": ["T*T***T**", "1*T***T**"],
        "crosses": ["T*T******", "T*****T**", "0********"],
        "intersects": ["T********", "*T*******", "***T*****", "****T****"],
        "contains": ["T*****FF*"],
        "covers": ["T*****FF*", "*T****FF*", "***T**FF*", "****T*FF*"],
        "coveredby": ["T*F**F***", "*TF**F***", "**FT*F***", "**F*TF***"],
    }

    # Parse query and replace things that need to be replaced
    import re

    query_tokens = re.split("([ =()])", query)

    query_tokens_prepared = []
    nb_unclosed_brackets = 0
    for token in query_tokens:
        if token == "":
            continue
        elif token in [" ", "\n", "\t", "and", "or"]:
            query_tokens_prepared.append(token)
        elif token == "(":
            nb_unclosed_brackets += 1
            query_tokens_prepared.append(token)
        elif token == ")":
            nb_unclosed_brackets -= 1
            query_tokens_prepared.append(token)
        elif token == "is":
            query_tokens_prepared.append("=")
        elif token == "True":
            query_tokens_prepared.append("1")
        elif token == "False":
            query_tokens_prepared.append("0")
        elif token in named_spatial_relations:
            match_list = []
            for spatial_relation in named_spatial_relations[token]:
                match = (
                    f"ST_RelateMatch({{spatial_relation}}, '{spatial_relation}') = 1"
                )
                match_list.append(match)
            query_tokens_prepared.append(f"({' or '.join(match_list)})")
        elif len(token) == 9 and re.fullmatch("^[FT012*]+$", token) is not None:
            token_prepared = f"ST_RelateMatch({{spatial_relation}}, '{token}')"
            query_tokens_prepared.append(token_prepared)
        else:
            raise ValueError(
                f"Unexpected token in query (query is case sensitive!): {token}"
            )

    # If there are unclosed brackets, raise
    if nb_unclosed_brackets > 0:
        raise ValueError(f"not all brackets are closed in query {query}")
    elif nb_unclosed_brackets < 0:
        raise ValueError(f"more closing brackets than opening ones in query {query}")

    result = f"({''.join(query_tokens_prepared)})"
    return result


def join_nearest(
    input1_path: Path,
    input2_path: Path,
    output_path: Path,
    nb_nearest: int,
    distance: Optional[float],
    expand: Optional[bool],
    input1_layer: Optional[str] = None,
    input1_columns: Optional[list[str]] = None,
    input1_columns_prefix: str = "l1_",
    input2_layer: Optional[str] = None,
    input2_columns: Optional[list[str]] = None,
    input2_columns_prefix: str = "l2_",
    output_layer: Optional[str] = None,
    explodecollections: bool = False,
    nb_parallel: int = -1,
    batchsize: int = -1,
    force: bool = False,
):
    # Init some things...
    # Because there is preprocessing done in this function, check output path
    # here already
    logger = logging.getLogger("geofileops.join_nearest")
    if output_path.exists() and force is False:
        logger.info(f"Stop, output exists already {output_path}")
        return
    if input1_layer is None:
        input1_layer = gfo.get_only_layer(input1_path)
    if input2_layer is None:
        input2_layer = gfo.get_only_layer(input2_path)

    # If spatialite >= 5.1, check some more parameters
    if SPATIALITE_GTE_51:
        if distance is None:
            raise ValueError("distance is mandatory with spatialite >= 5.1")
        if expand is None:
            raise ValueError("expand is mandatory with spatialite >= 5.1")
        expand_int = 1 if expand else False
    elif expand is not None and not expand:
        raise ValueError("expand=False is not supported with spatialite < 5.1")

    # Prepare input files
    # To use knn index, the input layers need to be in sqlite file format
    # (not a .gpkg!), so prepare this
    if input1_path == input2_path and gfo.get_driver(input1_path) == "SQLite":
        # Input files already ok...
        input1_tmp_path = input1_path
        input1_tmp_layer = input1_layer
        input2_tmp_path = input2_path
        input2_tmp_layer = input2_layer
    else:
        # Put input2 layer in sqlite gfo...
        tempdir = _io_util.create_tempdir("geofileops/join_nearest")
        input1_tmp_path = tempdir / "both_input_layers.sqlite"
        input1_tmp_layer = "input1_layer"
        gfo.copy_layer(
            src=input1_path,
            src_layer=input1_layer,
            dst=input1_tmp_path,
            dst_layer=input1_tmp_layer,
            preserve_fid=True,
        )

        # Add input2 layer to sqlite gfo...
        input2_tmp_path = input1_tmp_path
        input2_tmp_layer = "input2_layer"
        gfo.append_to(
            src=input2_path,
            src_layer=input2_layer,
            dst=input2_tmp_path,
            dst_layer=input2_tmp_layer,
            preserve_fid=True,
        )

    # Remark: the 2 input layers need to be in one file!
    if SPATIALITE_GTE_51:
        sql_template = f"""
            SELECT layer1.{{input1_geometrycolumn}} as geom
                  {{layer1_columns_prefix_alias_str}}
                  {{layer2_columns_prefix_alias_str}}
                  ,k.pos, k.distance_m AS distance, k.distance_crs
              FROM "{{input1_layer}}" layer1
              JOIN knn2 k
              JOIN "{{input2_layer}}" layer2 ON layer2.rowid = k.fid
             WHERE f_table_name = '{{input2_layer}}'
               AND f_geometry_column = '{{input2_geometrycolumn}}'
               AND ref_geometry = ST_Centroid(layer1.{{input1_geometrycolumn}})
               AND radius = {distance}
               AND max_items = {nb_nearest}
               AND expand = {expand_int}
               {{batch_filter}}
        """
    else:
        sql_template = f"""
            SELECT layer1.{{input1_geometrycolumn}} as geom
                  {{layer1_columns_prefix_alias_str}}
                  {{layer2_columns_prefix_alias_str}}
                  ,k.pos, k.distance
              FROM {{input1_databasename}}."{{input1_layer}}" layer1
              JOIN {{input2_databasename}}.knn k
              JOIN {{input2_databasename}}."{{input2_layer}}" layer2
                ON layer2.rowid = k.fid
             WHERE k.f_table_name = '{{input2_layer}}'
               AND k.f_geometry_column = '{{input2_geometrycolumn}}'
               AND k.ref_geometry = layer1.{{input1_geometrycolumn}}
               AND k.max_items = {nb_nearest}
               {{batch_filter}}
        """

    input1_layer_info = gfo.get_layerinfo(input1_path, input1_layer)

    # Go!
    return _two_layer_vector_operation(
        input1_path=input1_tmp_path,
        input2_path=input2_tmp_path,
        output_path=output_path,
        sql_template=sql_template,
        operation_name="join_nearest",
        input1_layer=input1_tmp_layer,
        input1_columns=input1_columns,
        input1_columns_prefix=input1_columns_prefix,
        input2_layer=input2_tmp_layer,
        input2_columns=input2_columns,
        input2_columns_prefix=input2_columns_prefix,
        output_layer=output_layer,
        force_output_geometrytype=input1_layer_info.geometrytype,
        explodecollections=explodecollections,
        gridsize=0.0,
        where_post=None,
        nb_parallel=nb_parallel,
        batchsize=batchsize,
        force=force,
        use_ogr=True,
    )


def select_two_layers(
    input1_path: Path,
    input2_path: Path,
    output_path: Path,
    sql_stmt: str,
    input1_layer: Optional[str] = None,
    input1_columns: Optional[list[str]] = None,
    input1_columns_prefix: str = "l1_",
    input2_layer: Optional[str] = None,
    input2_columns: Optional[list[str]] = None,
    input2_columns_prefix: str = "l2_",
    output_layer: Optional[str] = None,
    force_output_geometrytype: Optional[GeometryType] = None,
    explodecollections: bool = False,
    gridsize: float = 0.0,
    where_post: Optional[str] = None,
    nb_parallel: int = 1,
    batchsize: int = -1,
    force: bool = False,
    operation_prefix: str = "",
    output_with_spatial_index: Optional[bool] = None,
):
    # Go!
    return _two_layer_vector_operation(
        input1_path=input1_path,
        input2_path=input2_path,
        output_path=output_path,
        sql_template=sql_stmt,
        operation_name=f"{operation_prefix}select_two_layers",
        input1_layer=input1_layer,
        input1_columns=input1_columns,
        input1_columns_prefix=input1_columns_prefix,
        input2_layer=input2_layer,
        input2_columns=input2_columns,
        input2_columns_prefix=input2_columns_prefix,
        output_layer=output_layer,
        explodecollections=explodecollections,
        force_output_geometrytype=force_output_geometrytype,
        gridsize=gridsize,
        where_post=where_post,
        nb_parallel=nb_parallel,
        batchsize=batchsize,
        force=force,
        output_with_spatial_index=output_with_spatial_index,
    )


def identity(
    input1_path: Path,
    input2_path: Path,
    output_path: Path,
    overlay_self: bool,
    input1_layer: Optional[str] = None,
    input1_columns: Optional[list[str]] = None,
    input1_columns_prefix: str = "l1_",
    input2_layer: Optional[str] = None,
    input2_columns: Optional[list[str]] = None,
    input2_columns_prefix: str = "l2_",
    output_layer: Optional[str] = None,
    explodecollections: bool = False,
    gridsize: float = 0.0,
    where_post: Optional[str] = None,
    nb_parallel: int = 1,
    batchsize: int = -1,
    subdivide_coords: int = 2000,
    force: bool = False,
):
    # An identity is the combination of the results of an "intersection" of input1 and
    # input2 and an erase of input2 with input1.

    # Because the calculations of the intermediate results will be towards temp files,
    # we need to do some additional init + checks here...
    if subdivide_coords < 0:
        raise ValueError("subdivide_coords < 0 is not allowed")
    logger = logging.getLogger("geofileops.identity")
    if _io_util.output_exists(path=output_path, remove_if_exists=force):
        return

    if output_layer is None:
        output_layer = gfo.get_default_layer(output_path)

    start_time = datetime.now()
    tempdir = _io_util.create_tempdir("geofileops/identity")
    try:
        # First calculate intersection of input1 with input2 to a temporary output file
        logger.info("Step 1 of 3: intersection")
        intersection_output_path = tempdir / "intersection_output.gpkg"
        intersection(
            input1_path=input1_path,
            input2_path=input2_path,
            output_path=intersection_output_path,
            overlay_self=overlay_self,
            input1_layer=input1_layer,
            input1_columns=input1_columns,
            input1_columns_prefix=input1_columns_prefix,
            input2_layer=input2_layer,
            input2_columns=input2_columns,
            input2_columns_prefix=input2_columns_prefix,
            output_layer=output_layer,
            explodecollections=explodecollections,
            gridsize=gridsize,
            where_post=where_post,
            nb_parallel=nb_parallel,
            batchsize=batchsize,
            force=force,
            output_with_spatial_index=False,
            operation_prefix="identity/",
        )

        # Now erase input1 from input2 to another temporary output gfo...
        logger.info("Step 2 of 3: erase")
        erase_output_path = tempdir / "erase_output.gpkg"
        erase(
            input_path=input1_path,
            erase_path=input2_path,
            output_path=erase_output_path,
            overlay_self=overlay_self,
            input_layer=input1_layer,
            input_columns=input1_columns,
            input_columns_prefix=input1_columns_prefix,
            erase_layer=input2_layer,
            output_layer=output_layer,
            explodecollections=explodecollections,
            gridsize=gridsize,
            where_post=where_post,
            nb_parallel=nb_parallel,
            batchsize=batchsize,
            subdivide_coords=subdivide_coords,
            force=force,
            output_with_spatial_index=False,
            operation_prefix="identity/",
        )

        # Now append
        logger.info("Step 3 of 3: finalize")
        # Note: append will never create an index on an already existing layer.
        _append_to_nolock(
            src=erase_output_path,
            dst=intersection_output_path,
            src_layer=output_layer,
            dst_layer=output_layer,
        )

        # Convert or add spatial index
        tmp_output_path = intersection_output_path
        if intersection_output_path.suffix != output_path.suffix:
            # Output file should be in different format, so convert
            tmp_output_path = tempdir / output_path.name
            gfo.copy_layer(src=intersection_output_path, dst=tmp_output_path)
        elif GeofileInfo(tmp_output_path).default_spatial_index:
            gfo.create_spatial_index(path=tmp_output_path, layer=output_layer)

        # Now we are ready to move the result to the final spot...
        gfo.move(tmp_output_path, output_path)

    finally:
        if ConfigOptions.remove_temp_files:
            shutil.rmtree(tempdir, ignore_errors=True)

    logger.info(f"Ready, full identity took {datetime.now()-start_time}")


def symmetric_difference(
    input1_path: Path,
    input2_path: Path,
    output_path: Path,
    overlay_self: bool,
    input1_layer: Optional[str] = None,
    input1_columns: Optional[list[str]] = None,
    input1_columns_prefix: str = "l1_",
    input2_layer: Optional[str] = None,
    input2_columns: Optional[list[str]] = None,
    input2_columns_prefix: str = "l2_",
    output_layer: Optional[str] = None,
    explodecollections: bool = False,
    gridsize: float = 0.0,
    where_post: Optional[str] = None,
    nb_parallel: int = -1,
    batchsize: int = -1,
    subdivide_coords: int = 2000,
    force: bool = False,
):
    # A symmetric difference can be simulated by doing an "erase" of input1
    # and input2 and then append the result of an erase of input2 with
    # input1...

    # Because both erase calculations will be towards temp files,
    # we need to do some additional init + checks here...
    if subdivide_coords < 0:
        raise ValueError("subdivide_coords < 0 is not allowed")
    if output_layer is None:
        output_layer = gfo.get_default_layer(output_path)

    start_time = datetime.now()
    logger = logging.getLogger("geofileops.symmetric_difference")
    logger.info(
        f"Start, with input1: {input1_path}, "
        f"input2: {input2_path}, output: {output_path}"
    )
    if _io_util.output_exists(path=output_path, remove_if_exists=force):
        return

    tempdir = _io_util.create_tempdir("geofileops/symmdiff")
    try:
        # First erase input2 from input1 to a temporary output file
        logger.info("Step 1 of 3: erase 1")
        erase1_output_path = tempdir / "layer1_erase_layer2_output.gpkg"
        erase(
            input_path=input1_path,
            erase_path=input2_path,
            output_path=erase1_output_path,
            overlay_self=overlay_self,
            input_layer=input1_layer,
            input_columns=input1_columns,
            input_columns_prefix=input1_columns_prefix,
            erase_layer=input2_layer,
            output_layer=output_layer,
            explodecollections=explodecollections,
            gridsize=gridsize,
            where_post=where_post,
            nb_parallel=nb_parallel,
            batchsize=batchsize,
            subdivide_coords=subdivide_coords,
            force=force,
            output_with_spatial_index=False,
            operation_prefix="symmetric_difference/",
        )

        if input2_columns is None or len(input2_columns) > 0:
            input2_info = gfo.get_layerinfo(input2_path)
            columns_to_add = (
                input2_columns if input2_columns is not None else input2_info.columns
            )
            for column in columns_to_add:
                gfo.add_column(
                    erase1_output_path,
                    name=f"{input2_columns_prefix}{column}",
                    type=input2_info.columns[column].gdal_type,
                )

        # Now erase input1 from input2 to another temporary output file
        logger.info("Step 2 of 3: erase 2")
        erase2_output_path = tempdir / "layer2_erase_layer1_output.gpkg"
        erase(
            input_path=input2_path,
            erase_path=input1_path,
            output_path=erase2_output_path,
            overlay_self=overlay_self,
            input_layer=input2_layer,
            input_columns=input2_columns,
            input_columns_prefix=input2_columns_prefix,
            erase_layer=input1_layer,
            output_layer=output_layer,
            explodecollections=explodecollections,
            gridsize=gridsize,
            where_post=where_post,
            nb_parallel=nb_parallel,
            batchsize=batchsize,
            subdivide_coords=subdivide_coords,
            force=force,
            output_with_spatial_index=False,
            operation_prefix="symmetric_difference/",
        )

        # Now append
        logger.info("Step 3 of 3: finalize")
        # Note: append will never create an index on an already existing layer.
        _append_to_nolock(
            src=erase2_output_path,
            dst=erase1_output_path,
            src_layer=output_layer,
            dst_layer=output_layer,
        )

        # Convert or add spatial index
        tmp_output_path = erase1_output_path
        if erase1_output_path.suffix != output_path.suffix:
            # Output file should be in diffent format, so convert
            tmp_output_path = tempdir / output_path.name
            gfo.copy_layer(src=erase1_output_path, dst=tmp_output_path)
        elif GeofileInfo(tmp_output_path).default_spatial_index:
            gfo.create_spatial_index(path=tmp_output_path, layer=output_layer)

        # Now we are ready to move the result to the final spot...
        gfo.move(tmp_output_path, output_path)

    finally:
        if ConfigOptions.remove_temp_files:
            shutil.rmtree(tempdir, ignore_errors=True)

    logger.info(f"Ready, full symmetric_difference took {datetime.now()-start_time}")


def union(
    input1_path: Path,
    input2_path: Path,
    output_path: Path,
    overlay_self: bool,
    input1_layer: Optional[str] = None,
    input1_columns: Optional[list[str]] = None,
    input1_columns_prefix: str = "l1_",
    input2_layer: Optional[str] = None,
    input2_columns: Optional[list[str]] = None,
    input2_columns_prefix: str = "l2_",
    output_layer: Optional[str] = None,
    explodecollections: bool = False,
    gridsize: float = 0.0,
    where_post: Optional[str] = None,
    nb_parallel: int = -1,
    batchsize: int = -1,
    subdivide_coords: int = 2000,
    force: bool = False,
):
    # A union is the combination of the results of an intersection of input1 and input2,
    # the result of an erase of input2 with input1 and the erase of input1 with input2.

    # Because the calculations of the intermediate results will be towards temp files,
    # we need to do some additional init + checks here...
    if subdivide_coords < 0:
        raise ValueError("subdivide_coords < 0 is not allowed")

    logger = logging.getLogger("geofileops.union")

    if _io_util.output_exists(path=output_path, remove_if_exists=force):
        return

    if output_layer is None:
        output_layer = gfo.get_default_layer(output_path)

    start_time = datetime.now()
    tempdir = _io_util.create_tempdir("geofileops/union")
    try:
        # First apply intersection of input1 with input2 to a temporary output file...
        logger.info("Step 1 of 4: intersection")
        intersection_output_path = tempdir / "intersection_output.gpkg"
        intersection(
            input1_path=input1_path,
            input2_path=input2_path,
            output_path=intersection_output_path,
            overlay_self=overlay_self,
            input1_layer=input1_layer,
            input1_columns=input1_columns,
            input1_columns_prefix=input1_columns_prefix,
            input2_layer=input2_layer,
            input2_columns=input2_columns,
            input2_columns_prefix=input2_columns_prefix,
            output_layer=output_layer,
            explodecollections=explodecollections,
            gridsize=gridsize,
            where_post=where_post,
            nb_parallel=nb_parallel,
            batchsize=batchsize,
            force=force,
            output_with_spatial_index=False,
            operation_prefix="union/",
        )

        # Erase input1 from input2 to another temporary output gfo.
        logger.info("Step 2 of 4: erase input 1 from input 2")
        erase1_output_path = tempdir / "erase_input1_from_input2_output.gpkg"
        erase(
            input_path=input2_path,
            erase_path=input1_path,
            output_path=erase1_output_path,
            overlay_self=overlay_self,
            input_layer=input2_layer,
            input_columns=input2_columns,
            input_columns_prefix=input2_columns_prefix,
            erase_layer=input1_layer,
            output_layer=output_layer,
            explodecollections=explodecollections,
            gridsize=gridsize,
            where_post=where_post,
            nb_parallel=nb_parallel,
            batchsize=batchsize,
            subdivide_coords=subdivide_coords,
            force=force,
            output_with_spatial_index=False,
            operation_prefix="union/",
        )
        # Note: append will never create an index on an already existing layer.
        _append_to_nolock(
            src=erase1_output_path,
            dst=intersection_output_path,
            src_layer=output_layer,
            dst_layer=output_layer,
        )
        gfo.remove(erase1_output_path)

        # Erase input1 from input2 to and add to temporary output file.
        logger.info("Step 3 of 4: erase input 2 from input 1")
        erase2_output_path = tempdir / "erase_input2_from_input1_output.gpkg"

        erase(
            input_path=input1_path,
            erase_path=input2_path,
            output_path=erase2_output_path,
            overlay_self=overlay_self,
            input_layer=input1_layer,
            input_columns=input1_columns,
            input_columns_prefix=input1_columns_prefix,
            erase_layer=input2_layer,
            output_layer=output_layer,
            explodecollections=explodecollections,
            gridsize=gridsize,
            where_post=where_post,
            nb_parallel=nb_parallel,
            batchsize=batchsize,
            subdivide_coords=subdivide_coords,
            force=force,
            output_with_spatial_index=False,
            operation_prefix="union/",
        )
        _append_to_nolock(
            src=erase2_output_path,
            dst=intersection_output_path,
            src_layer=output_layer,
            dst_layer=output_layer,
        )
        gfo.remove(erase2_output_path)

        # Convert or add spatial index
        logger.info("Step 4 of 4: finalize")

        tmp_output_path = intersection_output_path
        if intersection_output_path.suffix != output_path.suffix:
            # Output file should be in different format, so convert
            tmp_output_path = tempdir / output_path.name
            gfo.copy_layer(src=intersection_output_path, dst=tmp_output_path)
        elif GeofileInfo(tmp_output_path).default_spatial_index:
            gfo.create_spatial_index(path=tmp_output_path, layer=output_layer)

        # Now we are ready to move the result to the final spot...
        gfo.move(tmp_output_path, output_path)

    finally:
        if ConfigOptions.remove_temp_files:
            shutil.rmtree(tempdir, ignore_errors=True)

    logger.info(f"Ready, full union took {datetime.now()-start_time}")


def _two_layer_vector_operation(
    input1_path: Path,
    input2_path: Path,
    output_path: Path,
    sql_template: str,
    operation_name: str,
    input1_layer: Optional[str],
    input1_columns: Optional[list[str]],
    input1_columns_prefix: str,
    input2_layer: Optional[str],
    input2_columns: Optional[list[str]],
    input2_columns_prefix: str,
    output_layer: Optional[str],
    explodecollections: bool,
    force_output_geometrytype: Optional[GeometryType],
    gridsize: float,
    where_post: Optional[str],
    nb_parallel: int,
    batchsize: int,
    force: bool,
    input1_subdivided_path: Optional[Path] = None,
    input2_subdivided_path: Optional[Path] = None,
    use_ogr: bool = False,
    output_with_spatial_index: Optional[bool] = None,
    tmp_dir: Optional[Path] = None,
):
    """Executes an operation that needs 2 input files.

    Args:
        input1_path (str): the file to export features from
        input2_path (str): the file to check intersections with
        output_path (str): output file
                input1_layer (str, optional): input layer name. Optional if the
            file only contains one layer. Defaults to None.
        operation_name (str): name of the operation to be used in logging.
        sql_template (str): the SELECT sql statement to be executed.
        input1_layer (str): input1 layer name.
        input1_columns (List[str]): list of columns to retain. If None, all
            standard columns are retained. In addition to standard columns, it is also
            possible to specify "fid", a unique index available in all input files. Note
            that the "fid" will be aliased even if input1_columns_prefix is "", eg. to
            "fid_1".
        input1_columns_prefix (str): prefix to use in the column aliases.
        input2_layer (str): input2 layer name.
        input2_columns (List[str]): columns to select. If None is specified,
            all columns are selected. As explained for input1_columns, it is also
            possible to specify "fid".
        input2_columns_prefix (str): prefix to use in the column aliases.
        output_layer (str): [description]. Defaults to None.
        explodecollections (bool, optional): Explode collecions in output.
            Defaults to False.
        force_output_geometrytype (GeometryType, optional): Defaults to None.
        gridsize (float, optional): the size of the grid the coordinates of the ouput
            will be rounded to. Eg. 0.001 to keep 3 decimals. Value 0.0 doesn't change
            the precision. Defaults to 0.0.
        where_post (str, optional): sql filter to apply after all other processing,
            including e.g. explodecollections. It should be in sqlite syntax and
            |spatialite_reference_link| functions can be used. Defaults to None.
        nb_parallel (int, optional): [description]. Defaults to -1.
        batchsize (int, optional): indicative number of rows to process per
            batch. A smaller batch size, possibly in combination with a
            smaller nb_parallel, will reduce the memory usage.
            Defaults to -1: (try to) determine optimal size automatically.
        force (bool, optional): [description]. Defaults to False.
        input1_subdivided_path (Path, optional): [description]
        input2_subdivided_path (Path, optional): [description]
        use_ogr (bool, optional): If True, ogr is used to do the processing,
            In this case different input files (input1_path, input2_path) are
            NOT supported. If False, sqlite3 is used directly.
            Defaults to False.
        output_with_spatial_index (bool, optional): True to create output file with
            spatial index. None to use the GDAL default. Defaults to None.
        tmp_dir (Path, optional): If None, a new temp dir will be created. if not None,
            the temp dir specified will be used. In both cases the tmp_dir will be
            removed after the operation if ConfigOptions.remove_temp_files is not False!

    Raises:
        ValueError: [description]

    .. |spatialite_reference_link| raw:: html

        <a href="https://www.gaia-gis.it/gaia-sins/spatialite-sql-latest.html" target="_blank">spatialite reference</a>

    """  # noqa: E501
    # Init
    logger = logging.getLogger(f"geofileops.{operation_name}")

    if isinstance(input1_columns, str):
        # If a string is passed, convert to list
        input1_columns = [input1_columns]
    if isinstance(input2_columns, str):
        # If a string is passed, convert to list
        input2_columns = [input2_columns]

    if not input1_path.exists():
        raise ValueError(f"{operation_name}: input1_path doesn't exist: {input1_path}")
    if not input2_path.exists():
        raise ValueError(f"{operation_name}: input2_path doesn't exist: {input2_path}")
    if output_path in (input1_path, input2_path):
        raise ValueError(
            f"{operation_name}: output_path must not equal one of input paths"
        )
    if use_ogr and input1_path != input2_path:
        raise ValueError(
            f"{operation_name}: if use_ogr True, input1_path should equal input2_path!"
        )
    if _io_util.output_exists(path=output_path, remove_if_exists=force):
        return

    if output_with_spatial_index is None:
        output_with_spatial_index = GeofileInfo(output_path).default_spatial_index

    # Check if spatialite is properly installed to execute this query
    _sqlite_util.spatialite_version_info()

    # Init layer info
    start_time = datetime.now()
    if input1_layer is None:
        input1_layer = gfo.get_only_layer(input1_path)
    if input2_layer is None:
        input2_layer = gfo.get_only_layer(input2_path)
    if output_layer is None:
        output_layer = gfo.get_default_layer(output_path)
    if tmp_dir is None:
        tmp_dir = _io_util.create_tempdir(f"geofileops/{operation_name}")

    # Check if crs are the same in the input layers + use it (if there is one)
    output_crs = _check_crs(input1_path, input1_layer, input2_path, input2_layer)

    # Prepare output filename
    tmp_output_path = tmp_dir / output_path.name
    tmp_output_path.parent.mkdir(exist_ok=True, parents=True)
    gfo.remove(tmp_output_path)

    try:
        # Prepare tmp files/batches
        # -------------------------
        logger.debug(f"Prepare input (params), tempdir: {tmp_dir}")
        input1_path, input1_layer, input2_path, input2_layer = (
            _convert_to_spatialite_based(  # type: ignore[assignment]
                input1_path=input1_path,
                input1_layer=input1_layer,
                tempdir=tmp_dir,
                input2_path=input2_path,
                input2_layer=input2_layer,
            )
        )

        if input1_subdivided_path is not None:
            input1_layer_alias = "layer1_subdiv"
            filter_column = "fid_1"
        else:
            input1_layer_alias = "layer1"
            filter_column = "rowid"

        processing_params = _prepare_processing_params(
            input1_path=input1_path,
            input1_subdivided_path=input1_subdivided_path,
            input1_layer=input1_layer,
            input1_layer_alias=input1_layer_alias,
            filter_column=filter_column,
            input2_path=input2_path,
            input2_layer=input2_layer,
            tempdir=tmp_dir,
            nb_parallel=nb_parallel,
            batchsize=batchsize,
        )
        if processing_params is None or processing_params.batches is None:
            return

        # Do some checks on the placeholders
        sql_template_placeholders = [
            name for _, name, _, _ in string.Formatter().parse(sql_template) if name
        ]

        # Warn no if "{input*_databasename}". placeholders present
        if "input1_databasename" not in sql_template_placeholders:
            logger.warning(
                'A placeholder "{input1_databasename}". is recommended '
                "as prefix for the input1 layer/rtree/tables used in sql_stmt."
            )
        if "input2_databasename" not in sql_template_placeholders:
            logger.warning(
                'A placeholder "{input2_databasename}". is recommended '
                "as prefix for the input2 layer/rtree/tables used in sql_stmt."
            )

        # If multiple batches, mandatory "batch_filter" placeholder in sql_template
        nb_batches = len(processing_params.batches)
        if nb_batches > 1:
            if "batch_filter" not in sql_template_placeholders:
                raise ValueError(
                    "Number batches > 1 requires a batch_filter placeholder in "
                    f"sql_template {sql_template}"
                )

        # Prepare column names,... to format the select
        # ---------------------------------------------
        # Format column strings for use in select
        input1_layerinfo = gfo.get_layerinfo(
            input1_path, input1_layer, raise_on_nogeom=False
        )
        input1_col_strs = _ogr_sql_util.ColumnFormatter(
            columns_asked=input1_columns,
            columns_in_layer=input1_layerinfo.columns,
            fid_column=input1_layerinfo.fid_column,
            table_alias="layer1",
            column_alias_prefix=input1_columns_prefix,
        )
        assert input2_path is not None
        input2_layerinfo = gfo.get_layerinfo(
            input2_path,
            input2_layer,
            raise_on_nogeom=False,
        )
        input2_col_strs = _ogr_sql_util.ColumnFormatter(
            columns_asked=input2_columns,
            columns_in_layer=input2_layerinfo.columns,
            fid_column=input2_layerinfo.fid_column,
            table_alias="layer2",
            column_alias_prefix=input2_columns_prefix,
        )

        # Check input crs'es
        if input1_layerinfo.crs != input2_layerinfo.crs:
            logger.warning(
                f"input1 has a different crs than input2: \n\tinput1: "
                f"{input1_layerinfo.crs} \n\tinput2: {input2_layerinfo.crs}"
            )

        # Prepare the database names to fill out in the sql_template
        input_db_placeholders, input_db_names = _prepare_input_db_names(
            [processing_params.input1_path, processing_params.input2_path],
            use_ogr=use_ogr,
        )

        # Fill out sql_template as much as possible already
        # -------------------------------------------------
        # Keep input1_tmp_layer and input2_tmp_layer for backwards compatibility
        sql_template = sql_template.format(
<<<<<<< HEAD
            input1_databasename="{input1_databasename}",
            input2_databasename="{input2_databasename}",
            input3_databasename="{input3_databasename}",
            input4_databasename="{input4_databasename}",
=======
            input1_databasename=input_db_placeholders["input1_databasename"]["db_name"],
            input2_databasename=input_db_placeholders["input2_databasename"]["db_name"],
>>>>>>> e865b8c3
            layer1_columns_from_subselect_str=input1_col_strs.from_subselect(),
            layer1_columns_prefix_alias_str=input1_col_strs.prefixed_aliased(),
            layer1_columns_prefix_str=input1_col_strs.prefixed(),
            input1_layer=input1_layer,
            input1_tmp_layer=input1_layer,
            input1_geometrycolumn=input1_layerinfo.geometrycolumn,
            layer2_columns_from_subselect_str=input2_col_strs.from_subselect(),
            layer2_columns_prefix_alias_str=input2_col_strs.prefixed_aliased(),
            layer2_columns_prefix_str=input2_col_strs.prefixed(),
            layer2_columns_prefix_alias_null_str=input2_col_strs.null_aliased(),
            input2_layer=input2_layer,
            input2_tmp_layer=input2_layer,
            input2_geometrycolumn=input2_layerinfo.geometrycolumn,
            batch_filter="{batch_filter}",
        )

        # Determine column names and types based on sql statement
        column_datatypes = None
        # Use first batch_filter to improve performance
        sql_stmt = sql_template.format(
<<<<<<< HEAD
            input1_databasename="{input1_databasename}",
            input2_databasename="{input2_databasename}",
            input3_databasename="{input3_databasename}",
            input4_databasename="{input4_databasename}",
            batch_filter=processing_params.batches[0]["batch_filter"],
=======
            batch_filter=processing_params.batches[0]["batch_filter"]
>>>>>>> e865b8c3
        )

        input_paths = [input1_path, input2_path]
        if input1_subdivided_path is not None:
            input_paths.append(input1_subdivided_path)
        if input2_subdivided_path is not None:
            input_paths.append(input2_subdivided_path)

        column_datatypes = _sqlite_util.get_columns(
<<<<<<< HEAD
            sql_stmt=sql_stmt, input_path=input_paths
=======
            sql_stmt=sql_stmt, input_databases=input_db_names
>>>>>>> e865b8c3
        )

        # Apply gridsize if it is specified
        if gridsize != 0.0:
            if SPATIALITE_GTE_51:
                # Spatialite >= 5.1 available, so we can try ST_ReducePrecision first,
                # which should be faster.
                # ST_ReducePrecision seems to crash on EMPTY geometry, so check
                # ST_IsEmpty not being 0 (result can be -1, 0 or 1).
                gridsize_op = f"""
                    IIF(sub_gridsize.geom IS NULL OR ST_IsEmpty(sub_gridsize.geom) <> 0,
                        NULL,
                        IFNULL(
                            ST_ReducePrecision(sub_gridsize.geom, {gridsize}),
                            ST_GeomFromWKB(GFO_ReducePrecision(
                                ST_AsBinary(sub_gridsize.geom), {gridsize}
                            ))
                        )
                    )
                """
            else:
                gridsize_op = (
                    "ST_GeomFromWKB(GFO_ReducePrecision("
                    f"ST_AsBinary(sub_gridsize.geom), {gridsize}))"
                )

            # All columns need to be specified
            # Remark:
            # - use "LIMIT -1 OFFSET 0" to avoid the subquery flattening. Flattening
            #   "geom IS NOT NULL" leads to GFO_Difference_Collection calculated double!
            cols = [col for col in column_datatypes if col.lower() != "geom"]
            columns_to_select = _ogr_sql_util.columns_quoted(cols)
            sql_template = f"""
                SELECT * FROM
                  ( SELECT {gridsize_op} AS geom
                          {columns_to_select}
                      FROM ( {sql_template}
                              LIMIT -1 OFFSET 0
                      ) sub_gridsize
                     LIMIT -1 OFFSET 0
                  ) sub_gridsize2
                 WHERE sub_gridsize2.geom IS NOT NULL
            """

        # Prepare/apply where_post parameter
        if where_post is not None and not explodecollections:
            # explodecollections is not True, so we can add where_post to sql_stmt.
            # If explodecollections would be True, we need to wait to apply the
            # where_post till after explodecollections is applied, so when appending the
            # partial results to the output file.
            sql_template = f"""
                SELECT * FROM
                    ( {sql_template}
                      LIMIT -1 OFFSET 0
                    )
                 WHERE {where_post}
            """
            # where_post has been applied already so set to None.
            where_post = None

        # Calculate
        # ---------
        # Processing in threads is 2x faster for small datasets (on Windows)
        calculate_in_threads = True if input1_layerinfo.featurecount <= 100 else False
        logger.info(
            f"Start processing ({processing_params.nb_parallel} "
            f"parallel workers, batch size: {processing_params.batchsize})"
        )
        with _processing_util.PooledExecutorFactory(
            threadpool=calculate_in_threads,
            max_workers=processing_params.nb_parallel,
            initializer=_processing_util.initialize_worker(),
        ) as calculate_pool:
            # Start looping
            batches: dict[int, dict] = {}
            future_to_batch_id = {}
            for batch_id in processing_params.batches:
                batches[batch_id] = {}
                batches[batch_id]["layer"] = output_layer

                tmp_partial_output_path = (
                    tmp_dir / f"{output_path.stem}_{batch_id}.gpkg"
                )
                batches[batch_id]["tmp_partial_output_path"] = tmp_partial_output_path

                # Fill out final things in sql_template
                sql_stmt = sql_template.format(
                    input1_databasename="{input1_databasename}",
                    input2_databasename="{input2_databasename}",
                    input3_databasename="{input3_databasename}",
                    input4_databasename="{input4_databasename}",
                    batch_filter=processing_params.batches[batch_id]["batch_filter"],
                )
                batches[batch_id]["sqlite_stmt"] = sql_stmt

                # calculate_two_layers doesn't support explodecollections in one step:
                # there is an extra layer copy involved.
                # Normally explodecollections can be deferred to the appending of the
                # partial files, but if explodecollections and there is a where_post to
                # be applied, it needs to be applied now already. Otherwise the
                # where_post in the append of partial files later on won't give correct
                # results!
                explodecollections_now = False
                output_geometrytype_now = force_output_geometrytype
                if explodecollections and where_post is not None:
                    explodecollections_now = True
                if (
                    force_output_geometrytype is not None
                    and explodecollections
                    and not explodecollections_now
                ):
                    # convert geometrytype to multitype to avoid ogr warnings
                    output_geometrytype_now = force_output_geometrytype.to_multitype

                # Remark: this temp file doesn't need spatial index
                future = calculate_pool.submit(
                    _calculate_two_layers,
<<<<<<< HEAD
                    input1_path=input1_path,
                    input2_path=input2_path,
                    input1_subdivided_path=input1_subdivided_path,
                    input2_subdivided_path=input2_subdivided_path,
=======
                    input_databases=input_db_names,
>>>>>>> e865b8c3
                    output_path=tmp_partial_output_path,
                    sql_stmt=sql_stmt,
                    output_layer=output_layer,
                    explodecollections=explodecollections_now,
                    force_output_geometrytype=output_geometrytype_now,
                    output_crs=output_crs,
                    use_ogr=use_ogr,
                    create_spatial_index=False,
                    column_datatypes=column_datatypes,
                )
                future_to_batch_id[future] = batch_id

            # Loop till all parallel processes are ready, but process each one
            # that is ready already
            nb_done = 0
            _general_util.report_progress(
                start_time,
                nb_done,
                nb_batches,
                operation_name,
                processing_params.nb_parallel,
            )
            for future in futures.as_completed(future_to_batch_id):
                try:
                    # Get the result
                    result = future.result()
                    if result is not None:
                        logger.debug(f"{result}")
                except Exception as ex:
                    batch_id = future_to_batch_id[future]
                    error = str(ex).partition("\n")[0]
                    message = f"Error <{error}> executing {batches[batch_id]}"
                    logger.exception(message)
                    raise Exception(message) from ex

                # If the calculate gave results, copy/append to output
                batch_id = future_to_batch_id[future]
                tmp_partial_output_path = batches[batch_id]["tmp_partial_output_path"]
                nb_done += 1

                # Normally all partial files should exist, but to be sure...
                if not tmp_partial_output_path.exists():
                    logger.warning(f"Result file {tmp_partial_output_path} not found")
                    continue

                # If there is only one tmp_partial file and it is already ok as
                # output file, just rename/move it.
                if (
                    nb_batches == 1
                    and not explodecollections
                    and force_output_geometrytype is None
                    and where_post is None
                    and tmp_partial_output_path.suffix.lower()
                    == tmp_output_path.suffix.lower()
                ):
                    gfo.move(tmp_partial_output_path, tmp_output_path)
                else:
                    # If there is only one batch, it is faster to create the spatial
                    # index immediately
                    create_spatial_index = (
                        True if nb_batches == 1 and output_with_spatial_index else False
                    )

                    fileops._append_to_nolock(
                        src=tmp_partial_output_path,
                        dst=tmp_output_path,
                        explodecollections=explodecollections,
                        force_output_geometrytype=force_output_geometrytype,
                        where=where_post,
                        create_spatial_index=create_spatial_index,
                        preserve_fid=False,
                    )
                    gfo.remove(tmp_partial_output_path)

                # Log the progress and prediction speed
                _general_util.report_progress(
                    start_time=start_time,
                    nb_done=nb_done,
                    nb_todo=nb_batches,
                    operation=operation_name,
                    nb_parallel=processing_params.nb_parallel,
                )

        # Round up and clean up
        # Now create spatial index and move to output location
        if tmp_output_path.exists():
            if output_with_spatial_index:
                gfo.create_spatial_index(
                    path=tmp_output_path,
                    layer=output_layer,
                    exist_ok=True,
                    no_geom_ok=True,
                )
            if tmp_output_path != output_path:
                output_path.parent.mkdir(parents=True, exist_ok=True)
                gfo.move(tmp_output_path, output_path)
        else:
            logger.debug("Result was empty!")

        logger.info(f"Ready, took {datetime.now()-start_time}")

    except Exception:
        gfo.remove(output_path, missing_ok=True)
        gfo.remove(tmp_output_path, missing_ok=True)
        raise
    finally:
        if ConfigOptions.remove_temp_files:
            shutil.rmtree(tmp_dir, ignore_errors=True)


def _prepare_input_db_names(
    input_paths: list[Optional[Path]], use_ogr
) -> tuple[dict, dict]:
    input_db_placeholders: dict[str, dict[str, Any]] = {}
    input_db_names: dict[str, Path] = {}
    for index, path in enumerate(input_paths):
        db_placeholder = f"input{index + 1}_databasename"

        # If path is already in input_databases, reuse the db_name
        db_name = None
        for _, db_info in input_db_placeholders.items():
            if db_info["path"] == path:
                db_name = db_info["db_name"]
                break

        if db_name is None and path is not None:
            if use_ogr:
                # use_ogr needs main as db_name
                db_name = "main"
            else:
                db_name = f"input{index + 1}"

        input_db_placeholders[db_placeholder] = {"db_name": db_name, "path": path}
        if db_name is not None and path is not None:
            input_db_names[db_name] = path

    return input_db_placeholders, input_db_names


def _check_crs(
    input1_path: Path, input1_layer: str, input2_path: Path, input2_layer: str
) -> int:
    input1_info = gfo.get_layerinfo(input1_path, input1_layer, raise_on_nogeom=False)
    input2_info = None
    if input2_path is not None:
        input2_info = gfo.get_layerinfo(
            input2_path, input2_layer, raise_on_nogeom=False
        )
    crs_epsg = -1
    if input1_info.crs is not None:
        crs_epsg1 = input1_info.crs.to_epsg()
        if crs_epsg1 is not None:
            crs_epsg = crs_epsg1
        # If input 2 also has a crs, check if it is the same.
        if (
            input2_info is not None
            and input2_info.crs is not None
            and crs_epsg1 != input2_info.crs.to_epsg()
        ):
            warnings.warn(
                "input1 layer doesn't have the same crs as input2 layer: "
                f"{input1_info.crs} vs {input2_info.crs}",
                stacklevel=5,
            )
    elif input2_info is not None and input2_info.crs is not None:
        crs_epsg2 = input2_info.crs.to_epsg()
        if crs_epsg2 is not None:
            crs_epsg = crs_epsg2

    return crs_epsg


def _calculate_two_layers(
<<<<<<< HEAD
    input1_path: Path,
    input2_path: Path,
    input1_subdivided_path: Optional[Path],
    input2_subdivided_path: Optional[Path],
=======
    input_databases: dict[str, Path],
>>>>>>> e865b8c3
    output_path: Path,
    sql_stmt: str,
    output_layer: str,
    explodecollections: bool,
    force_output_geometrytype: Optional[GeometryType],
    output_crs: int,
    create_spatial_index: bool,
    column_datatypes: dict,
    use_ogr: bool,
):
    if not use_ogr:
        # If explodecollections, write first to tmp file, then apply explodecollections
        # to the final output file.
        output_tmp_path = output_path
        if explodecollections:
            output_name = f"{output_path.stem}_tmp{output_path.suffix}"
            output_tmp_path = output_path.parent / output_name

<<<<<<< HEAD
        input_paths = [input1_path, input2_path]
        if input1_subdivided_path is not None:
            input_paths.append(input1_subdivided_path)
        if input2_subdivided_path is not None:
            input_paths.append(input2_subdivided_path)

        _sqlite_util.create_table_as_sql(
            input_path=input_paths,
=======
        _sqlite_util.create_table_as_sql(
            input_databases=input_databases,
>>>>>>> e865b8c3
            output_path=output_tmp_path,
            sql_stmt=sql_stmt,
            output_layer=output_layer,
            output_geometrytype=force_output_geometrytype,
            output_crs=output_crs,
            create_spatial_index=create_spatial_index,
            profile=_sqlite_util.SqliteProfile.SPEED,
            column_datatypes=column_datatypes,
        )

        if explodecollections:
            _ogr_util.vector_translate(
                input_path=output_tmp_path,
                input_layers=output_layer,
                output_path=output_path,
                output_layer=output_layer,
                explodecollections=explodecollections,
                force_output_geometrytype=force_output_geometrytype,
                options={"LAYER_CREATION.SPATIAL_INDEX": create_spatial_index},
                preserve_fid=False,
            )
            gfo.remove(output_tmp_path)
    else:
        # Use ogr to run the query
        #   * input2 path (= using attach) doesn't seem to work at time of writing
        if len(input_databases) != 1:
            raise ValueError("use_ogr=True only supports one input file")

        _ogr_util.vector_translate(
            input_path=next(iter(input_databases.values())),
            output_path=output_path,
            sql_stmt=sql_stmt,
            output_layer=output_layer,
            explodecollections=explodecollections,
            force_output_geometrytype=force_output_geometrytype,
            options={"LAYER_CREATION.SPATIAL_INDEX": create_spatial_index},
        )


class ProcessingParams:
    def __init__(
        self,
        nb_parallel: int,
        batches: dict,
        batchsize: int,
    ):
        self.nb_parallel = nb_parallel
        self.batches = batches
        self.batchsize = batchsize

    def to_json(self, path: Path):
        prepared = _general_util.prepare_for_serialize(vars(self))
        with open(path, "w") as file:
            file.write(json.dumps(prepared, indent=4, sort_keys=True))


def _convert_to_spatialite_based(
    input1_path: Path,
    input1_layer: str,
    tempdir: Path,
    input2_path: Optional[Path] = None,
    input2_layer: Optional[str] = None,
) -> tuple[Path, str, Optional[Path], Optional[str]]:
    """Prepare input files for the calculation.

    The input files should be spatialite based, and should be of the same type: either
    both GPKG, or both SQLite.
    """
    input1_info = _geofileinfo.get_geofileinfo(input1_path)
    input2_info = (
        None if input2_path is None else _geofileinfo.get_geofileinfo(input2_path)
    )

    # If input1 is spatialite based and compatible with input2, no conversion.
    if input1_info.is_spatialite_based and (
        input1_info.driver == "GPKG"
        or input2_info is None
        or input2_info.driver == input2_info.driver
    ):
        if input1_info.driver == "GPKG":
            # HasSpatialindex doesn't work for spatialite files.
            gfo.create_spatial_index(
                input1_path, input1_layer, exist_ok=True, no_geom_ok=True
            )
    else:
        # input1 is not spatialite compatible, so convert it.
        # If input2 is "Sqlite", convert input1 to SQLite as well.
        suffix = ".gpkg"
        if input2_info is not None and input2_info.driver == "SQLite":
            suffix = ".sqlite"
        input1_tmp_path = tempdir / f"{input1_path.stem}{suffix}"
        gfo.copy_layer(
            src=input1_path,
            src_layer=input1_layer,
            dst=input1_tmp_path,
            dst_layer=input1_layer,
            preserve_fid=True,
        )
        input1_path = input1_tmp_path
        input1_info = _geofileinfo.get_geofileinfo(input1_path)
        if input1_info.driver == "SQLite":
            # In sqlite, the layer name is sometimes changed...
            input1_layer = gfo.get_only_layer(input1_path)

    # If input2 is spatialite_based and compatible with input1, no conversion.
    if input2_path is not None and input2_info is not None:
        if input2_info.is_spatialite_based and input2_info.driver == input1_info.driver:
            if input2_info.driver == "GPKG":
                # HasSpatialindex doesn't work for spatialite files.
                gfo.create_spatial_index(
                    input2_path, input2_layer, exist_ok=True, no_geom_ok=True
                )
        else:
            # input2 is not spatialite compatible, so convert it.
            # If input1 is "Sqlite", convert input2 to SQLite as well.
            suffix = ".gpkg"
            if input1_info is not None and input1_info.driver == "SQLite":
                suffix = ".sqlite"
            input2_tmp_path = tempdir / f"{input2_path.stem}{suffix}"

            # Make sure the copy is taken to a separate file.
            if input2_tmp_path.exists():
                input2_tmp_path = tempdir / f"{input2_path.stem}2{suffix}"
            gfo.copy_layer(
                src=input2_path,
                src_layer=input2_layer,
                dst=input2_tmp_path,
                dst_layer=input2_layer,
                preserve_fid=True,
            )
            input2_path = input2_tmp_path
            input2_info = _geofileinfo.get_geofileinfo(input2_path)
            if input2_info.driver == "SQLite":
                # In sqlite, the layer name is sometimes changed...
                input2_layer = gfo.get_only_layer(input2_path)

    return input1_path, input1_layer, input2_path, input2_layer


def _prepare_processing_params(
    input1_path: Path,
    input1_layer: str,
    tempdir: Path,
    nb_parallel: int,
    batchsize: int = -1,
    input1_layer_alias: Optional[str] = None,
    filter_column: str = "rowid",
    input1_subdivided_path: Optional[Path] = None,
    input2_path: Optional[Path] = None,
    input2_layer: Optional[str] = None,
) -> Optional[ProcessingParams]:
    # Prepare batches to process
    layer1_info = gfo.get_layerinfo(
        input1_subdivided_path or input1_path, input1_layer, raise_on_nogeom=False
    )
    nb_rows_input_layer = layer1_info.featurecount

    # Determine optimal number of batches
    nb_parallel, nb_batches = _determine_nb_batches(
        nb_rows_input_layer=nb_rows_input_layer,
        nb_parallel=nb_parallel,
        batchsize=batchsize,
        is_twolayer_operation=input2_path is not None,
    )

    # Check number of batches + appoint nb rows to batches
    batches: dict[int, dict] = {}
    if nb_batches == 1:
        # If only one batch, no filtering is needed
        batches[0] = {}
        batches[0]["input1_path"] = input1_path
        batches[0]["input1_layer"] = input1_layer
        batches[0]["input2_path"] = input2_path
        batches[0]["input2_layer"] = input2_layer
        batches[0]["batch_filter"] = ""

    else:
        if input1_subdivided_path is not None:
            # input1 is subdivided, so determine batches based on the fid_1
            nb_rows_per_batch = round(nb_rows_input_layer / (nb_batches))
            # Remark: ROW_NUMBER() is one-based!
            sql_stmt = f"""
                SELECT DISTINCT fid_1 AS start_id FROM (
                    SELECT ROW_NUMBER() OVER (ORDER BY fid_1) AS rownumber, *
                      FROM "{layer1_info.name}"
                    )
                 WHERE (rownumber = 1 OR rownumber % {nb_rows_per_batch} = 0)
            """
            batch_info_df = gfo.read_file(
                path=input1_subdivided_path, sql_stmt=sql_stmt, sql_dialect="SQLITE"
            )

            batch_info_df.reset_index(names=["batch_id"], inplace=True)
            nb_batches = len(batch_info_df)

        else:
            # Determine the min_rowid and max_rowid
            # Remark: SELECT MIN(rowid), MAX(rowid) ... is a lot slower than UNION ALL!
            sql_stmt = f"""
                SELECT MIN(rowid) minmax_rowid FROM "{layer1_info.name}"
                UNION ALL
                SELECT MAX(rowid) minmax_rowid FROM "{layer1_info.name}"
            """
            batch_info_df = gfo.read_file(
                path=input1_path, sql_stmt=sql_stmt, sql_dialect="SQLITE"
            )
            min_rowid = pd.to_numeric(batch_info_df["minmax_rowid"][0]).item()
            max_rowid = pd.to_numeric(batch_info_df["minmax_rowid"][1]).item()

            # Determine the exact batches to use
            if ((max_rowid - min_rowid) / nb_rows_input_layer) < 1.1:
                # If the rowid's are quite consecutive, use an imperfect, but
                # fast distribution in batches
                batch_info_list = []
                start_id = min_rowid
                offset_per_batch = round((max_rowid - min_rowid) / nb_batches)
                for batch_id in range(nb_batches):
                    batch_info_list.append((batch_id, start_id))
                    start_id += offset_per_batch

                batch_info_df = pd.DataFrame(
                    batch_info_list, columns=["batch_id", "start_id"]
                )
            else:
                # The rowids are not consecutive, so determine the optimal rowid
                # ranges for each batch so each batch has same number of elements
                # Remark: - this might take some seconds for larger datasets!
                #         - (batch_id - 1) AS id to make the id zero-based
                sql_stmt = f"""
                    SELECT (batch_id - 1) AS batch_id
                        ,MIN(rowid) AS start_id
                    FROM
                        ( SELECT rowid
                                ,NTILE({nb_batches}) OVER (ORDER BY rowid) batch_id
                            FROM "{layer1_info.name}"
                        )
                    GROUP BY batch_id;
                """
                batch_info_df = gfo.read_file(path=input1_path, sql_stmt=sql_stmt)

        # Prepare the layer alias to use in the batch filter
        layer_alias_d = ""
        if input1_layer_alias is not None:
            layer_alias_d = f"{input1_layer_alias}."

        # The end_id is the start_id of the next batch - 1
        batch_info_df["end_id"] = batch_info_df["start_id"].shift(-1) - 1

        # Now loop over all batch ranges to build up the necessary filters
        for batch_id, start_id, end_id in batch_info_df.itertuples(index=False):
            # The batch filter
            batch_filter = f"{layer_alias_d}{filter_column} >= {int(start_id)}"
            if not np.isnan(end_id).item():
                # There is an end_id specified, so add it to the filter
                batch_filter += f" AND {layer_alias_d}{filter_column} <= {int(end_id)}"
            batch_filter = f"AND ({batch_filter}) "

            # Fill out the batch properties
            batches[batch_id] = {
                "input1_path": input1_path,
                "input1_layer": input1_layer,
                "input2_path": input2_path,
                "input2_layer": input2_layer,
                "batch_filter": batch_filter,
            }

    # No use starting more processes than the number of batches...
    nb_parallel = min(len(batches), nb_parallel)

    returnvalue = ProcessingParams(
        nb_parallel=nb_parallel,
        batches=batches,
        batchsize=int(nb_rows_input_layer / len(batches)),
    )
    returnvalue.to_json(tempdir / "processing_params.json")
    return returnvalue


def _determine_nb_batches(
    nb_rows_input_layer: int,
    nb_parallel: int,
    batchsize: int,
    is_twolayer_operation: bool,
    cpu_count: Optional[int] = None,
) -> tuple[int, int]:
    """Determine an optimal number of batches and parallel workers.

    Args:
        nb_rows_input_layer (int): number of input rows
        nb_parallel (int): recommended number of workers
        batchsize (int): recommended number of rows per batch
        is_twolayer_operation (bool): True if optimization for a two layer operation,
            False if it involves a single layer operation.
        cpu_count (int, optional): the number of CPU's available. If None, this is
            determined automatically if needed.

    Returns:
        Tuple[int, int]: Tuple of (nb_parallel, nb_batches)
    """
    # If no or 1 input rows or if 1 parallel worker is asked
    # Remark: especially for 'select' operation, if nb_parallel is 1 nb_batches should
    # be 1 (select might give wrong results)
    if nb_rows_input_layer <= 1 or nb_parallel == 1:
        return (1, 1)

    if cpu_count is None:
        cpu_count = multiprocessing.cpu_count()

    # Determine the optimal number of parallel workers
    if nb_parallel == -1:
        # If no batch size specified, put at least 100 rows in a batch
        if batchsize <= 0:
            min_rows_per_batch = 100
        else:
            # If batchsize is specified, use the batch size
            min_rows_per_batch = batchsize

        max_parallel = max(int(nb_rows_input_layer / min_rows_per_batch), 1)
        nb_parallel = min(cpu_count, max_parallel)

    # Determine optimal number of batches
    if nb_parallel > 1:
        # Limit number of rows processed in parallel to limit memory use
        if batchsize > 0:
            max_rows_parallel = batchsize * nb_parallel
        else:
            max_rows_parallel = 1000000
            if is_twolayer_operation:
                max_rows_parallel = 200000

        # Adapt number of batches to max_rows_parallel
        if nb_rows_input_layer > max_rows_parallel:
            # If more rows than can be handled simultanously in parallel
            nb_batches = math.ceil(
                nb_rows_input_layer / (max_rows_parallel / nb_parallel)
            )
            # Round up to the nearest multiple of nb_parallel
            nb_batches = math.ceil(nb_batches / nb_parallel) * nb_parallel
        elif batchsize > 0:
            # If a batchsize is specified, try to honer it
            nb_batches = nb_parallel
        else:
            nb_batches = nb_parallel

            # If no batchsize specified and 2 layer processing, add some batches to
            # reduce impact of possible unbalanced batches on total processing time.
            if is_twolayer_operation:
                nb_batches *= 2

    elif batchsize > 0:
        nb_batches = math.ceil(nb_rows_input_layer / batchsize)

    else:
        nb_batches = 1

    # If more batches than rows, limit nb batches
    nb_batches = min(nb_batches, nb_rows_input_layer)
    # If more parallel than number of batches, limit nb_parallel
    nb_parallel = min(nb_parallel, nb_batches)

    return (nb_parallel, nb_batches)


def dissolve_singlethread(
    input_path: Path,
    output_path: Path,
    groupby_columns: Union[str, Iterable[str], None] = None,
    agg_columns: Optional[dict] = None,
    explodecollections: bool = False,
    gridsize: float = 0.0,
    keep_empty_geoms: bool = False,
    where_post: Optional[str] = None,
    input_layer: Optional[str] = None,
    output_layer: Optional[str] = None,
    force: bool = False,
):
    """Remark: this is not a parallelized version!!!"""
    # Init
    logger = logging.getLogger("geofileops.dissolve")
    start_time = datetime.now()

    # Check input params
    if not input_path.exists():
        raise ValueError(f"input_path doesn't exist: {input_path}")
    if input_path == output_path:
        raise ValueError("output_path must not equal input_path")
    if where_post is not None and where_post == "":
        where_post = None

    # Check layer names
    if input_layer is None:
        input_layer = gfo.get_only_layer(input_path)
    if output_layer is None:
        output_layer = gfo.get_default_layer(output_path)

    # Use get_layerinfo to check if the layer definition is OK
    input_layerinfo = gfo.get_layerinfo(input_path, input_layer)
    fid_column = (
        input_layerinfo.fid_column if input_layerinfo.fid_column != "" else "rowid"
    )

    # Prepare some lists for later use
    columns_available = list(input_layerinfo.columns) + ["fid"]
    columns_available_upper = [column.upper() for column in columns_available]
    groupby_columns_upper_dict = {}
    if groupby_columns is not None:
        groupby_columns_upper_dict = {col.upper(): col for col in groupby_columns}

    # Prepare the strings regarding groupby_columns to use in the select statement.
    if groupby_columns is not None:
        # Standardize parameter to simplify the rest of the code
        if isinstance(groupby_columns, str):
            # If a string is passed, convert to list
            groupby_columns = [groupby_columns]

        # Check if all groupby columns exist
        for column in groupby_columns:
            if column.upper() not in columns_available_upper:
                raise ValueError(f"column in groupby_columns not in input: {column}")

        # Because the query uses a subselect, the groupby columns need to be prefixed.
        columns_prefixed = [f'layer."{column}"' for column in groupby_columns]
        groupby_columns_for_groupby_str = ", ".join(columns_prefixed)
        columns_prefixed_aliased = [
            f'layer."{column}" "{column}"' for column in groupby_columns
        ]
        groupby_columns_for_select_str = f", {', '.join(columns_prefixed_aliased)}"
    else:
        # Even if no groupby is provided, we still need to use a groupby clause,
        # otherwise ST_union doesn't seem to work.
        groupby_columns_for_groupby_str = "'1'"
        groupby_columns_for_select_str = ""

    # Prepare the strings regarding agg_columns to use in the select statement.
    agg_columns_str = ""
    if agg_columns is not None:
        # Validate the dict structure, so we can assume everything is OK further on
        _parameter_helper.validate_agg_columns(agg_columns)

        # Start preparation of agg_columns_str
        if "json" in agg_columns:
            # Determine the columns to be put in json
            columns = []
            if agg_columns["json"] is None:
                # If columns specified is None: all columns not in groupby_columns
                for column in input_layerinfo.columns:
                    if column.upper() not in groupby_columns_upper_dict:
                        columns.append(column)
            else:
                for column in agg_columns["json"]:
                    columns.append(column)
            json_columns = [f"'{column}', layer.\"{column}\"" for column in columns]

            # The fid should be added as well, but make name unique
            fid_orig_column = "fid_orig"
            for idx in range(99999):
                if idx != 0:
                    fid_orig_column = f"fid_orig{idx}"
                if fid_orig_column not in columns:
                    break
            json_columns.append(f"'{fid_orig_column}', layer.\"{fid_column}\"")

            # Now we are ready to prepare final str
            agg_columns_str = (
                f", json_group_array(json_object({', '.join(json_columns)})) as json"
            )
        elif "columns" in agg_columns:
            for agg_column in agg_columns["columns"]:
                # Init
                distinct_str = ""
                extra_param_str = ""

                # Prepare aggregation keyword
                if agg_column["agg"].lower() in [
                    "count",
                    "sum",
                    "min",
                    "max",
                    "median",
                ]:
                    aggregation_str = agg_column["agg"]
                elif agg_column["agg"].lower() in ["mean", "avg"]:
                    aggregation_str = "avg"
                elif agg_column["agg"].lower() == "concat":
                    aggregation_str = "group_concat"
                    if "sep" in agg_column:
                        extra_param_str = f", '{agg_column['sep']}'"
                else:
                    raise ValueError(f"aggregation {agg_column['agg']} not supported!")

                # If distinct is specified, add the distinct keyword
                if "distinct" in agg_column and agg_column["distinct"] is True:
                    distinct_str = "DISTINCT "

                # Prepare column name string
                column = agg_column["column"]
                if column.upper() not in columns_available_upper:
                    raise ValueError(f"{column} not available in: {columns_available}")
                if column.upper() == "FID":
                    column_str = f'layer."{fid_column}"'
                else:
                    column_str = f'layer."{column}"'

                # Now put everything together
                agg_columns_str += (
                    f", {aggregation_str}({distinct_str}{column_str}{extra_param_str}) "
                    f'AS "{agg_column["as"]}"'
                )

    # Check output path
    if _io_util.output_exists(path=output_path, remove_if_exists=force):
        return

    # Now prepare the sql statement
    # Remark: calculating the area in the enclosing selects halves the processing time

    # The operation to run on the geometry
    operation = f"ST_union(layer.{input_layerinfo.geometrycolumn})"

    # If the input is a linestring, also apply st_linemerge(), otherwise the individual
    # lines are just concatenated together and common points are not removed, resulting
    # in the original seperate lines again if explodecollections is True.
    if input_layerinfo.geometrytype.to_primitivetype == PrimitiveType.LINESTRING:
        operation = f"ST_LineMerge({operation})"

    # If the output file results in no rows gdal needs force_output_geometrytype to be
    # able to create an empty output file with the right geometry type.
    if explodecollections:
        force_output_geometrytype = input_layerinfo.geometrytype.to_singletype
    else:
        force_output_geometrytype = input_layerinfo.geometrytype.to_multitype

    # Apply tolerance gridsize on result
    if gridsize != 0.0:
        operation = _format_apply_gridsize_operation(
            geometrycolumn=operation,
            gridsize=gridsize,
            force_output_geometrytype=force_output_geometrytype,
        )

    # Now the sql query can be assembled
    sql_stmt = f"""
        SELECT {operation} AS geom
              {groupby_columns_for_select_str}
              {agg_columns_str}
          FROM "{input_layer}" layer
         GROUP BY {groupby_columns_for_groupby_str}
    """

    # If empty/null geometries don't need to be kept, filter them away
    if not keep_empty_geoms:
        sql_stmt = f"""
            SELECT * FROM
                ( {sql_stmt}
                )
             WHERE geom IS NOT NULL
        """

    # Prepare/apply where_post parameter
    if where_post is not None and not explodecollections:
        # explodecollections is not True, so we can add where_post to sql_stmt.
        # If explodecollections would be True, we need to wait to apply the
        # where_post till after explodecollections is applied, so when appending
        # the partial results to the output file.
        where_post = where_post.format(geometrycolumn="geom")
        sql_stmt = f"""
            SELECT * FROM
                ( {sql_stmt}
                )
             WHERE {where_post}
        """
        # where_post has been applied already so set to None.
        where_post = None

    # When null geometries are being kept, we need to make sure the geom in the
    # first row is not NULL because of a bug in gdal, so add ORDER BY as last step.
    #   -> https://github.com/geofileops/geofileops/issues/308
    if keep_empty_geoms:
        sql_stmt = f"""
            SELECT * FROM
                ( {sql_stmt}
                )
             ORDER BY geom IS NULL
        """

    # Now we can really start
    tempdir = _io_util.create_tempdir("geofileops/dissolve_singlethread")
    try:
        suffix = output_path.suffix
        options = {}
        if where_post is not None:
            # where_post needs to be applied still, so no spatial index needed
            options["LAYER_CREATION.SPATIAL_INDEX"] = False
            suffix = ".gpkg"
        tmp_output_path = tempdir / f"output_tmp{suffix}"

        _ogr_util.vector_translate(
            input_path=input_path,
            output_path=tmp_output_path,
            output_layer=output_layer,
            sql_stmt=sql_stmt,
            sql_dialect="SQLITE",
            force_output_geometrytype=force_output_geometrytype,
            explodecollections=explodecollections,
            options=options,
        )

        # We still need to apply the where_post filter
        if where_post is not None:
            tmp_output_where_path = tempdir / f"output_tmp2_where{output_path.suffix}"
            tmp_output_info = gfo.get_layerinfo(tmp_output_path)
            where_post = where_post.format(
                geometrycolumn=tmp_output_info.geometrycolumn
            )
            sql_stmt = f"""
                SELECT * FROM "{output_layer}"
                 WHERE {where_post}
            """
            _ogr_util.vector_translate(
                input_path=tmp_output_path,
                output_path=tmp_output_where_path,
                output_layer=output_layer,
                force_output_geometrytype=force_output_geometrytype,
                sql_stmt=sql_stmt,
                sql_dialect="SQLITE",
            )
            tmp_output_path = tmp_output_where_path

        # Now we are ready to move the result to the final spot...
        gfo.move(tmp_output_path, output_path)

    finally:
        if ConfigOptions.remove_temp_files:
            shutil.rmtree(tempdir, ignore_errors=True)

    logger.info(f"Ready, took {datetime.now()-start_time}")


def _format_apply_gridsize_operation(
    geometrycolumn: str, gridsize: float, force_output_geometrytype: GeometryType
) -> str:
    if SPATIALITE_GTE_51:
        # ST_ReducePrecision and GeosMakeValid only available for spatialite >= 5.1
        # Retry with applying makevalid.
        # It is not possible to return the original geometry if error stays after
        # makevalid, because spatialite functions return NULL for failures as well as
        # when the result is correctly NULL, so not possible to make the distinction.
        # ST_ReducePrecision seems to crash on EMPTY geometry, so check ST_IsEmpty not
        # being 0 (result can be -1, 0 or 1).
        gridsize_op = f"""
            IIF({geometrycolumn} IS NULL OR ST_IsEmpty({geometrycolumn}) <> 0,
                NULL,
                IFNULL(
                    ST_ReducePrecision({geometrycolumn}, {gridsize}),
                    ST_ReducePrecision(GeosMakeValid({geometrycolumn}, 0), {gridsize})
                )
            )
        """
    else:
        # Apply snaptogrid, but this results in invalid geometries, so also
        # Makevalid.
        gridsize_op = f"ST_MakeValid(SnapToGrid({geometrycolumn}, {gridsize}))"

        # SnapToGrid + ST_MakeValid can result in collapsed (pieces of)
        # geometries, so finally apply collectionextract as well.
        if force_output_geometrytype is None:
            warnings.warn(
                "a gridsize is specified but no force_output_geometrytype, "
                "this can result in inconsistent geometries in the output",
                stacklevel=3,
            )
        else:
            primitivetypeid = force_output_geometrytype.to_primitivetype.value
            gridsize_op = f"ST_CollectionExtract({gridsize_op}, {primitivetypeid})"

    return gridsize_op<|MERGE_RESOLUTION|>--- conflicted
+++ resolved
@@ -630,11 +630,7 @@
                 sql_tmp = sql_template.format(batch_filter="")
                 cols = _sqlite_util.get_columns(
                     sql_stmt=sql_tmp,
-<<<<<<< HEAD
-                    input_path=input_path,
-=======
-                    input_databases={"input_db": processing_params.input1_path},
->>>>>>> e865b8c3
+                    input_databases={"input_db": input_path},
                 )
                 geom_selected = input_layerinfo.geometrycolumn in cols
 
@@ -652,14 +648,9 @@
 
             # Get all columns of the sql_template
             sql_tmp = sql_template.format(batch_filter="")
-<<<<<<< HEAD
-            cols = _sqlite_util.get_columns(sql_stmt=sql_tmp, input_path=input_path)
-=======
             cols = _sqlite_util.get_columns(
-                sql_stmt=sql_tmp,
-                input_databases={"input_db": processing_params.input1_path},
+                sql_stmt=sql_tmp, input_databases={"input_db": input_path}
             )
->>>>>>> e865b8c3
             attributes = [
                 col for col in cols if col.lower() != input_layerinfo.geometrycolumn
             ]
@@ -2864,7 +2855,7 @@
 
         # Prepare the database names to fill out in the sql_template
         input_db_placeholders, input_db_names = _prepare_input_db_names(
-            [processing_params.input1_path, processing_params.input2_path],
+            [input1_path, input2_path, input1_subdivided_path, input2_subdivided_path],
             use_ogr=use_ogr,
         )
 
@@ -2872,15 +2863,8 @@
         # -------------------------------------------------
         # Keep input1_tmp_layer and input2_tmp_layer for backwards compatibility
         sql_template = sql_template.format(
-<<<<<<< HEAD
-            input1_databasename="{input1_databasename}",
-            input2_databasename="{input2_databasename}",
-            input3_databasename="{input3_databasename}",
-            input4_databasename="{input4_databasename}",
-=======
             input1_databasename=input_db_placeholders["input1_databasename"]["db_name"],
             input2_databasename=input_db_placeholders["input2_databasename"]["db_name"],
->>>>>>> e865b8c3
             layer1_columns_from_subselect_str=input1_col_strs.from_subselect(),
             layer1_columns_prefix_alias_str=input1_col_strs.prefixed_aliased(),
             layer1_columns_prefix_str=input1_col_strs.prefixed(),
@@ -2901,15 +2885,7 @@
         column_datatypes = None
         # Use first batch_filter to improve performance
         sql_stmt = sql_template.format(
-<<<<<<< HEAD
-            input1_databasename="{input1_databasename}",
-            input2_databasename="{input2_databasename}",
-            input3_databasename="{input3_databasename}",
-            input4_databasename="{input4_databasename}",
-            batch_filter=processing_params.batches[0]["batch_filter"],
-=======
             batch_filter=processing_params.batches[0]["batch_filter"]
->>>>>>> e865b8c3
         )
 
         input_paths = [input1_path, input2_path]
@@ -2919,11 +2895,7 @@
             input_paths.append(input2_subdivided_path)
 
         column_datatypes = _sqlite_util.get_columns(
-<<<<<<< HEAD
-            sql_stmt=sql_stmt, input_path=input_paths
-=======
             sql_stmt=sql_stmt, input_databases=input_db_names
->>>>>>> e865b8c3
         )
 
         # Apply gridsize if it is specified
@@ -3041,14 +3013,7 @@
                 # Remark: this temp file doesn't need spatial index
                 future = calculate_pool.submit(
                     _calculate_two_layers,
-<<<<<<< HEAD
-                    input1_path=input1_path,
-                    input2_path=input2_path,
-                    input1_subdivided_path=input1_subdivided_path,
-                    input2_subdivided_path=input2_subdivided_path,
-=======
                     input_databases=input_db_names,
->>>>>>> e865b8c3
                     output_path=tmp_partial_output_path,
                     sql_stmt=sql_stmt,
                     output_layer=output_layer,
@@ -3222,14 +3187,7 @@
 
 
 def _calculate_two_layers(
-<<<<<<< HEAD
-    input1_path: Path,
-    input2_path: Path,
-    input1_subdivided_path: Optional[Path],
-    input2_subdivided_path: Optional[Path],
-=======
     input_databases: dict[str, Path],
->>>>>>> e865b8c3
     output_path: Path,
     sql_stmt: str,
     output_layer: str,
@@ -3248,19 +3206,8 @@
             output_name = f"{output_path.stem}_tmp{output_path.suffix}"
             output_tmp_path = output_path.parent / output_name
 
-<<<<<<< HEAD
-        input_paths = [input1_path, input2_path]
-        if input1_subdivided_path is not None:
-            input_paths.append(input1_subdivided_path)
-        if input2_subdivided_path is not None:
-            input_paths.append(input2_subdivided_path)
-
-        _sqlite_util.create_table_as_sql(
-            input_path=input_paths,
-=======
         _sqlite_util.create_table_as_sql(
             input_databases=input_databases,
->>>>>>> e865b8c3
             output_path=output_tmp_path,
             sql_stmt=sql_stmt,
             output_layer=output_layer,
