# -*- coding: utf-8 -*-
"""
Module containing the implementation of Geofile operations using a sql statement.
"""

from concurrent import futures
from datetime import datetime
import logging
import logging.config
import math
import multiprocessing
from pathlib import Path
import shutil
from typing import Iterable, List, Literal, Optional

import pandas as pd

import geofileops as gfo
from geofileops import GeofileType, GeometryType, PrimitiveType
from geofileops import fileops
from geofileops.fileops import _append_to_nolock
from . import _io_util
from . import _ogr_util
from . import _ogr_sql_util
from . import _sqlite_util
from . import _general_util

################################################################################
# Some init
################################################################################

logger = logging.getLogger(__name__)

################################################################################
# Operations on one layer
################################################################################


def buffer(
    input_path: Path,
    output_path: Path,
    distance: float,
    quadrantsegments: int = 5,
    input_layer: Optional[str] = None,
    output_layer: Optional[str] = None,
    columns: Optional[List[str]] = None,
    explodecollections: bool = False,
    nb_parallel: int = -1,
    batchsize: int = -1,
    force: bool = False,
):
    # Init + prepare sql template for this operation
    # ----------------------------------------------
    input_layerinfo = gfo.get_layerinfo(input_path, input_layer)
    # TODO: writeemptyfile: remove code for empty input once gdal 3.6.3 is released
    if input_layerinfo.featurecount == 0:
        sql_template = """
            SELECT {geometrycolumn} AS geom
                  {columns_to_select_str}
              FROM "{input_layer}" layer
             WHERE 1=1
               {batch_filter}
        """
    elif distance < 0:
        # For a double sided buffer, a negative buffer is only relevant
        # for polygon types, so only keep polygon results
        # Negative buffer creates invalid stuff, so use collectionextract
        # to keep only polygons
        sql_template = f"""
            SELECT ST_CollectionExtract(
                       ST_buffer({{geometrycolumn}}, {distance}, {quadrantsegments}), 3
                   ) AS geom
                  {{columns_to_select_str}}
              FROM "{{input_layer}}" layer
             WHERE 1=1
               {{batch_filter}}
        """
    else:
        sql_template = f"""
            SELECT ST_Buffer({{geometrycolumn}}, {distance}, {quadrantsegments}) AS geom
                  {{columns_to_select_str}}
              FROM "{{input_layer}}" layer
             WHERE 1=1
               {{batch_filter}}
        """

    # Buffer operation always results in polygons...
    if explodecollections:
        force_output_geometrytype = GeometryType.POLYGON
    else:
        force_output_geometrytype = GeometryType.MULTIPOLYGON

    # Go!
    # ---
    return _single_layer_vector_operation(
        input_path=input_path,
        output_path=output_path,
        sql_template=sql_template,
        operation_name="buffer",
        input_layer=input_layer,
        output_layer=output_layer,
        columns=columns,
        explodecollections=explodecollections,
        force_output_geometrytype=force_output_geometrytype,
        sql_dialect="SQLITE",
        filter_null_geoms=True,
        nb_parallel=nb_parallel,
        batchsize=batchsize,
        force=force,
    )


def convexhull(
    input_path: Path,
    output_path: Path,
    input_layer: Optional[str] = None,
    output_layer: Optional[str] = None,
    columns: Optional[List[str]] = None,
    explodecollections: bool = False,
    nb_parallel: int = -1,
    batchsize: int = -1,
    force: bool = False,
):
    # Init + prepare sql template for this operation
    # ----------------------------------------------
    input_layerinfo = gfo.get_layerinfo(input_path, input_layer)
    # TODO: writeemptyfile: remove code for empty input once gdal 3.6.3 is released
    if input_layerinfo.featurecount == 0:
        sql_template = """
            SELECT {geometrycolumn} as geom
                  {columns_to_select_str}
              FROM "{input_layer}" layer
             WHERE 1=1
               {batch_filter}
        """
    else:
        sql_template = """
            SELECT ST_ConvexHull({geometrycolumn}) AS geom
                  {columns_to_select_str}
              FROM "{input_layer}" layer
             WHERE 1=1
               {batch_filter}
        """

    # Go!
    # ---
    # Output geometry type same as input geometry type
    return _single_layer_vector_operation(
        input_path=input_path,
        output_path=output_path,
        sql_template=sql_template,
        operation_name="convexhull",
        input_layer=input_layer,
        output_layer=output_layer,
        columns=columns,
        explodecollections=explodecollections,
        force_output_geometrytype=input_layerinfo.geometrytype,
        sql_dialect="SQLITE",
        filter_null_geoms=True,
        nb_parallel=nb_parallel,
        batchsize=batchsize,
        force=force,
    )


def delete_duplicate_geometries(
    input_path: Path,
    output_path: Path,
    input_layer: Optional[str] = None,
    output_layer: Optional[str] = None,
    columns: Optional[List[str]] = None,
    explodecollections: bool = False,
    force: bool = False,
):
    # The query as written doesn't give correct results when parallellized,
    # but it isn't useful to do it for this operation.
    sql_template = """
        SELECT {geometrycolumn} AS geom
              {columns_to_select_str}
          FROM "{input_layer}" layer
         WHERE layer.rowid IN (
                SELECT MIN(layer_sub.rowid) AS rowid_to_keep
                  FROM "{input_layer}" layer_sub
                 GROUP BY layer_sub.{geometrycolumn}
            )
    """

    # Go!
    input_layer_info = gfo.get_layerinfo(input_path, input_layer)
    return _single_layer_vector_operation(
        input_path=input_path,
        output_path=output_path,
        sql_template=sql_template,
        operation_name="delete_duplicate_geometries",
        input_layer=input_layer,
        output_layer=output_layer,
        columns=columns,
        explodecollections=explodecollections,
        force_output_geometrytype=input_layer_info.geometrytype,
        sql_dialect="SQLITE",
        filter_null_geoms=True,
        nb_parallel=1,
        batchsize=-1,
        force=force,
    )


def isvalid(
    input_path: Path,
    output_path: Path,
    input_layer: Optional[str] = None,
    output_layer: Optional[str] = None,
    columns: Optional[List[str]] = None,
    explodecollections: bool = False,
    nb_parallel: int = -1,
    batchsize: int = -1,
    force: bool = False,
) -> bool:
    # Prepare sql template for this operation
    sql_template = """
        SELECT ST_IsValidDetail({geometrycolumn}) AS geom
              ,ST_IsValid({geometrycolumn}) AS isvalid
              ,ST_IsValidReason({geometrycolumn}) AS isvalidreason
              {columns_to_select_str}
          FROM "{input_layer}" layer
         WHERE ST_IsValid({geometrycolumn}) <> 1
           {batch_filter}
    """

    _single_layer_vector_operation(
        input_path=input_path,
        output_path=output_path,
        sql_template=sql_template,
        operation_name="isvalid",
        input_layer=input_layer,
        output_layer=output_layer,
        columns=columns,
        explodecollections=explodecollections,
        force_output_geometrytype=GeometryType.POINT,
        sql_dialect="SQLITE",
        filter_null_geoms=True,
        nb_parallel=nb_parallel,
        batchsize=batchsize,
        force=force,
    )

    # If there is no output file, there weren't invalid geoms
    if not output_path.exists():
        # If output is a geopackage, check if all data can be read
        try:
            input_geofiletype = GeofileType(input_path)
            if input_geofiletype.is_spatialite_based:
                _sqlite_util.test_data_integrity(path=input_path)
                logger.debug("test_data_integrity was succesfull")
        except Exception:
            logger.exception(
                "No invalid geometries found, but some attributes could not be read"
            )
            return False

        return True

    # Output file exists, so check result
    layerinfo = gfo.get_layerinfo(output_path)
    if layerinfo.featurecount == 0:
        # Empty result, so everything was valid: remove output file + return True
        gfo.remove(output_path)
        return True

    logger.info(f"Found {layerinfo.featurecount} invalid geoms in {output_path}")
    return False


def makevalid(
    input_path: Path,
    output_path: Path,
    input_layer: Optional[str] = None,
    output_layer: Optional[str] = None,
    columns: Optional[List[str]] = None,
    explodecollections: bool = False,
    force_output_geometrytype: Optional[GeometryType] = None,
    precision: Optional[float] = None,
    nb_parallel: int = -1,
    batchsize: int = -1,
    force: bool = False,
):
    # Init + prepare sql template for this operation
    # ----------------------------------------------
    input_layerinfo = gfo.get_layerinfo(input_path, input_layer)

    # Specify output_geometrytype, because otherwise makevalid results in
    # column type 'GEOMETRY'/'UNKNOWN(ANY)'
    if force_output_geometrytype is None:
        force_output_geometrytype = input_layerinfo.geometrytype

    # TODO: writeemptyfile: remove code for empty input once gdal 3.6.3 is released
    if input_layerinfo.featurecount == 0:
        sql_template = """
            SELECT {geometrycolumn} AS geom
                  {columns_to_select_str}
              FROM "{input_layer}" layer
             WHERE 1=1
               {batch_filter}
        """
    else:
        # First compose the operation to be done on the geometries
        # If the number of decimals of coordinates should be limited
        if precision is not None:
            operation = f"SnapToGrid({{geometrycolumn}}, {precision})"
        else:
            operation = "{geometrycolumn}"

        # Prepare sql template for this operation
        operation = f"ST_MakeValid({operation})"

        # If we want a specific geometrytype as result, extract it
        if force_output_geometrytype is not GeometryType.GEOMETRYCOLLECTION:
            primitivetypeid = force_output_geometrytype.to_primitivetype.value
            operation = f"ST_CollectionExtract({operation}, {primitivetypeid})"

        # Now we can prepare the entire statement
        sql_template = f"""
            SELECT {operation} AS geom
                  {{columns_to_select_str}}
              FROM "{{input_layer}}" layer
             WHERE 1=1
               {{batch_filter}}
        """

    _single_layer_vector_operation(
        input_path=input_path,
        output_path=output_path,
        sql_template=sql_template,
        operation_name="makevalid",
        input_layer=input_layer,
        output_layer=output_layer,
        columns=columns,
        explodecollections=explodecollections,
        force_output_geometrytype=force_output_geometrytype,
        sql_dialect="SQLITE",
        filter_null_geoms=True,
        nb_parallel=nb_parallel,
        batchsize=batchsize,
        force=force,
    )

    # If output is a geopackage, check if all data can be read
    output_geofiletype = GeofileType(input_path)
    if output_geofiletype.is_spatialite_based:
        _sqlite_util.test_data_integrity(path=input_path)


def select(
    input_path: Path,
    output_path: Path,
    sql_stmt: str,
    sql_dialect: Optional[Literal["SQLITE", "OGRSQL"]] = "SQLITE",
    input_layer: Optional[str] = None,
    output_layer: Optional[str] = None,
    columns: Optional[List[str]] = None,
    explodecollections: bool = False,
    force_output_geometrytype: Optional[GeometryType] = None,
    nb_parallel: int = 1,
    batchsize: int = -1,
    force: bool = False,
):
    # Check if output exists already here, to evade to much logging to be written
    if output_path.exists():
        if force is False:
            logger.info(f"Stop select: output exists already {output_path}")
            return
    logger.debug(f"  -> select to execute:\n{sql_stmt}")

    # If no output geometrytype is specified, use the geometrytype of the input layer
    if force_output_geometrytype is None:
        force_output_geometrytype = gfo.get_layerinfo(
            input_path, input_layer
        ).geometrytype
        logger.info(
            "No force_output_geometrytype specified, so defaults to input layer "
            f"geometrytype: {force_output_geometrytype}"
        )

    # Go!
    return _single_layer_vector_operation(
        input_path=input_path,
        output_path=output_path,
        sql_template=sql_stmt,
        operation_name="select",
        input_layer=input_layer,
        output_layer=output_layer,
        columns=columns,
        explodecollections=explodecollections,
        force_output_geometrytype=force_output_geometrytype,
        sql_dialect=sql_dialect,
        filter_null_geoms=False,
        nb_parallel=nb_parallel,
        batchsize=batchsize,
        force=force,
    )


def simplify(
    input_path: Path,
    output_path: Path,
    tolerance: float,
    input_layer: Optional[str] = None,
    output_layer: Optional[str] = None,
    columns: Optional[List[str]] = None,
    explodecollections: bool = False,
    nb_parallel: int = -1,
    batchsize: int = -1,
    force: bool = False,
):
    # Init + prepare sql template for this operation
    # ----------------------------------------------
    input_info = gfo.get_layerinfo(input_path, input_layer)
    # TODO: writeemptyfile: remove code for empty input once gdal 3.6.3 is released
    if input_info.featurecount == 0:
        sql_template = """
            SELECT {geometrycolumn} AS geom
                  {columns_to_select_str}
              FROM "{input_layer}" layer
             WHERE 1=1
               {batch_filter}
        """
    else:
        sql_template = f"""
            SELECT ST_SimplifyPreserveTopology({{geometrycolumn}}, {tolerance}) AS geom
                  {{columns_to_select_str}}
              FROM "{{input_layer}}" layer
             WHERE 1=1
               {{batch_filter}}
        """

    # Output geometry type same as input geometry type
    input_layer_info = gfo.get_layerinfo(input_path, input_layer)
    return _single_layer_vector_operation(
        input_path=input_path,
        output_path=output_path,
        sql_template=sql_template,
        operation_name="simplify",
        input_layer=input_layer,
        output_layer=output_layer,
        columns=columns,
        explodecollections=explodecollections,
        force_output_geometrytype=input_layer_info.geometrytype,
        sql_dialect="SQLITE",
        filter_null_geoms=True,
        nb_parallel=nb_parallel,
        batchsize=batchsize,
        force=force,
    )


def _single_layer_vector_operation(
    input_path: Path,
    output_path: Path,
    sql_template: str,
    operation_name: str,
    input_layer: Optional[str],
    output_layer: Optional[str],
    columns: Optional[List[str]],
    explodecollections: bool,
    force_output_geometrytype: Optional[GeometryType],
    sql_dialect: Optional[Literal["SQLITE", "OGRSQL"]],
    filter_null_geoms: bool,
    nb_parallel: int,
    batchsize: int,
    force: bool,
):
    # Init
    start_time = datetime.now()

    # Check input parameters...
    if not input_path.exists():
        raise Exception(
            f"Error {operation_name}: input_path doesn't exist: {input_path}"
        )

    # Check/get layer names
    if input_layer is None:
        input_layer = gfo.get_only_layer(input_path)
    if output_layer is None:
        output_layer = gfo.get_default_layer(output_path)

    # If output file exists already, either clean up or return...
    if output_path.exists():
        if force is False:
            logger.info(f"Stop {operation_name}: output exists already {output_path}")
            return
        else:
            gfo.remove(output_path)

    # Get layer info of the input layer
    input_layerinfo = gfo.get_layerinfo(input_path, input_layer)

    # Calculate
    tempdir = _io_util.create_tempdir(f"geofileops/{operation_name.replace(' ', '_')}")
    try:
        processing_params = _prepare_processing_params(
            input1_path=input_path,
            input1_layer=input_layer,
            input1_layer_alias="layer",
            tempdir=tempdir,
            nb_parallel=nb_parallel,
            batchsize=batchsize,
            convert_to_spatialite_based=False,
        )
        # If None is returned, just stop.
        if processing_params is None or processing_params.batches is None:
            return

        # If there are multiple batches, there needs to be a {batch_filter}
        # placeholder in the sql template!
        if len(processing_params.batches) > 1:
            if "{batch_filter}" not in sql_template:
                raise ValueError(
                    "Error: nb_batches > 1 but no {batch_filter} "
                    f"placeholder in sql_template\n{sql_template}"
                )

        # Format column string for use in select
        column_formatter = _ogr_sql_util.ColumnFormatter(
            columns_asked=columns,
            columns_in_layer=input_layerinfo.columns,
            fid_column=input_layerinfo.fid_column,
        )

        # Prepare output filename
        tmp_output_path = tempdir / output_path.name
        nb_done = 0

        # Processing in threads is 2x faster for small datasets (on Windows)
        calculate_in_threads = True if input_layerinfo.featurecount <= 100 else False
        with _general_util.PooledExecutorFactory(
            threadpool=calculate_in_threads,
            max_workers=processing_params.nb_parallel,
            initializer=_general_util.initialize_worker(),
        ) as calculate_pool:
            batches = {}
            future_to_batch_id = {}
            for batch_id in processing_params.batches:
                batches[batch_id] = {}
                batches[batch_id]["layer"] = output_layer

                tmp_partial_output_path = (
                    tempdir / f"{output_path.stem}_{batch_id}{output_path.suffix}"
                )
                batches[batch_id]["tmp_partial_output_path"] = tmp_partial_output_path

                # Now we have everything to format sql statement
                sql_stmt = sql_template.format(
                    geometrycolumn=input_layerinfo.geometrycolumn,
<<<<<<< HEAD
                    columns_to_select_str=formatted_column_strings.columns,
                    columns_to_select_nocomma=formatted_column_strings.columns.lstrip(
                        ","
                    ),  # noqa: E501
=======
                    columns_to_select_str=column_formatter.prefixed_aliased(),
>>>>>>> 93275912
                    input_layer=processing_params.batches[batch_id]["layer"],
                    batch_filter=processing_params.batches[batch_id]["batch_filter"],
                )

                # Make sure no NULL geoms are outputted...
                if filter_null_geoms is True:
                    sql_stmt = f"""
                        SELECT sub.* FROM
                          ( {sql_stmt}
                          ) sub
                         WHERE sub.geom IS NOT NULL
                    """

                batches[batch_id]["sql_stmt"] = sql_stmt

                # Remark: this temp file doesn't need spatial index, and even if only
                # one batch creating the index immediately isn't faster.
                translate_info = _ogr_util.VectorTranslateInfo(
                    input_path=processing_params.batches[batch_id]["path"],
                    output_path=tmp_partial_output_path,
                    output_layer=output_layer,
                    sql_stmt=sql_stmt,
                    sql_dialect=sql_dialect,
                    explodecollections=explodecollections,
                    force_output_geometrytype=force_output_geometrytype,
                    options={"LAYER_CREATION.SPATIAL_INDEX": False},
                )
                future = calculate_pool.submit(
                    _ogr_util.vector_translate_by_info, info=translate_info
                )
                future_to_batch_id[future] = batch_id

            # Loop till all parallel processes are ready, but process each one
            # that is ready already.
            # Calculating can be done in parallel, but only one process can write to
            # the same file at the time.
            for future in futures.as_completed(future_to_batch_id):
                try:
                    _ = future.result()
                except Exception as ex:
                    batch_id = future_to_batch_id[future]
                    logger.exception(f"Error executing {batches[batch_id]}")
                    raise Exception(f"Error executing {batches[batch_id]}") from ex

                # Start copy of the result to a common file
                # Remark: give higher priority, because this is the slowest factor
                batch_id = future_to_batch_id[future]
                tmp_partial_output_path = batches[batch_id]["tmp_partial_output_path"]

                if tmp_partial_output_path.exists():
                    # If there is only one batch, just rename
                    if len(processing_params.batches) == 1:
                        gfo.move(tmp_partial_output_path, tmp_output_path)
                    else:
                        fileops._append_to_nolock(
                            src=tmp_partial_output_path,
                            dst=tmp_output_path,
                            explodecollections=explodecollections,
                            force_output_geometrytype=force_output_geometrytype,
                            create_spatial_index=False,
                        )
                        gfo.remove(tmp_partial_output_path)
                else:
                    logger.debug(f"Result file {tmp_partial_output_path} was empty")

                # Log the progress and prediction speed
                nb_done += 1
                _general_util.report_progress(
                    start_time,
                    nb_done,
                    len(batches),
                    operation_name,
                    nb_parallel=nb_parallel,
                )

        # Round up and clean up
        # Now create spatial index and move to output location
        if tmp_output_path.exists():
            gfo.create_spatial_index(path=tmp_output_path, layer=output_layer)
            output_path.parent.mkdir(parents=True, exist_ok=True)
            gfo.move(tmp_output_path, output_path)
        else:
            logger.debug(f"Result of {operation_name} was empty!")

    finally:
        # Clean tmp dir
        shutil.rmtree(tempdir)
        logger.info(f"Processing ready, took {datetime.now()-start_time}!")


################################################################################
# Operations on two layers
################################################################################


def clip(
    input_path: Path,
    clip_path: Path,
    output_path: Path,
    input_layer: Optional[str] = None,
    input_columns: Optional[List[str]] = None,
    clip_layer: Optional[str] = None,
    output_layer: Optional[str] = None,
    explodecollections: bool = False,
    nb_parallel: int = -1,
    batchsize: int = -1,
    force: bool = False,
    input_columns_prefix: str = "",
    output_with_spatial_index: bool = True,
):
    # Init
    # In the query, important to only extract the geometry types that are expected
    input_layer_info = gfo.get_layerinfo(input_path, input_layer)
    primitivetypeid = input_layer_info.geometrytype.to_primitivetype.value

    # If the input type is not point, force the output type to multi,
    # because erase clip cause eg. polygons to be split to multipolygons...
    force_output_geometrytype = input_layer_info.geometrytype
    if force_output_geometrytype is not GeometryType.POINT:
        force_output_geometrytype = input_layer_info.geometrytype.to_multitype

    # Prepare sql template for this operation
    # Remarks:
    #   - ST_intersection(geometry , NULL) gives NULL as result! -> hence the CASE
    #   - use of the with instead of an inline view is a lot faster
    #   - WHERE geom IS NOT NULL to evade rows with a NULL geom, they give issues in
    #     later operations
    input1_layer_rtree = "rtree_{input1_layer}_{input1_geometrycolumn}"
    input2_layer_rtree = "rtree_{input2_layer}_{input2_geometrycolumn}"
    sql_template = f"""
        SELECT * FROM
          ( WITH layer2_unioned AS (
              SELECT layer1.rowid AS layer1_rowid
                    ,ST_union(layer2.{{input2_geometrycolumn}}) AS geom
                FROM {{input1_databasename}}."{{input1_layer}}" layer1
                JOIN {{input1_databasename}}."{input1_layer_rtree}" layer1tree
                  ON layer1.fid = layer1tree.id
                JOIN {{input2_databasename}}."{{input2_layer}}" layer2
                JOIN {{input2_databasename}}."{input2_layer_rtree}" layer2tree
                  ON layer2.fid = layer2tree.id
               WHERE 1=1
                 {{batch_filter}}
                 AND layer1tree.minx <= layer2tree.maxx
                 AND layer1tree.maxx >= layer2tree.minx
                 AND layer1tree.miny <= layer2tree.maxy
                 AND layer1tree.maxy >= layer2tree.miny
                 AND ST_Intersects(
                        layer1.{{input1_geometrycolumn}},
                        layer2.{{input2_geometrycolumn}}) = 1
                 AND ST_Touches(
                        layer1.{{input1_geometrycolumn}},
                        layer2.{{input2_geometrycolumn}}) = 0
               GROUP BY layer1.rowid
            )
            SELECT CASE WHEN layer2_unioned.geom IS NULL THEN NULL
                        ELSE ST_CollectionExtract(
                               ST_intersection(layer1.{{input1_geometrycolumn}},
                                               layer2_unioned.geom), {primitivetypeid})
                   END as geom
                  {{layer1_columns_prefix_alias_str}}
              FROM {{input1_databasename}}."{{input1_layer}}" layer1
              JOIN layer2_unioned ON layer1.rowid = layer2_unioned.layer1_rowid
             WHERE 1=1
               {{batch_filter}}
          )
         WHERE geom IS NOT NULL
           AND ST_NPoints(geom) > 0
           -- ST_CollectionExtract outputs empty, but not NULL geoms in spatialite 4.3
    """

    # Go!
    return _two_layer_vector_operation(
        input1_path=input_path,
        input2_path=clip_path,
        output_path=output_path,
        sql_template=sql_template,
        operation_name="clip",
        input1_layer=input_layer,
        input1_columns=input_columns,
        input1_columns_prefix=input_columns_prefix,
        input2_layer=clip_layer,
        input2_columns=None,
        input2_columns_prefix="",
        output_layer=output_layer,
        explodecollections=explodecollections,
        force_output_geometrytype=force_output_geometrytype,
        output_with_spatial_index=output_with_spatial_index,
        nb_parallel=nb_parallel,
        batchsize=batchsize,
        force=force,
    )


def erase(
    input_path: Path,
    erase_path: Path,
    output_path: Path,
    input_layer: Optional[str] = None,
    input_columns: Optional[List[str]] = None,
    erase_layer: Optional[str] = None,
    output_layer: Optional[str] = None,
    explodecollections: bool = False,
    nb_parallel: int = -1,
    batchsize: int = -1,
    force: bool = False,
    input_columns_prefix: str = "",
    output_with_spatial_index: bool = True,
):
    # Init
    # In the query, important to only extract the geometry types that are expected
    input_layer_info = gfo.get_layerinfo(input_path, input_layer)
    primitivetypeid = input_layer_info.geometrytype.to_primitivetype.value

    # If the input type is not point, force the output type to multi,
    # because erase can cause eg. polygons to be split to multipolygons...
    force_output_geometrytype = input_layer_info.geometrytype
    if force_output_geometrytype is not GeometryType.POINT:
        force_output_geometrytype = input_layer_info.geometrytype.to_multitype

    # Prepare sql template for this operation
    # Remarks:
    #   - ST_difference(geometry , NULL) gives NULL as result! -> hence the CASE
    #   - use of the with instead of an inline view is a lot faster
    #   - WHERE geom IS NOT NULL to evade rows with a NULL geom, they give issues in
    #     later operations
    input1_layer_rtree = "rtree_{input1_layer}_{input1_geometrycolumn}"
    input2_layer_rtree = "rtree_{input2_layer}_{input2_geometrycolumn}"
    sql_template = f"""
        SELECT * FROM
          ( WITH layer2_unioned AS (
              SELECT layer1.rowid AS layer1_rowid
                    ,ST_union(layer2.{{input2_geometrycolumn}}) AS geom
                FROM {{input1_databasename}}."{{input1_layer}}" layer1
                JOIN {{input1_databasename}}."{input1_layer_rtree}" layer1tree
                  ON layer1.fid = layer1tree.id
                JOIN {{input2_databasename}}."{{input2_layer}}" layer2
                JOIN {{input2_databasename}}."{input2_layer_rtree}" layer2tree
                  ON layer2.fid = layer2tree.id
               WHERE 1=1
                 {{batch_filter}}
                 AND layer1tree.minx <= layer2tree.maxx
                 AND layer1tree.maxx >= layer2tree.minx
                 AND layer1tree.miny <= layer2tree.maxy
                 AND layer1tree.maxy >= layer2tree.miny
                 AND ST_Intersects(
                        layer1.{{input1_geometrycolumn}},
                        layer2.{{input2_geometrycolumn}}) = 1
                 AND ST_Touches(
                        layer1.{{input1_geometrycolumn}},
                        layer2.{{input2_geometrycolumn}}) = 0
               GROUP BY layer1.rowid
            )
            SELECT CASE WHEN layer2_unioned.geom IS NULL
                        THEN layer1.{{input1_geometrycolumn}}
                        ELSE ST_CollectionExtract(
                                ST_difference(
                                    layer1.{{input1_geometrycolumn}},
                                    layer2_unioned.geom),
                                    {primitivetypeid})
                   END as geom
                  {{layer1_columns_prefix_alias_str}}
              FROM {{input1_databasename}}."{{input1_layer}}" layer1
              LEFT JOIN layer2_unioned ON layer1.rowid = layer2_unioned.layer1_rowid
             WHERE 1=1
               {{batch_filter}}
          )
         WHERE geom IS NOT NULL
           AND ST_NPoints(geom) > 0
           -- ST_CollectionExtract outputs empty, but not NULL geoms in spatialite 4.3
    """

    # Go!
    return _two_layer_vector_operation(
        input1_path=input_path,
        input2_path=erase_path,
        output_path=output_path,
        sql_template=sql_template,
        operation_name="erase",
        input1_layer=input_layer,
        input1_columns=input_columns,
        input1_columns_prefix=input_columns_prefix,
        input2_layer=erase_layer,
        input2_columns=[],
        input2_columns_prefix="",
        output_layer=output_layer,
        explodecollections=explodecollections,
        force_output_geometrytype=force_output_geometrytype,
        output_with_spatial_index=output_with_spatial_index,
        nb_parallel=nb_parallel,
        batchsize=batchsize,
        force=force,
    )


def export_by_location(
    input_path: Path,
    input_to_compare_with_path: Path,
    output_path: Path,
    min_area_intersect: Optional[float] = None,
    area_inters_column_name: Optional[str] = "area_inters",
    input_layer: Optional[str] = None,
    input_columns: Optional[List[str]] = None,
    input_to_compare_with_layer: Optional[str] = None,
    output_layer: Optional[str] = None,
    nb_parallel: int = -1,
    batchsize: int = -1,
    force: bool = False,
):
    # Prepare sql template for this operation
    # TODO: test performance difference between the following two queries
    input1_layer_rtree = "rtree_{input1_layer}_{input1_geometrycolumn}"
    input2_layer_rtree = "rtree_{input2_layer}_{input2_geometrycolumn}"
    sql_template = f"""
        SELECT layer1.{{input1_geometrycolumn}} AS geom
              {{layer1_columns_prefix_alias_str}}
          FROM {{input1_databasename}}."{{input1_layer}}" layer1
          JOIN {{input1_databasename}}."{input1_layer_rtree}" layer1tree
            ON layer1.fid = layer1tree.id
         WHERE 1=1
           {{batch_filter}}
           AND EXISTS (
              SELECT 1
                FROM {{input2_databasename}}."{{input2_layer}}" layer2
                JOIN {{input2_databasename}}."{input2_layer_rtree}" layer2tree
                  ON layer2.fid = layer2tree.id
               WHERE layer1tree.minx <= layer2tree.maxx
                 AND layer1tree.maxx >= layer2tree.minx
                 AND layer1tree.miny <= layer2tree.maxy
                 AND layer1tree.maxy >= layer2tree.miny
                 AND ST_intersects(layer1.{{input1_geometrycolumn}},
                                   layer2.{{input2_geometrycolumn}}) = 1
                 AND ST_touches(layer1.{{input1_geometrycolumn}},
                                layer2.{{input2_geometrycolumn}}) = 0)
    """

    # Calculate intersect area if necessary
    area_inters_column_expression = ""
    if area_inters_column_name is not None or min_area_intersect is not None:
        if area_inters_column_name is None:
            area_inters_column_name = "area_inters"
        area_inters_column_expression = f"""
            ,ST_area(ST_intersection(
                 ST_union(layer1.{{input1_geometrycolumn}}),
                 ST_union(layer2.{{input2_geometrycolumn}})
             )) AS {area_inters_column_name}
        """

    # Prepare sql template for this operation
    sql_template = f"""
        SELECT ST_union(layer1.{{input1_geometrycolumn}}) as geom
              {{layer1_columns_prefix_str}}
              {area_inters_column_expression}
          FROM {{input1_databasename}}."{{input1_layer}}" layer1
          JOIN {{input1_databasename}}."{input1_layer_rtree}" layer1tree
            ON layer1.fid = layer1tree.id
          JOIN {{input2_databasename}}."{{input2_layer}}" layer2
          JOIN {{input2_databasename}}."{input2_layer_rtree}" layer2tree
            ON layer2.fid = layer2tree.id
         WHERE 1=1
           {{batch_filter}}
           AND layer1tree.minx <= layer2tree.maxx
           AND layer1tree.maxx >= layer2tree.minx
           AND layer1tree.miny <= layer2tree.maxy
           AND layer1tree.maxy >= layer2tree.miny
           AND ST_Intersects(layer1.{{input1_geometrycolumn}},
                             layer2.{{input2_geometrycolumn}}) = 1
           AND ST_Touches(layer1.{{input1_geometrycolumn}},
                          layer2.{{input2_geometrycolumn}}) = 0
         GROUP BY layer1.rowid {{layer1_columns_prefix_str}}
    """

    # Filter on intersect area if necessary
    if min_area_intersect is not None:
        sql_template = f"""
            SELECT sub.* FROM
              ( {sql_template}
              ) sub
             WHERE sub.{area_inters_column_name} >= {min_area_intersect}
        """

    # Go!
    input_layer_info = gfo.get_layerinfo(input_path, input_layer)
    return _two_layer_vector_operation(
        input1_path=input_path,
        input2_path=input_to_compare_with_path,
        output_path=output_path,
        sql_template=sql_template,
        operation_name="export_by_location",
        input1_layer=input_layer,
        input1_columns=input_columns,
        input1_columns_prefix="",
        input2_layer=input_to_compare_with_layer,
        input2_columns=[],
        input2_columns_prefix="",
        output_layer=output_layer,
        explodecollections=False,
        force_output_geometrytype=input_layer_info.geometrytype,
        nb_parallel=nb_parallel,
        batchsize=batchsize,
        force=force,
    )


def export_by_distance(
    input_to_select_from_path: Path,
    input_to_compare_with_path: Path,
    output_path: Path,
    max_distance: float,
    input1_layer: Optional[str] = None,
    input1_columns: Optional[List[str]] = None,
    input2_layer: Optional[str] = None,
    output_layer: Optional[str] = None,
    nb_parallel: int = -1,
    batchsize: int = -1,
    force: bool = False,
):
    # Prepare sql template for this operation
    input1_layer_rtree = "rtree_{input1_layer}_{input1_geometrycolumn}"
    input2_layer_rtree = "rtree_{input2_layer}_{input2_geometrycolumn}"
    sql_template = f"""
        SELECT geom
              {{layer1_columns_prefix_alias_str}}
          FROM {{input1_databasename}}."{{input1_layer}}" layer1
          JOIN {{input1_databasename}}."{input1_layer_rtree}" layer1tree
            ON layer1.fid = layer1tree.id
         WHERE 1=1
               {{batch_filter}}
               AND EXISTS (
                    SELECT 1
                      FROM {{input2_databasename}}."{{input2_layer}}" layer2
                      JOIN {{input2_databasename}}."{input2_layer_rtree}" layer2tree
                        ON layer2.fid = layer2tree.id
                     WHERE (layer1tree.minx-{max_distance}) <= layer2tree.maxx
                       AND (layer1tree.maxx+{max_distance}) >= layer2tree.minx
                       AND (layer1tree.miny-{max_distance}) <= layer2tree.maxy
                       AND (layer1tree.maxy+{max_distance}) >= layer2tree.miny
                       AND ST_distance(
                            layer1.{{input1_geometrycolumn}},
                            layer2.{{input2_geometrycolumn}}) <= {max_distance})
    """

    input_layer_info = gfo.get_layerinfo(input_to_select_from_path, input1_layer)

    # Go!
    return _two_layer_vector_operation(
        input1_path=input_to_select_from_path,
        input2_path=input_to_compare_with_path,
        output_path=output_path,
        sql_template=sql_template,
        operation_name="export_by_distance",
        input1_layer=input1_layer,
        input1_columns=input1_columns,
        input1_columns_prefix="",
        input2_layer=input2_layer,
        input2_columns=[],
        input2_columns_prefix="",
        output_layer=output_layer,
        explodecollections=False,
        force_output_geometrytype=input_layer_info.geometrytype,
        nb_parallel=nb_parallel,
        batchsize=batchsize,
        force=force,
    )


def intersection(
    input1_path: Path,
    input2_path: Path,
    output_path: Path,
    input1_layer: Optional[str] = None,
    input1_columns: Optional[List[str]] = None,
    input1_columns_prefix: str = "l1_",
    input2_layer: Optional[str] = None,
    input2_columns: Optional[List[str]] = None,
    input2_columns_prefix: str = "l2_",
    output_layer: Optional[str] = None,
    explodecollections: bool = False,
    nb_parallel: int = -1,
    batchsize: int = -1,
    force: bool = False,
):
    # In the query, important to only extract the geometry types that are expected
    # TODO: test for geometrycollection, line, point,...
    input1_layer_info = gfo.get_layerinfo(input1_path, input1_layer)
    input2_layer_info = gfo.get_layerinfo(input2_path, input2_layer)
    primitivetype_to_extract = PrimitiveType(
        min(
            input1_layer_info.geometrytype.to_primitivetype.value,
            input2_layer_info.geometrytype.to_primitivetype.value,
        )
    )

    # For the output file, if output is going to be polygon or linestring, force
    # MULTI variant to evade ugly warnings
    force_output_geometrytype = primitivetype_to_extract.to_multitype

    # Prepare sql template for this operation
    input1_layer_rtree = "rtree_{input1_layer}_{input1_geometrycolumn}"
    input2_layer_rtree = "rtree_{input2_layer}_{input2_geometrycolumn}"
    sql_template = f"""
        SELECT sub.geom
             {{layer1_columns_from_subselect_str}}
             {{layer2_columns_from_subselect_str}}
          FROM
            ( SELECT ST_CollectionExtract(
                       ST_Intersection(
                            layer1.{{input1_geometrycolumn}},
                            layer2.{{input2_geometrycolumn}}),
                            {primitivetype_to_extract.value}) as geom
                    {{layer1_columns_prefix_alias_str}}
                    {{layer2_columns_prefix_alias_str}}
                FROM {{input1_databasename}}."{{input1_layer}}" layer1
                JOIN {{input1_databasename}}."{input1_layer_rtree}" layer1tree
                  ON layer1.fid = layer1tree.id
                JOIN {{input2_databasename}}."{{input2_layer}}" layer2
                JOIN {{input2_databasename}}."{input2_layer_rtree}" layer2tree
                  ON layer2.fid = layer2tree.id
               WHERE 1=1
                 {{batch_filter}}
                 AND layer1tree.minx <= layer2tree.maxx
                 AND layer1tree.maxx >= layer2tree.minx
                 AND layer1tree.miny <= layer2tree.maxy
                 AND layer1tree.maxy >= layer2tree.miny
                 AND ST_Intersects(
                        layer1.{{input1_geometrycolumn}},
                        layer2.{{input2_geometrycolumn}}) = 1
                 AND ST_Touches(
                        layer1.{{input1_geometrycolumn}},
                        layer2.{{input2_geometrycolumn}}) = 0
            ) sub
         WHERE sub.geom IS NOT NULL
    """

    # Go!
    return _two_layer_vector_operation(
        input1_path=input1_path,
        input2_path=input2_path,
        output_path=output_path,
        sql_template=sql_template,
        operation_name="intersection",
        input1_layer=input1_layer,
        input1_columns=input1_columns,
        input1_columns_prefix=input1_columns_prefix,
        input2_layer=input2_layer,
        input2_columns=input2_columns,
        input2_columns_prefix=input2_columns_prefix,
        output_layer=output_layer,
        explodecollections=explodecollections,
        force_output_geometrytype=force_output_geometrytype,
        nb_parallel=nb_parallel,
        batchsize=batchsize,
        force=force,
    )


def join_by_location(
    input1_path: Path,
    input2_path: Path,
    output_path: Path,
    spatial_relations_query: str = "intersects is True",
    discard_nonmatching: bool = True,
    min_area_intersect: Optional[float] = None,
    area_inters_column_name: Optional[str] = None,
    input1_layer: Optional[str] = None,
    input1_columns: Optional[List[str]] = None,
    input1_columns_prefix: str = "l1_",
    input2_layer: Optional[str] = None,
    input2_columns: Optional[List[str]] = None,
    input2_columns_prefix: str = "l2_",
    output_layer: Optional[str] = None,
    explodecollections: bool = False,
    nb_parallel: int = -1,
    batchsize: int = -1,
    force: bool = False,
):
    # Prepare sql template for this operation
    # Prepare intersection area columns/filter
    area_inters_column_expression = ""
    area_inters_column_in_output = ""
    area_inters_column_0_in_output = ""
    area_inters_filter = ""
    if area_inters_column_name is not None or min_area_intersect is not None:
        if area_inters_column_name is not None:
            area_inters_column_name_touse = area_inters_column_name
            area_inters_column_in_output = f',"{area_inters_column_name}"'
            area_inters_column_0_in_output = f',0 AS "{area_inters_column_name}"'
        else:
            area_inters_column_name_touse = "area_inters"
        area_inters_column_expression = (
            ",ST_area(ST_intersection(sub_filter.geom, sub_filter.l2_geom)) "
            f'as "{area_inters_column_name_touse}"'
        )
        if min_area_intersect is not None:
            area_inters_filter = (
                f'WHERE sub_area."{area_inters_column_name_touse}" '
                f">= {min_area_intersect}"
            )

    # Prepare spatial relations filter
    if spatial_relations_query != "intersects is True":
        # joining should only be possible on features that at least have an
        # interaction! So, add "intersects is True" to query to evade errors!
        spatial_relations_query = f"({spatial_relations_query}) and intersects is True"
    spatial_relations_filter = _prepare_spatial_relations_filter(
        spatial_relations_query
    )

    # Prepare sql template
    #
    # Remark: use "LIMIT -1 OFFSET 0" to evade that the sqlite query optimizer
    #     "flattens" the subquery, as that makes checking the spatial
    #     relations (using ST_RelateMatch) very slow!
    input1_layer_rtree = "rtree_{input1_layer}_{input1_geometrycolumn}"
    input2_layer_rtree = "rtree_{input2_layer}_{input2_geometrycolumn}"
    sql_template = f"""
        WITH layer1_relations_filtered AS (
          SELECT sub_area.*
            FROM (
              SELECT sub_filter.*
                    {area_inters_column_expression}
                FROM (
                  SELECT layer1.{{input1_geometrycolumn}} as geom
                        ,layer1.fid l1_fid
                        ,layer2.{{input2_geometrycolumn}} as l2_geom
                        {{layer1_columns_prefix_alias_str}}
                        {{layer2_columns_prefix_alias_str}}
                        ,ST_relate(layer1.{{input1_geometrycolumn}},
                                   layer2.{{input2_geometrycolumn}}) as spatial_relation
                    FROM {{input1_databasename}}."{{input1_layer}}" layer1
                    JOIN {{input1_databasename}}."{input1_layer_rtree}" layer1tree
                      ON layer1.fid = layer1tree.id
                    JOIN {{input2_databasename}}."{{input2_layer}}" layer2
                    JOIN {{input2_databasename}}."{input2_layer_rtree}" layer2tree
                      ON layer2.fid = layer2tree.id
                   WHERE 1=1
                     {{batch_filter}}
                     AND layer1tree.minx <= layer2tree.maxx
                     AND layer1tree.maxx >= layer2tree.minx
                     AND layer1tree.miny <= layer2tree.maxy
                     AND layer1tree.maxy >= layer2tree.miny
                   LIMIT -1 OFFSET 0
                  ) sub_filter
               WHERE {spatial_relations_filter.format(
                    spatial_relation="sub_filter.spatial_relation")}
               LIMIT -1 OFFSET 0
              ) sub_area
           {area_inters_filter}
          )
        SELECT sub.geom
              {{layer1_columns_from_subselect_str}}
              {{layer2_columns_from_subselect_str}}
              ,sub.spatial_relation
              {area_inters_column_in_output}
          FROM layer1_relations_filtered sub
    """

    # If a left join is asked, add all features from layer1 that weren't
    # matched.
    if discard_nonmatching is False:
        sql_template = f"""
            {sql_template}
            UNION ALL
            SELECT layer1.{{input1_geometrycolumn}} as geom
                  {{layer1_columns_prefix_alias_str}}
                  {{layer2_columns_prefix_alias_null_str}}
                  ,NULL as spatial_relation
                  {area_inters_column_0_in_output}
              FROM {{input1_databasename}}."{{input1_layer}}" layer1
             WHERE 1=1
               {{batch_filter}}
               AND layer1.fid NOT IN (
                   SELECT l1_fid FROM layer1_relations_filtered)
        """

    # Go!
    input1_layer_info = gfo.get_layerinfo(input1_path, input1_layer)
    return _two_layer_vector_operation(
        input1_path=input1_path,
        input2_path=input2_path,
        output_path=output_path,
        sql_template=sql_template,
        operation_name="join_by_location",
        input1_layer=input1_layer,
        input1_columns=input1_columns,
        input1_columns_prefix=input1_columns_prefix,
        input2_layer=input2_layer,
        input2_columns=input2_columns,
        input2_columns_prefix=input2_columns_prefix,
        output_layer=output_layer,
        explodecollections=explodecollections,
        force_output_geometrytype=input1_layer_info.geometrytype,
        nb_parallel=nb_parallel,
        batchsize=batchsize,
        force=force,
    )


def _prepare_spatial_relations_filter(query: str) -> str:
    named_spatial_relations = {
        # "disjoint": ["FF*FF****"],
        "equals": ["TFFF*FFF*"],
        "touches": ["FT*******", "F**T*****", "F***T****"],
        "within": ["T*F**F***"],
        "overlaps": ["T*T***T**", "1*T***T**"],
        "crosses": ["T*T******", "T*****T**", "0********"],
        "intersects": ["T********", "*T*******", "***T*****", "****T****"],
        "contains": ["T*****FF*"],
        "covers": ["T*****FF*", "*T****FF*", "***T**FF*", "****T*FF*"],
        "coveredby": ["T*F**F***", "*TF**F***", "**FT*F***", "**F*TF***"],
    }

    # Parse query and replace things that need to be replaced
    import re

    query_tokens = re.split("([ =()])", query)

    query_tokens_prepared = []
    nb_unclosed_brackets = 0
    for token in query_tokens:
        if token == "":
            continue
        elif token in [" ", "\n", "\t", "and", "or"]:
            query_tokens_prepared.append(token)
        elif token == "(":
            nb_unclosed_brackets += 1
            query_tokens_prepared.append(token)
        elif token == ")":
            nb_unclosed_brackets -= 1
            query_tokens_prepared.append(token)
        elif token == "is":
            query_tokens_prepared.append("=")
        elif token == "True":
            query_tokens_prepared.append("1")
        elif token == "False":
            query_tokens_prepared.append("0")
        elif token in named_spatial_relations:
            match_list = []
            for spatial_relation in named_spatial_relations[token]:
                match = (
                    f"ST_RelateMatch({{spatial_relation}}, '{spatial_relation}') = 1"
                )
                match_list.append(match)
            query_tokens_prepared.append(f"({' or '.join(match_list)})")
        elif len(token) == 9 and re.fullmatch("^[FT012*]+$", token) is not None:
            token_prepared = f"ST_RelateMatch({{spatial_relation}}, '{token}')"
            query_tokens_prepared.append(token_prepared)
        else:
            raise ValueError(
                f"Unexpected token in query (query is case sensitive!): {token}"
            )

    # If there are unclosed brackets, raise
    if nb_unclosed_brackets > 0:
        raise ValueError(f"not all brackets are closed in query {query}")
    elif nb_unclosed_brackets < 0:
        raise ValueError(f"more closing brackets than opening ones in query {query}")

    result = f"({''.join(query_tokens_prepared)})"
    return result


def join_nearest(
    input1_path: Path,
    input2_path: Path,
    output_path: Path,
    nb_nearest: int,
    input1_layer: Optional[str] = None,
    input1_columns: Optional[List[str]] = None,
    input1_columns_prefix: str = "l1_",
    input2_layer: Optional[str] = None,
    input2_columns: Optional[List[str]] = None,
    input2_columns_prefix: str = "l2_",
    output_layer: Optional[str] = None,
    explodecollections: bool = False,
    nb_parallel: int = -1,
    batchsize: int = -1,
    force: bool = False,
):
    # Init some things...
    # Because there is preprocessing done in this function, check output path
    # here already
    if output_path.exists() and force is False:
        logger.info(f"Stop join_nearest: output exists already {output_path}")
        return
    if input1_layer is None:
        input1_layer = gfo.get_only_layer(input1_path)
    if input2_layer is None:
        input2_layer = gfo.get_only_layer(input2_path)

    # Prepare input files
    # To use knn index, the input layers need to be in sqlite file format
    # (not a .gpkg!), so prepare this
    if input1_path == input2_path and GeofileType(input1_path) == GeofileType.SQLite:
        # Input files already ok...
        input1_tmp_path = input1_path
        input1_tmp_layer = input1_layer
        input2_tmp_path = input2_path
        input2_tmp_layer = input2_layer
    else:
        # Put input2 layer in sqlite gfo...
        tempdir = _io_util.create_tempdir("geofileops/join_nearest")
        input1_tmp_path = tempdir / "both_input_layers.sqlite"
        input1_tmp_layer = "input1_layer"
        gfo.convert(
            src=input1_path,
            src_layer=input1_layer,
            dst=input1_tmp_path,
            dst_layer=input1_tmp_layer,
            preserve_fid=True,
        )

        # Add input2 layer to sqlite gfo...
        input2_tmp_path = input1_tmp_path
        input2_tmp_layer = "input2_layer"
        gfo.append_to(
            src=input2_path,
            src_layer=input2_layer,
            dst=input2_tmp_path,
            dst_layer=input2_tmp_layer,
            preserve_fid=True,
        )

    # Remark: the 2 input layers need to be in one file!
    sql_template = f"""
        SELECT layer1.{{input1_geometrycolumn}} as geom
              {{layer1_columns_prefix_alias_str}}
              {{layer2_columns_prefix_alias_str}}
              ,k.pos, k.distance
          FROM {{input1_databasename}}."{{input1_layer}}" layer1
          JOIN {{input2_databasename}}.knn k
          JOIN {{input2_databasename}}."{{input2_layer}}" layer2
            ON layer2.rowid = k.fid
         WHERE k.f_table_name = '{{input2_layer}}'
           AND k.f_geometry_column = '{{input2_geometrycolumn}}'
           AND k.ref_geometry = layer1.{{input1_geometrycolumn}}
           AND k.max_items = {nb_nearest}
           {{batch_filter}}
    """

    input1_layer_info = gfo.get_layerinfo(input1_path, input1_layer)

    # Go!
    return _two_layer_vector_operation(
        input1_path=input1_tmp_path,
        input2_path=input2_tmp_path,
        output_path=output_path,
        sql_template=sql_template,
        operation_name="join_nearest",
        input1_layer=input1_tmp_layer,
        input1_columns=input1_columns,
        input1_columns_prefix=input1_columns_prefix,
        input2_layer=input2_tmp_layer,
        input2_columns=input2_columns,
        input2_columns_prefix=input2_columns_prefix,
        output_layer=output_layer,
        force_output_geometrytype=input1_layer_info.geometrytype,
        explodecollections=explodecollections,
        nb_parallel=nb_parallel,
        batchsize=batchsize,
        force=force,
        use_ogr=True,
    )


def select_two_layers(
    input1_path: Path,
    input2_path: Path,
    output_path: Path,
    sql_stmt: str,
    input1_layer: Optional[str] = None,
    input1_columns: Optional[List[str]] = None,
    input1_columns_prefix: str = "l1_",
    input2_layer: Optional[str] = None,
    input2_columns: Optional[List[str]] = None,
    input2_columns_prefix: str = "l2_",
    output_layer: Optional[str] = None,
    force_output_geometrytype: Optional[GeometryType] = None,
    explodecollections: bool = False,
    nb_parallel: int = 1,
    batchsize: int = -1,
    force: bool = False,
):
    # Go!
    return _two_layer_vector_operation(
        input1_path=input1_path,
        input2_path=input2_path,
        output_path=output_path,
        sql_template=sql_stmt,
        operation_name="select_two_layers",
        input1_layer=input1_layer,
        input1_columns=input1_columns,
        input1_columns_prefix=input1_columns_prefix,
        input2_layer=input2_layer,
        input2_columns=input2_columns,
        input2_columns_prefix=input2_columns_prefix,
        output_layer=output_layer,
        explodecollections=explodecollections,
        force_output_geometrytype=force_output_geometrytype,
        nb_parallel=nb_parallel,
        batchsize=batchsize,
        force=force,
    )


def split(
    input1_path: Path,
    input2_path: Path,
    output_path: Path,
    input1_layer: Optional[str] = None,
    input1_columns: Optional[List[str]] = None,
    input1_columns_prefix: str = "l1_",
    input2_layer: Optional[str] = None,
    input2_columns: Optional[List[str]] = None,
    input2_columns_prefix: str = "l2_",
    output_layer: Optional[str] = None,
    explodecollections: bool = False,
    nb_parallel: int = 1,
    batchsize: int = -1,
    force: bool = False,
    output_with_spatial_index: bool = True,
):
    # In the query, important to only extract the geometry types that are
    # expected, so the primitive type of input1_layer
    # TODO: test for geometrycollection, line, point,...
    input1_layer_info = gfo.get_layerinfo(input1_path, input1_layer)
    primitivetype_to_extract = input1_layer_info.geometrytype.to_primitivetype

    # For the output file, force MULTI variant to evade ugly warnings
    force_output_geometrytype = primitivetype_to_extract.to_multitype

    # Prepare sql template for this operation
    # Remarks:
    #   - ST_difference(geometry , NULL) gives NULL as result! -> hence the CASE
    #   - the group by layer1.rowid should be directly in the subquery. If it is
    #     applied on an (other) with it is slow.
    #   - a left join is a lot faster and memory efficient than a NOT IN or NOT EXISTS.
    input1_layer_rtree = "rtree_{input1_layer}_{input1_geometrycolumn}"
    input2_layer_rtree = "rtree_{input2_layer}_{input2_geometrycolumn}"
    sql_template = f"""
        SELECT * FROM
          ( WITH layer2_unioned AS (
              SELECT layer1.rowid AS layer1_rowid
                    ,ST_union(layer2.{{input2_geometrycolumn}}) AS geom
                FROM {{input1_databasename}}."{{input1_layer}}" layer1
                JOIN {{input1_databasename}}."{input1_layer_rtree}" layer1tree
                  ON layer1.fid = layer1tree.id
                JOIN {{input2_databasename}}."{{input2_layer}}" layer2
                JOIN {{input2_databasename}}."{input2_layer_rtree}" layer2tree
                  ON layer2.fid = layer2tree.id
               WHERE 1=1
                 {{batch_filter}}
                 AND layer1tree.minx <= layer2tree.maxx
                 AND layer1tree.maxx >= layer2tree.minx
                 AND layer1tree.miny <= layer2tree.maxy
                 AND layer1tree.maxy >= layer2tree.miny
                 AND ST_Intersects(layer1.{{input1_geometrycolumn}},
                                   layer2.{{input2_geometrycolumn}}) = 1
                 AND ST_Touches(layer1.{{input1_geometrycolumn}},
                                layer2.{{input2_geometrycolumn}}) = 0
               GROUP BY layer1.rowid
            )
            SELECT ST_CollectionExtract(
                        ST_intersection(layer1.{{input1_geometrycolumn}},
                                        layer2.{{input2_geometrycolumn}}),
                        {primitivetype_to_extract.value}) as geom
                  {{layer1_columns_prefix_alias_str}}
                  {{layer2_columns_prefix_alias_str}}
              FROM {{input1_databasename}}."{{input1_layer}}" layer1
              JOIN {{input1_databasename}}."{input1_layer_rtree}" layer1tree
                ON layer1.fid = layer1tree.id
              JOIN {{input2_databasename}}."{{input2_layer}}" layer2
              JOIN {{input2_databasename}}."{input2_layer_rtree}" layer2tree
                ON layer2.fid = layer2tree.id
             WHERE 1=1
               {{batch_filter}}
               AND layer1tree.minx <= layer2tree.maxx
               AND layer1tree.maxx >= layer2tree.minx
               AND layer1tree.miny <= layer2tree.maxy
               AND layer1tree.maxy >= layer2tree.miny
               AND ST_Intersects(layer1.{{input1_geometrycolumn}},
                                 layer2.{{input2_geometrycolumn}}) = 1
               AND ST_Touches(layer1.{{input1_geometrycolumn}},
                              layer2.{{input2_geometrycolumn}}) = 0
            UNION ALL
            SELECT CASE WHEN layer2_unioned.geom IS NULL
                        THEN layer1.{{input1_geometrycolumn}}
                        ELSE ST_CollectionExtract(
                                ST_difference(layer1.{{input1_geometrycolumn}},
                                              layer2_unioned.geom),
                                {primitivetype_to_extract.value})
                   END as geom
                  {{layer1_columns_prefix_alias_str}}
                  {{layer2_columns_prefix_alias_null_str}}
              FROM {{input1_databasename}}."{{input1_layer}}" layer1
              LEFT JOIN layer2_unioned ON layer1.rowid = layer2_unioned.layer1_rowid
             WHERE 1=1
               {{batch_filter}}
           )
         WHERE geom IS NOT NULL
           AND ST_NPoints(geom) > 0
    """

    # Go!
    return _two_layer_vector_operation(
        input1_path=input1_path,
        input2_path=input2_path,
        output_path=output_path,
        sql_template=sql_template,
        operation_name="split",
        input1_layer=input1_layer,
        input1_columns=input1_columns,
        input1_columns_prefix=input1_columns_prefix,
        input2_layer=input2_layer,
        input2_columns=input2_columns,
        input2_columns_prefix=input2_columns_prefix,
        output_layer=output_layer,
        explodecollections=explodecollections,
        force_output_geometrytype=force_output_geometrytype,
        nb_parallel=nb_parallel,
        batchsize=batchsize,
        force=force,
        output_with_spatial_index=output_with_spatial_index,
    )


def symmetric_difference(
    input1_path: Path,
    input2_path: Path,
    output_path: Path,
    input1_layer: Optional[str] = None,
    input1_columns: Optional[List[str]] = None,
    input1_columns_prefix: str = "l1_",
    input2_layer: Optional[str] = None,
    input2_columns: Optional[List[str]] = None,
    input2_columns_prefix: str = "l2_",
    output_layer: Optional[str] = None,
    explodecollections: bool = False,
    nb_parallel: int = -1,
    batchsize: int = -1,
    force: bool = False,
):
    # A symmetric difference can be simulated by doing an "erase" of input1
    # and input2 and then append the result of an erase of input2 with
    # input1...

    # Because both erase calculations will be towards temp files,
    # we need to do some additional init + checks here...
    if force is False and output_path.exists():
        return
    if output_layer is None:
        output_layer = gfo.get_default_layer(output_path)

    tempdir = _io_util.create_tempdir("geofileops/symmdiff")
    try:
        # First erase input2 from input1 to a temporary output file
        erase1_output_path = tempdir / "layer1_erase_layer2_output.gpkg"
        erase(
            input_path=input1_path,
            erase_path=input2_path,
            output_path=erase1_output_path,
            input_layer=input1_layer,
            input_columns=input1_columns,
            input_columns_prefix=input1_columns_prefix,
            erase_layer=input2_layer,
            output_layer=output_layer,
            explodecollections=explodecollections,
            output_with_spatial_index=False,
            nb_parallel=nb_parallel,
            batchsize=batchsize,
            force=force,
        )

        if input2_columns is None or len(input2_columns) > 0:
            input2_info = gfo.get_layerinfo(input2_path)
            columns_to_add = (
                input2_columns if input2_columns is not None else input2_info.columns
            )
            for column in columns_to_add:
                gfo.add_column(
                    erase1_output_path,
                    name=f"{input2_columns_prefix}{column}",
                    type=input2_info.columns[column].gdal_type,
                )

        # Now erase input1 from input2 to another temporary output file
        erase2_output_path = tempdir / "layer2_erase_layer1_output.gpkg"
        erase(
            input_path=input2_path,
            erase_path=input1_path,
            output_path=erase2_output_path,
            input_layer=input2_layer,
            input_columns=input2_columns,
            input_columns_prefix=input2_columns_prefix,
            erase_layer=input1_layer,
            output_layer=output_layer,
            explodecollections=explodecollections,
            output_with_spatial_index=False,
            nb_parallel=nb_parallel,
            batchsize=batchsize,
            force=force,
        )

        # Now append
        _append_to_nolock(
            src=erase2_output_path,
            dst=erase1_output_path,
            src_layer=output_layer,
            dst_layer=output_layer,
        )

        # Create spatial index
        gfo.create_spatial_index(path=erase1_output_path, layer=output_layer)

        # Now we are ready to move the result to the final spot...
        if output_path.exists():
            gfo.remove(output_path)
        gfo.move(erase1_output_path, output_path)

    finally:
        shutil.rmtree(tempdir)


def union(
    input1_path: Path,
    input2_path: Path,
    output_path: Path,
    input1_layer: Optional[str] = None,
    input1_columns: Optional[List[str]] = None,
    input1_columns_prefix: str = "l1_",
    input2_layer: Optional[str] = None,
    input2_columns: Optional[List[str]] = None,
    input2_columns_prefix: str = "l2_",
    output_layer: Optional[str] = None,
    explodecollections: bool = False,
    nb_parallel: int = -1,
    batchsize: int = -1,
    force: bool = False,
):
    # A union can be simulated by doing a "split" of input1 and input2 and
    # then append the result of an erase of input2 with input1...

    # Because the calculations in split and erase will be towards temp files,
    # we need to do some additional init + checks here...
    if force is False and output_path.exists():
        return
    if output_layer is None:
        output_layer = gfo.get_default_layer(output_path)

    start_time = datetime.now()
    tempdir = _io_util.create_tempdir("geofileops/union")
    try:
        # First split input1 with input2 to a temporary output gfo...
        split_output_path = tempdir / "split_output.gpkg"
        split(
            input1_path=input1_path,
            input2_path=input2_path,
            output_path=split_output_path,
            input1_layer=input1_layer,
            input1_columns=input1_columns,
            input1_columns_prefix=input1_columns_prefix,
            input2_layer=input2_layer,
            input2_columns=input2_columns,
            input2_columns_prefix=input2_columns_prefix,
            output_layer=output_layer,
            explodecollections=explodecollections,
            output_with_spatial_index=False,
            nb_parallel=nb_parallel,
            batchsize=batchsize,
            force=force,
        )

        # Now erase input1 from input2 to another temporary output gfo...
        erase_output_path = tempdir / "erase_output.gpkg"
        erase(
            input_path=input2_path,
            erase_path=input1_path,
            output_path=erase_output_path,
            input_layer=input2_layer,
            input_columns=input2_columns,
            input_columns_prefix=input2_columns_prefix,
            erase_layer=input1_layer,
            output_layer=output_layer,
            explodecollections=explodecollections,
            output_with_spatial_index=False,
            nb_parallel=nb_parallel,
            batchsize=batchsize,
            force=force,
        )

        # Now append
        _append_to_nolock(
            src=erase_output_path,
            dst=split_output_path,
            src_layer=output_layer,
            dst_layer=output_layer,
        )

        # Create spatial index
        gfo.create_spatial_index(path=split_output_path, layer=output_layer)

        # Now we are ready to move the result to the final spot...
        if output_path.exists():
            gfo.remove(output_path)
        gfo.move(split_output_path, output_path)

    finally:
        shutil.rmtree(tempdir)

    logger.info(f"union ready, took {datetime.now()-start_time}!")


def _two_layer_vector_operation(
    input1_path: Path,
    input2_path: Path,
    output_path: Path,
    sql_template: str,
    operation_name: str,
    input1_layer: Optional[str],
    input1_columns: Optional[List[str]],
    input1_columns_prefix: str,
    input2_layer: Optional[str],
    input2_columns: Optional[List[str]],
    input2_columns_prefix: str,
    output_layer: Optional[str],
    explodecollections: bool,
    force_output_geometrytype: Optional[GeometryType],
    nb_parallel: int,
    batchsize: int,
    force: bool,
    use_ogr: bool = False,
    output_with_spatial_index: bool = True,
):
    """
    Executes an operation that needs 2 input files.

    Args:
        input1_path (str): the file to export features from
        input2_path (str): the file to check intersections with
        output_path (str): output file
        input1_layer (str, optional): [description]. Defaults to None.
        input1_columns
        input1_columns_prefix
        input2_layer (str, optional): [description]. Defaults to None.
        input2_columns
        input2_columns_prefix
        output_layer (str, optional): [description]. Defaults to None.
        explodecollections (bool, optional): Explode collecions in output.
            Defaults to False.
        force_output_geometrytype (GeometryType, optional): Defaults to None.
        use_ogr (bool, optional): If True, ogr is used to do the processing,
            In this case different input files (input1_path, input2_path) are
            NOT supported. If False, sqlite3 is used directly.
            Defaults to False.
        nb_parallel (int, optional): [description]. Defaults to -1.
        batchsize (int, optional): indicative number of rows to process per
            batch. A smaller batch size, possibly in combination with a
            smaller nb_parallel, will reduce the memory usage.
            Defaults to -1: (try to) determine optimal size automatically.
        force (bool, optional): [description]. Defaults to False.

    Raises:
        Exception: [description]
    """
    # Init
    if not input1_path.exists():
        raise Exception(
            f"Error {operation_name}: input1_path doesn't exist: {input1_path}"
        )
    if not input2_path.exists():
        raise Exception(
            f"Error {operation_name}: input2_path doesn't exist: {input2_path}"
        )
    if use_ogr is True and input1_path != input2_path:
        raise Exception(
            f"Error {operation_name}: if use_ogr True, input1_path == input2_path!"
        )
    if output_path.exists():
        if force is False:
            logger.info(f"Stop {operation_name}: output exists already {output_path}")
            return
        else:
            gfo.remove(output_path)

    # Check if spatialite is properly installed to execute this query
    _sqlite_util.check_runtimedependencies()

    # Init layer info
    start_time = datetime.now()
    if input1_layer is None:
        input1_layer = gfo.get_only_layer(input1_path)
    if input2_layer is None:
        input2_layer = gfo.get_only_layer(input2_path)
    if output_layer is None:
        output_layer = gfo.get_default_layer(output_path)
    tempdir = _io_util.create_tempdir(f"geofileops/{operation_name}")

    # Use get_layerinfo to check if the input files are valid
    gfo.get_layerinfo(input1_path, input1_layer)
    gfo.get_layerinfo(input2_path, input2_layer)

    # Prepare output filename
    tmp_output_path = tempdir / output_path.name
    tmp_output_path.parent.mkdir(exist_ok=True, parents=True)
    gfo.remove(tmp_output_path)

    try:
        # Prepare tmp files/batches
        logger.info(
            f"Prepare input (params) for {operation_name} with tempdir: {tempdir}"
        )
        processing_params = _prepare_processing_params(
            input1_path=input1_path,
            input1_layer=input1_layer,
            input1_layer_alias="layer1",
            input2_path=input2_path,
            input2_layer=input2_layer,
            tempdir=tempdir,
            nb_parallel=nb_parallel,
            batchsize=batchsize,
            convert_to_spatialite_based=True,
        )
        if processing_params is None or processing_params.batches is None:
            return

        # Prepare column names,... to format the select
        # Format column strings for use in select
        assert processing_params.input1_path is not None
        input1_tmp_layerinfo = gfo.get_layerinfo(
            processing_params.input1_path, processing_params.input1_layer
        )
        input1_col_strs = _ogr_sql_util.ColumnFormatter(
            columns_asked=input1_columns,
            columns_in_layer=input1_tmp_layerinfo.columns,
            fid_column=input1_tmp_layerinfo.fid_column,
            table_alias="layer1",
            column_alias_prefix=input1_columns_prefix,
        )
        assert processing_params.input2_path is not None
        input2_tmp_layerinfo = gfo.get_layerinfo(
            processing_params.input2_path, processing_params.input2_layer
        )
        input2_col_strs = _ogr_sql_util.ColumnFormatter(
            columns_asked=input2_columns,
            columns_in_layer=input2_tmp_layerinfo.columns,
            fid_column=input2_tmp_layerinfo.fid_column,
            table_alias="layer2",
            column_alias_prefix=input2_columns_prefix,
        )

        # Check input crs'es
        if input1_tmp_layerinfo.crs != input2_tmp_layerinfo.crs:
            logger.warning(
                "input1 has a different crs than input2: \n\tinput1: "
                f"{input1_tmp_layerinfo.crs} \n\tinput2: {input2_tmp_layerinfo.crs}"
            )

        # Calculate
        # Processing in threads is 2x faster for small datasets (on Windows)
        calculate_in_threads = (
            True if input1_tmp_layerinfo.featurecount <= 100 else False
        )
        logger.info(
            f"Start {operation_name} ({processing_params.nb_parallel} parallel workers)"
        )
        with _general_util.PooledExecutorFactory(
            threadpool=calculate_in_threads,
            max_workers=processing_params.nb_parallel,
            initializer=_general_util.initialize_worker(),
        ) as calculate_pool:
            # Start looping
            batches = {}
            future_to_batch_id = {}
            for batch_id in processing_params.batches:
                batches[batch_id] = {}
                batches[batch_id]["layer"] = output_layer

                tmp_partial_output_path = (
                    tempdir / f"{output_path.stem}_{batch_id}.gpkg"
                )
                batches[batch_id]["tmp_partial_output_path"] = tmp_partial_output_path

                # Keep input1_tmp_layer and input2_tmp_layer for backwards
                # compatibility
                sql_stmt = sql_template.format(
                    input1_databasename="{input1_databasename}",
                    input2_databasename="{input2_databasename}",
                    layer1_columns_from_subselect_str=input1_col_strs.from_subselect(),
                    layer1_columns_prefix_alias_str=input1_col_strs.prefixed_aliased(),
                    layer1_columns_prefix_str=input1_col_strs.prefixed(),
                    input1_layer=processing_params.batches[batch_id]["layer"],
                    input1_tmp_layer=processing_params.batches[batch_id]["layer"],
                    input1_geometrycolumn=input1_tmp_layerinfo.geometrycolumn,
                    layer2_columns_from_subselect_str=input2_col_strs.from_subselect(),
                    layer2_columns_prefix_alias_str=input2_col_strs.prefixed_aliased(),
                    layer2_columns_prefix_str=input2_col_strs.prefixed(),
                    layer2_columns_prefix_alias_null_str=input2_col_strs.null_aliased(),
                    input2_layer=processing_params.input2_layer,
                    input2_tmp_layer=processing_params.input2_layer,
                    input2_geometrycolumn=input2_tmp_layerinfo.geometrycolumn,
                    batch_filter=processing_params.batches[batch_id]["batch_filter"],
                )

                batches[batch_id]["sqlite_stmt"] = sql_stmt

                # Remark: this temp file doesn't need spatial index
                if use_ogr is False:
                    # Use an aggressive speedy sqlite profile
                    future = calculate_pool.submit(
                        _sqlite_util.create_table_as_sql,
                        input1_path=processing_params.batches[batch_id]["path"],
                        input1_layer=processing_params.batches[batch_id]["layer"],
                        input2_path=processing_params.input2_path,
                        output_path=tmp_partial_output_path,
                        sql_stmt=sql_stmt,
                        output_layer=output_layer,
                        output_geometrytype=force_output_geometrytype,
                        create_spatial_index=False,
                        profile=_sqlite_util.SqliteProfile.SPEED,
                    )
                    future_to_batch_id[future] = batch_id
                else:
                    # Use ogr to run the query
                    #   * input2 path (= using attach) doesn't seem to work
                    #   * ogr doesn't fill out database names, so do it now
                    sql_stmt = sql_stmt.format(
                        input1_databasename=processing_params.input1_databasename,
                        input2_databasename=processing_params.input2_databasename,
                    )

                    future = calculate_pool.submit(
                        _ogr_util.vector_translate,
                        input_path=processing_params.batches[batch_id]["path"],
                        output_path=tmp_partial_output_path,
                        sql_stmt=sql_stmt,
                        output_layer=output_layer,
                        explodecollections=explodecollections,
                        force_output_geometrytype=force_output_geometrytype,
                        options={"LAYER_CREATION.SPATIAL_INDEX": False},
                    )
                future_to_batch_id[future] = batch_id

            # Loop till all parallel processes are ready, but process each one
            # that is ready already
            nb_done = 0
            _general_util.report_progress(
                start_time,
                nb_done,
                len(processing_params.batches),
                operation_name,
                processing_params.nb_parallel,
            )
            for future in futures.as_completed(future_to_batch_id):
                try:
                    # Get the result
                    result = future.result()
                    if result is not None:
                        logger.debug(result)

                    # If the calculate gave results, copy/append to output
                    batch_id = future_to_batch_id[future]
                    tmp_partial_output_path = batches[batch_id][
                        "tmp_partial_output_path"
                    ]
                    if (
                        tmp_partial_output_path.exists()
                        and tmp_partial_output_path.stat().st_size > 0
                    ):
                        # If only one batch and output format same as tmp, rename file
                        if (
                            len(processing_params.batches) == 1
                            and tmp_partial_output_path.suffix.lower()
                            == tmp_output_path.suffix.lower()
                        ):
                            gfo.move(tmp_partial_output_path, tmp_output_path)
                        else:
                            fileops._append_to_nolock(
                                src=tmp_partial_output_path,
                                dst=tmp_output_path,
                                explodecollections=explodecollections,
                                force_output_geometrytype=force_output_geometrytype,
                                create_spatial_index=False,
                            )
                    else:
                        logger.debug(f"Result file {tmp_partial_output_path} was empty")

                    # Cleanup tmp partial file
                    gfo.remove(tmp_partial_output_path, missing_ok=True)

                except Exception as ex:
                    batch_id = future_to_batch_id[future]
                    raise Exception(f"Error executing {batches[batch_id]}") from ex

                # Log the progress and prediction speed
                nb_done += 1
                _general_util.report_progress(
                    start_time=start_time,
                    nb_done=nb_done,
                    nb_todo=len(processing_params.batches),
                    operation=operation_name,
                    nb_parallel=processing_params.nb_parallel,
                )

        # Round up and clean up
        # Now create spatial index and move to output location
        if tmp_output_path.exists():
            if output_with_spatial_index is True:
                gfo.create_spatial_index(path=tmp_output_path, layer=output_layer)
            if tmp_output_path != output_path:
                output_path.parent.mkdir(parents=True, exist_ok=True)
                gfo.move(tmp_output_path, output_path)
        else:
            logger.debug(f"Result of {operation_name} was empty!")

        logger.info(f"{operation_name} ready, took {datetime.now()-start_time}!")
    except Exception:
        gfo.remove(output_path)
        gfo.remove(tmp_output_path)
        raise
    finally:
        shutil.rmtree(tempdir)


class ProcessingParams:
    def __init__(
        self,
        input1_path: Optional[Path] = None,
        input1_layer: Optional[str] = None,
        input1_databasename: Optional[str] = None,
        input2_path: Optional[Path] = None,
        input2_layer: Optional[str] = None,
        input2_databasename: Optional[str] = None,
        nb_parallel: int = -1,
        batches: Optional[dict] = None,
    ):
        self.input1_path = input1_path
        self.input1_layer = input1_layer
        self.input1_databasename = input1_databasename
        self.input2_path = input2_path
        self.input2_layer = input2_layer
        self.input2_databasename = input2_databasename
        self.nb_parallel = nb_parallel
        self.batches = batches


def _prepare_processing_params(
    input1_path: Path,
    input1_layer: str,
    tempdir: Path,
    convert_to_spatialite_based: bool,
    nb_parallel: int,
    batchsize: int = -1,
    input1_layer_alias: Optional[str] = None,
    input2_path: Optional[Path] = None,
    input2_layer: Optional[str] = None,
) -> Optional[ProcessingParams]:
    # Init
    returnvalue = ProcessingParams(nb_parallel=nb_parallel)
    input1_layerinfo = gfo.get_layerinfo(input1_path, input1_layer)

    # Determine the optimal number of parallel processes + batches
    if returnvalue.nb_parallel == -1:
        # If no batch size specified, put at least 100 rows in a batch
        if batchsize <= 0:
            min_rows_per_batch = 100
        else:
            # If batchsize is specified, use the batch size
            min_rows_per_batch = batchsize

        max_parallel = max(int(input1_layerinfo.featurecount / min_rows_per_batch), 1)
        returnvalue.nb_parallel = min(multiprocessing.cpu_count(), max_parallel)

    # Determine optimal number of batches
    # Remark: especially for 'select' operation, if nb_parallel is 1
    #         nb_batches should be 1 (select might give wrong results)
    if returnvalue.nb_parallel > 1:
        # Limit number of rows processed in parallel to limit memory use
        if batchsize > 0:
            max_rows_parallel = batchsize * returnvalue.nb_parallel
        else:
            max_rows_parallel = 1000000
            if input2_path is not None:
                max_rows_parallel = 200000

        # Adapt number of batches to max_rows_parallel
        if input1_layerinfo.featurecount > max_rows_parallel:
            # If more rows than can be handled simultanously in parallel
            nb_batches = int(
                input1_layerinfo.featurecount
                / (max_rows_parallel / returnvalue.nb_parallel)
            )
        elif batchsize > 0:
            # If a batchsize is specified, try to honer it
            nb_batches = returnvalue.nb_parallel
        else:
            # If no batchsize specified and 2 layer processing, add some batches to
            # reduce impact of possible unbalanced batches on total processing time.
            nb_batches = returnvalue.nb_parallel
            if input2_path is not None:
                nb_batches = returnvalue.nb_parallel * 2

    elif batchsize > 0:
        nb_batches = math.ceil(input1_layerinfo.featurecount / batchsize)
    else:
        nb_batches = 1

    # Prepare input files for the calculation
    returnvalue.input1_layer = input1_layer
    returnvalue.input2_layer = input2_layer

    if convert_to_spatialite_based is False:
        returnvalue.input1_path = input1_path
        returnvalue.input2_path = input2_path
    else:
        # Check if the input files are of the correct geofiletype
        input1_geofiletype = GeofileType(input1_path)
        input2_geofiletype = None
        if input2_path is not None:
            input2_geofiletype = GeofileType(input2_path)

        # If input files are of the same format + are spatialite compatible,
        # just use them
        if input1_geofiletype.is_spatialite_based and (
            input2_geofiletype is None or input1_geofiletype == input2_geofiletype
        ):
            returnvalue.input1_path = input1_path
        else:
            # If not ok, copy the input layer to gpkg
            returnvalue.input1_path = tempdir / f"{input1_path.stem}.gpkg"
            gfo.convert(
                src=input1_path,
                src_layer=input1_layer,
                dst=returnvalue.input1_path,
                dst_layer=returnvalue.input1_layer,
                preserve_fid=True,
            )

        if input2_path is not None and input2_geofiletype is not None:
            if (
                input2_geofiletype == input1_geofiletype
                and input2_geofiletype.is_spatialite_based
            ):
                returnvalue.input2_path = input2_path
            else:
                # If not spatialite compatible, copy the input layer to gpkg
                returnvalue.input2_path = tempdir / f"{input2_path.stem}.gpkg"
                gfo.convert(
                    src=input2_path,
                    src_layer=input2_layer,
                    dst=returnvalue.input2_path,
                    dst_layer=returnvalue.input2_layer,
                    preserve_fid=True,
                )

    # Fill out the database names to use in the sql statements
    returnvalue.input1_databasename = "main"
    if input2_path is None or input1_path == input2_path:
        returnvalue.input2_databasename = returnvalue.input1_databasename
    else:
        returnvalue.input2_databasename = "input2"

    # Prepare batches to process
    # Get column names and info
    layer1_info = gfo.get_layerinfo(returnvalue.input1_path, returnvalue.input1_layer)

    # Check number of batches + appoint nb rows to batches
    nb_rows_input_layer = layer1_info.featurecount
    if nb_batches > int(nb_rows_input_layer / 10):
        nb_batches = max(int(nb_rows_input_layer / 10), 1)

    batches = {}
    if nb_batches == 1:
        # If only one batch, no filtering is needed
        batches[0] = {}
        batches[0]["layer"] = returnvalue.input1_layer
        batches[0]["path"] = returnvalue.input1_path
        batches[0]["batch_filter"] = ""
    else:
        # Determine the min_rowid and max_rowid
        # Remark: SELECT MIN(rowid), MAX(rowid) FROM ... is a lot slower than UNION ALL!
        sql_stmt = f"""
            SELECT MIN(rowid) minmax_rowid FROM "{layer1_info.name}"
            UNION ALL
            SELECT MAX(rowid) minmax_rowid FROM "{layer1_info.name}"
        """
        batch_info_df = gfo.read_file_sql(
            path=returnvalue.input1_path, sql_stmt=sql_stmt, ignore_geometry=True
        )
        min_rowid = pd.to_numeric(batch_info_df["minmax_rowid"][0]).item()
        max_rowid = pd.to_numeric(batch_info_df["minmax_rowid"][1]).item()

        # Determine the exact batches to use
        if ((max_rowid - min_rowid) / nb_rows_input_layer) < 1.1:
            # If the rowid's are quite consecutive, use an imperfect, but
            # fast distribution in batches
            batch_info_list = []
            nb_rows_per_batch = round(nb_rows_input_layer / nb_batches)
            offset = 0
            offset_per_batch = round((max_rowid - min_rowid) / nb_batches)
            for batch_id in range(nb_batches):
                start_rowid = offset
                if batch_id < (nb_batches - 1):
                    # End rowid for this batch is the next start_rowid - 1
                    end_rowid = offset + offset_per_batch - 1
                else:
                    # For the last batch, take the max_rowid so no rowid's are
                    # 'lost' due to rounding errors
                    end_rowid = max_rowid
                batch_info_list.append(
                    (batch_id, nb_rows_per_batch, start_rowid, end_rowid)
                )
                offset += offset_per_batch
            batch_info_df = pd.DataFrame(
                batch_info_list, columns=["id", "nb_rows", "start_rowid", "end_rowid"]
            )
        else:
            # The rowids are not consecutive, so determine the optimal rowid
            # ranges for each batch so each batch has same number of elements
            # Remark: this might take some seconds for larger datasets!
            sql_stmt = f"""
                SELECT batch_id AS id
                      ,COUNT(*) AS nb_rows
                      ,MIN(rowid) AS start_rowid
                      ,MAX(rowid) AS end_rowid
                  FROM
                    ( SELECT rowid
                            ,NTILE({nb_batches}) OVER (ORDER BY rowid) batch_id
                        FROM "{layer1_info.name}"
                    )
                 GROUP BY batch_id;
            """
            batch_info_df = gfo.read_file_sql(
                path=returnvalue.input1_path, sql_stmt=sql_stmt
            )

        # Prepare the layer alias to use in the batch filter
        layer_alias_d = ""
        if input1_layer_alias is not None:
            layer_alias_d = f"{input1_layer_alias}."

        # Now loop over all batch ranges to build up the necessary filters
        for batch_info in batch_info_df.itertuples():
            # Fill out the batch properties
            batches[batch_info.id] = {}
            batches[batch_info.id]["layer"] = returnvalue.input1_layer
            batches[batch_info.id]["path"] = returnvalue.input1_path

            # The batch filter
            if batch_info.id < nb_batches:
                batches[batch_info.id]["batch_filter"] = (
                    f"AND ({layer_alias_d}rowid >= {batch_info.start_rowid} "
                    f"AND {layer_alias_d}rowid <= {batch_info.end_rowid}) "
                )
            else:
                batches[batch_info.id][
                    "batch_filter"
                ] = f"AND {layer_alias_d}rowid >= {batch_info.start_rowid} "

    # No use starting more processes than the number of batches...
    if len(batches) < returnvalue.nb_parallel:
        returnvalue.nb_parallel = len(batches)

    returnvalue.batches = batches
    return returnvalue


def dissolve_singlethread(
    input_path: Path,
    output_path: Path,
    groupby_columns: Optional[Iterable[str]] = None,
    agg_columns: Optional[dict] = None,
    explodecollections: bool = False,
    input_layer: Optional[str] = None,
    output_layer: Optional[str] = None,
    force: bool = False,
):
    """
    Remark: this is not a parallelized version!!!
    """
    # Init
    start_time = datetime.now()
    if output_path.exists():
        if force is False:
            logger.info(f"Stop dissolve: Output exists already {output_path}")
            return
        else:
            gfo.remove(output_path)

    # Check layer names
    if input_layer is None:
        input_layer = gfo.get_only_layer(input_path)
    if output_layer is None:
        output_layer = gfo.get_default_layer(output_path)

    # Use get_layerinfo to check if the layer definition is OK
    layerinfo = gfo.get_layerinfo(input_path, input_layer)
    fid_column = layerinfo.fid_column if layerinfo.fid_column != "" else "rowid"

    # Prepare the strings regarding groupby_columns to use in the select statement.
    if groupby_columns is not None:
        # Because the query uses a subselect, the groupby columns need to be prefixed.
        columns_with_prefix = [f'layer."{column}"' for column in groupby_columns]
        groupby_columns_str = ", ".join(columns_with_prefix)
        groupby_columns_for_groupby_str = groupby_columns_str
        groupby_columns_for_select_str = ", " + groupby_columns_str
    else:
        # Even if no groupby is provided, we still need to use a groupby clause,
        # otherwise ST_union doesn't seem to work.
        groupby_columns_for_groupby_str = "'1'"
        groupby_columns_for_select_str = ""

    # Prepare the strings regarding agg_columns to use in the select statement.
    agg_columns_str = ""
    if agg_columns is not None:
        # Prepare some lists for later use
        columns_upper_dict = {col.upper(): col for col in list(layerinfo.columns)}
        # Add the special fid column as well
        columns_upper_dict["FID"] = fid_column
        groupby_columns_upper_dict = {}
        if groupby_columns is not None:
            groupby_columns_upper_dict = {col.upper(): col for col in groupby_columns}

        # Start preparation of agg_columns_str
        if "json" in agg_columns:
            agg_columns_str = ""
            # If the columns specified are None, take all columns that are not in
            # groupby_columns
            if agg_columns["json"] is None:
                for column in layerinfo.columns:
                    if column.upper() not in groupby_columns_upper_dict:
                        agg_columns_str += f"'{column}', layer.{column}"
            else:
                for column in agg_columns["json"]:
                    agg_columns_str += f"'{column}', layer.{column}"
            agg_columns_str = f", json_object({agg_columns_str}) as json"
        elif "columns" in agg_columns:
            for agg_column in agg_columns["columns"]:
                # Init
                distinct_str = ""
                extra_param_str = ""

                # Prepare aggregation keyword.
                if agg_column["agg"].lower() in [
                    "count",
                    "sum",
                    "min",
                    "max",
                    "median",
                ]:
                    aggregation_str = agg_column["agg"]
                elif agg_column["agg"].lower() in ["mean", "avg"]:
                    aggregation_str = "avg"
                elif agg_column["agg"].lower() == "concat":
                    aggregation_str = "group_concat"
                    if "sep" in agg_column:
                        extra_param_str = f", '{agg_column['sep']}'"
                else:
                    raise ValueError(
                        f"Error: aggregation {agg_column['agg']} is not supported!"
                    )

                # If distinct is specified, add the distinct keyword
                if "distinct" in agg_column and agg_column["distinct"] is True:
                    distinct_str = "DISTINCT "

                # Prepare column name string.
                # Make sure the columns name casing is same as input file
                column_str = (
                    f'layer."{columns_upper_dict[agg_column["column"].upper()]}"'
                )

                # Now put everything togethers
                agg_columns_str += (
                    f", {aggregation_str}({distinct_str}{column_str}{extra_param_str}) "
                    f'AS "{agg_column["as"]}"'
                )

    # Now prepare the sql statement
    # Remark: calculating the area in the enclosing selects halves the
    # processing time

    # The operation to run on the geometry
    operation = f"ST_union(layer.{layerinfo.geometrycolumn})"
    force_output_geometrytype = None

    # If the input is a linestring, also apply st_linemerge().
    # If not, the individual lines are just concatenated together8 and common
    # points are not removed, resulting in the original seperate lines again
    # if explodecollections is True.
    if layerinfo.geometrytype.to_primitivetype == PrimitiveType.LINESTRING:
        operation = f"ST_LineMerge({operation})"
        if explodecollections is True:
            force_output_geometrytype = GeometryType.LINESTRING

    # TODO: writeemptyfile: remove code for empty input once gdal 3.6.3 is released
    if layerinfo.featurecount == 0:
        sql_stmt = f"""
            SELECT {layerinfo.geometrycolumn} AS geom
                {groupby_columns_for_select_str}
                {agg_columns_str}
            FROM "{input_layer}" layer
            GROUP BY {groupby_columns_for_groupby_str}
        """
        force_output_geometrytype = layerinfo.geometrytype
    else:
        sql_stmt = f"""
            SELECT {operation} AS geom
                {groupby_columns_for_select_str}
                {agg_columns_str}
            FROM "{input_layer}" layer
            GROUP BY {groupby_columns_for_groupby_str}
        """

    _ogr_util.vector_translate(
        input_path=input_path,
        output_path=output_path,
        output_layer=output_layer,
        sql_stmt=sql_stmt,
        sql_dialect="SQLITE",
        force_output_geometrytype=force_output_geometrytype,
        explodecollections=explodecollections,
    )

    logger.info(f"Processing ready, took {datetime.now()-start_time}!")<|MERGE_RESOLUTION|>--- conflicted
+++ resolved
@@ -552,14 +552,7 @@
                 # Now we have everything to format sql statement
                 sql_stmt = sql_template.format(
                     geometrycolumn=input_layerinfo.geometrycolumn,
-<<<<<<< HEAD
-                    columns_to_select_str=formatted_column_strings.columns,
-                    columns_to_select_nocomma=formatted_column_strings.columns.lstrip(
-                        ","
-                    ),  # noqa: E501
-=======
                     columns_to_select_str=column_formatter.prefixed_aliased(),
->>>>>>> 93275912
                     input_layer=processing_params.batches[batch_id]["layer"],
                     batch_filter=processing_params.batches[batch_id]["batch_filter"],
                 )
