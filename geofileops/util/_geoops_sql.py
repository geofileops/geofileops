--- conflicted
+++ resolved
@@ -166,7 +166,6 @@
 def delete_duplicate_geometries(  # noqa: D417
     input_path: Path,
     output_path: Path,
-<<<<<<< HEAD
     input_layer: str | LayerInfo | None,
     output_layer: str | None,
     columns: list[str] | None,
@@ -180,7 +179,7 @@
     force: bool,
     operation_prefix: str = "",
     tmp_basedir: Path | None = None,
-):
+) -> None:
     """Delete duplicates in the input file and write the result to the output file.
 
     Only arguments specific to the internal difference operation are documented here.
@@ -198,20 +197,6 @@
     operation_name = f"{operation_prefix}delete_duplicate_geometries"
 
     # Prepare sql template for this operation
-=======
-    input_layer: str | LayerInfo | None = None,
-    output_layer: str | None = None,
-    columns: list[str] | None = None,
-    priority_column: str | None = None,
-    priority_ascending: bool = True,
-    explodecollections: bool = False,
-    keep_empty_geoms: bool = False,
-    where_post: str | None = None,
-    nb_parallel: int = -1,
-    batchsize: int = -1,
-    force: bool = False,
-) -> None:
->>>>>>> 7d511c1e
     if priority_column is None:
         priority_column = "rowid"
     priority_order = "ASC" if priority_ascending else "DESC"
@@ -437,13 +422,9 @@
     batchsize: int = -1,
     force: bool = False,
     operation_prefix: str = "",
-<<<<<<< HEAD
     batch_filter_column: str = "rowid",
     tmp_basedir: Path | None = None,
-):
-=======
 ) -> None:
->>>>>>> 7d511c1e
     if _io_util.output_exists(path=output_path, remove_if_exists=force):
         return
 
@@ -562,12 +543,8 @@
     batchsize: int,
     force: bool,
     tmp_basedir: Path | None,
-<<<<<<< HEAD
     batch_filter_column: str = "rowid",
-):
-=======
 ) -> None:
->>>>>>> 7d511c1e
     """Execute a sql query template on the input layer.
 
     Args:
@@ -2203,17 +2180,13 @@
     nb_parallel: int = -1,
     batchsize: int = -1,
     force: bool = False,
-<<<<<<< HEAD
     output_with_spatial_index: bool | None = None,
     operation_prefix: str = "",
     tmp_basedir: Path | None = None,
-):
+) -> None:
+    # Prepare sql template for this operation
     operation_name = f"{operation_prefix}join_by_location"
 
-=======
-) -> None:
->>>>>>> 7d511c1e
-    # Prepare sql template for this operation
     # Prepare intersection area columns/filter
     area_inters_column_expression = ""
     area_inters_column_in_output = ""
@@ -4143,9 +4116,8 @@
     output_tmp_path: Path,
     output_path: Path,
     output_layer: str | None,
-<<<<<<< HEAD
     output_with_spatial_index: bool | None,
-):
+) -> None:
     """Finalize the output file: create spatial index, zip, move to final location.
 
     Args:
@@ -4168,11 +4140,6 @@
             )
             output_tmp_path = output_tmp2_path
 
-=======
-    output_with_spatial_index: bool,
-) -> None:
-    if tmp_output_path.exists():
->>>>>>> 7d511c1e
         # Create spatial index if needed
         if output_with_spatial_index is None:
             output_with_spatial_index = GeofileInfo(output_path).default_spatial_index
@@ -4185,11 +4152,7 @@
         # Zip if needed
         if (
             output_path.suffix.lower() == ".zip"
-<<<<<<< HEAD
-            and not output_tmp_path.suffix.lower() == ".zip"
-=======
-            and tmp_output_path.suffix.lower() != ".zip"
->>>>>>> 7d511c1e
+            and output_tmp_path.suffix.lower() != ".zip"
         ):
             zipped_path = Path(f"{output_tmp_path.as_posix()}.zip")
             fileops.zip_geofile(output_tmp_path, zipped_path)
@@ -4207,11 +4170,7 @@
         # Zip if needed
         if (
             output_path.suffix.lower() == ".zip"
-<<<<<<< HEAD
-            and not output_tmp_path.suffix.lower() == ".zip"
-=======
-            and tmp_output_path.suffix.lower() != ".zip"
->>>>>>> 7d511c1e
+            and output_tmp_path.suffix.lower() != ".zip"
         ):
             # Add a .cpg file, otherwise the zipped shapefile will not be recognized
             tmp_output_cpg_path = output_tmp_path.with_suffix(".cpg")
