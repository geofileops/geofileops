--- conflicted
+++ resolved
@@ -22,11 +22,7 @@
 import geofileops as gfo
 from geofileops import GeometryType, LayerInfo, PrimitiveType, fileops
 from geofileops.helpers import _general_helper
-<<<<<<< HEAD
-from geofileops.helpers._options import Options
-=======
 from geofileops.helpers._options import ConfigOptions
->>>>>>> 3dd4936f
 from geofileops.helpers._parameter_helper import (
     validate_agg_columns,
     validate_params_two_layers,
@@ -1454,11 +1450,7 @@
          LIMIT 1
     """
     complex_found = False
-<<<<<<< HEAD
-    if layer.featurecount < Options.get_subdivide_check_parallel_rows:
-=======
     if layer.featurecount < ConfigOptions.get_subdivide_check_parallel_rows:
->>>>>>> 3dd4936f
         # For small files, simple check
         logger.info(
             f"Check for complex geometries in {path.name}/{layer.name} "
@@ -1473,11 +1465,7 @@
         # For large files, check for complex geometries in parallel + check a fraction
         # of all rows.
         nb_parallel = 4
-<<<<<<< HEAD
-        fraction_to_check = Options.get_subdivide_check_parallel_fraction
-=======
         fraction_to_check = ConfigOptions.get_subdivide_check_parallel_fraction
->>>>>>> 3dd4936f
         logger.info(
             f"Check for complex geometries in 1/{fraction_to_check} rows in "
             f"{path.name}/{layer.name} (> {max_coords} coords)"
@@ -3643,7 +3631,7 @@
         #   - No use to apply sliver filter if use_ogr is True, as GFO_ReducePrecision
         #     is not loaded/available with use_ogr.
         sliver_tolerance = (
-            Options.get_sliver_tolerance(input1_layer.crs)
+            ConfigOptions.get_sliver_tolerance(input1_layer.crs)
             if remove_slivers
             else 0.0
         )
