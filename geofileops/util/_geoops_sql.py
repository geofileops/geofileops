--- conflicted
+++ resolved
@@ -589,25 +589,9 @@
                     logger.warning(f"Result file {tmp_partial_output_path} not found")
                     continue
 
-<<<<<<< HEAD
-                if tmp_partial_output_path.exists():
-                    # If there is only one batch, just rename because it is already OK
-                    if nb_batches == 1:
-                        gfo.move(tmp_partial_output_path, tmp_output_path)
-                    else:
-                        fileops._append_to_nolock(
-                            src=tmp_partial_output_path,
-                            dst=tmp_output_path,
-                            explodecollections=explodecollections,
-                            force_output_geometrytype=force_output_geometrytype,
-                            create_spatial_index=False,
-                        )
-                        gfo.remove(tmp_partial_output_path)
-=======
                 # If there is only one batch, just rename because it is already OK
                 if nb_batches == 1:
                     gfo.move(tmp_partial_output_path, tmp_output_path)
->>>>>>> 45b78c08
                 else:
                     fileops._append_to_nolock(
                         src=tmp_partial_output_path,
@@ -2039,49 +2023,6 @@
                     result = future.result()
                     if result is not None:
                         logger.debug(result)
-<<<<<<< HEAD
-
-                    # If the calculate gave results, copy/append to output
-                    batch_id = future_to_batch_id[future]
-                    tmp_partial_output_path = batches[batch_id][
-                        "tmp_partial_output_path"
-                    ]
-
-                    if not tmp_partial_output_path.exists():
-                        logger.debug(f"Result file {tmp_partial_output_path} not found")
-                        continue
-
-                    # If there is only one tmp_partial file and it is already ok as
-                    # output file, just rename/move it.
-                    if (
-                        nb_batches == 1
-                        and not explodecollections
-                        and force_output_geometrytype is None
-                        and tmp_partial_output_path.suffix.lower()
-                        == tmp_output_path.suffix.lower()
-                    ):
-                        gfo.move(tmp_partial_output_path, tmp_output_path)
-                    else:
-                        # If there is only one batch, it is faster to create the spatial
-                        # index immediately
-                        create_spatial_index = False
-                        if nb_batches == 1 and output_with_spatial_index:
-                            create_spatial_index = True
-
-                        fileops._append_to_nolock(
-                            src=tmp_partial_output_path,
-                            dst=tmp_output_path,
-                            explodecollections=explodecollections,
-                            force_output_geometrytype=force_output_geometrytype,
-                            create_spatial_index=create_spatial_index,
-                            preserve_fid=False,
-                        )
-
-                    # Cleanup tmp partial file
-                    gfo.remove(tmp_partial_output_path, missing_ok=True)
-
-=======
->>>>>>> 45b78c08
                 except Exception as ex:
                     batch_id = future_to_batch_id[future]
                     raise Exception(f"Error executing {batches[batch_id]}") from ex
