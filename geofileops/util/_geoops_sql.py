"""Module containing the implementation of Geofile operations using a sql statement."""

import json
import logging
import logging.config
import math
import multiprocessing
import os
import re
import shutil
import string
import time
import warnings
from collections.abc import Iterable
from concurrent import futures
from datetime import datetime
from pathlib import Path
from typing import Literal

import numpy as np
import pandas as pd

import geofileops as gfo
from geofileops import GeometryType, LayerInfo, PrimitiveType, fileops
from geofileops._compat import SPATIALITE_GTE_51
from geofileops.helpers import _general_helper, _parameter_helper
from geofileops.helpers._configoptions_helper import ConfigOptions
from geofileops.util import (
    _general_util,
    _geofileinfo,
    _geoops_gpd,
    _geoseries_util,
    _io_util,
    _ogr_sql_util,
    _ogr_util,
    _processing_util,
    _sqlite_util,
)
from geofileops.util._geofileinfo import GeofileInfo

logger = logging.getLogger(__name__)

# -----------------------
# Operations on one layer
# -----------------------


def buffer(
    input_path: Path,
    output_path: Path,
    distance: float,
    quadrantsegments: int = 5,
    input_layer: str | None = None,
    output_layer: str | None = None,
    columns: list[str] | None = None,
    explodecollections: bool = False,
    gridsize: float = 0.0,
    keep_empty_geoms: bool = False,
    where_post: str | None = None,
    nb_parallel: int = -1,
    batchsize: int = -1,
    force: bool = False,
):
    # Init + prepare sql template for this operation
    # ----------------------------------------------
    operation = f"ST_Buffer({{geometrycolumn}}, {distance}, {quadrantsegments})"

    # For a double sided buffer, a negative buffer is only relevant for polygon types,
    # so only keep polygon results.
    # Negative buffer creates invalid stuff, so use collectionextract to keep only
    # polygons.
    if distance < 0:
        operation = f"ST_CollectionExtract({operation}, 3)"

    # Create the final template
    sql_template = f"""
        SELECT {operation} AS {{geometrycolumn}}
              {{columns_to_select_str}}
            FROM "{{input_layer}}" layer
            WHERE 1=1
              {{batch_filter}}
    """

    # Buffer operation always results in 2D polygons...
    if explodecollections:
        force_output_geometrytype = GeometryType.POLYGON
    else:
        force_output_geometrytype = GeometryType.MULTIPOLYGON

    # Go!
    return _single_layer_vector_operation(
        input_path=input_path,
        output_path=output_path,
        sql_template=sql_template,
        geom_selected=True,
        operation_name="buffer",
        input_layer=input_layer,
        output_layer=output_layer,
        columns=columns,
        explodecollections=explodecollections,
        force_output_geometrytype=force_output_geometrytype,
        gridsize=gridsize,
        keep_empty_geoms=keep_empty_geoms,
        where_post=where_post,
        sql_dialect="SQLITE",
        nb_parallel=nb_parallel,
        batchsize=batchsize,
        force=force,
    )


def convexhull(
    input_path: Path,
    output_path: Path,
    input_layer: str | LayerInfo | None = None,
    output_layer: str | None = None,
    columns: list[str] | None = None,
    explodecollections: bool = False,
    gridsize: float = 0.0,
    keep_empty_geoms: bool = False,
    where_post: str | None = None,
    nb_parallel: int = -1,
    batchsize: int = -1,
    force: bool = False,
):
    # Init + prepare sql template for this operation
    sql_template = """
        SELECT ST_ConvexHull({geometrycolumn}) AS {geometrycolumn}
                {columns_to_select_str}
          FROM "{input_layer}" layer
         WHERE 1=1
           {batch_filter}
    """

    # TODO: output type is now always the same as input, but that's not correct.
    return _single_layer_vector_operation(
        input_path=input_path,
        output_path=output_path,
        sql_template=sql_template,
        geom_selected=True,
        operation_name="convexhull",
        input_layer=input_layer,
        output_layer=output_layer,
        columns=columns,
        explodecollections=explodecollections,
        force_output_geometrytype="KEEP_INPUT",
        gridsize=gridsize,
        keep_empty_geoms=keep_empty_geoms,
        where_post=where_post,
        sql_dialect="SQLITE",
        nb_parallel=nb_parallel,
        batchsize=batchsize,
        force=force,
    )


def delete_duplicate_geometries(
    input_path: Path,
    output_path: Path,
    input_layer: str | LayerInfo | None = None,
    output_layer: str | None = None,
    columns: list[str] | None = None,
    priority_column: str | None = None,
    priority_ascending: bool = True,
    explodecollections: bool = False,
    keep_empty_geoms: bool = False,
    where_post: str | None = None,
    nb_parallel: int = -1,
    batchsize: int = -1,
    force: bool = False,
):
    if priority_column is None:
        priority_column = "rowid"
    priority_order = "ASC" if priority_ascending else "DESC"
    input_layer_rtree = "rtree_{input_layer}_{geometrycolumn}"
    sql_template = f"""
        SELECT layer.{{geometrycolumn}} AS {{geometrycolumn}}
              {{columns_to_select_str}}
          FROM "{{input_layer}}" layer
         WHERE 1=1
           {{batch_filter}}
           AND layer.rowid IN (
                  SELECT FIRST_VALUE(layer_sub.rowid) OVER (
                           ORDER BY layer_sub."{priority_column}" {priority_order})
                    FROM "{{input_layer}}" layer_sub
                    JOIN "{input_layer_rtree}" layer_sub_tree
                      ON layer_sub.fid = layer_sub_tree.id
                   WHERE ST_MinX(layer.{{geometrycolumn}}) <= layer_sub_tree.maxx
                     AND ST_MaxX(layer.{{geometrycolumn}}) >= layer_sub_tree.minx
                     AND ST_MinY(layer.{{geometrycolumn}}) <= layer_sub_tree.maxy
                     AND ST_MaxY(layer.{{geometrycolumn}}) >= layer_sub_tree.miny
                     AND (layer.rowid = layer_sub.rowid
                          OR ST_Equals(
                               layer.{{geometrycolumn}}, layer_sub.{{geometrycolumn}}
                             )
                         )
                     LIMIT -1 OFFSET 0
               )
    """

    # Go!
    return _single_layer_vector_operation(
        input_path=input_path,
        output_path=output_path,
        sql_template=sql_template,
        geom_selected=True,
        operation_name="delete_duplicate_geometries",
        input_layer=input_layer,
        output_layer=output_layer,
        columns=columns,
        explodecollections=explodecollections,
        force_output_geometrytype="KEEP_INPUT",
        gridsize=0.0,
        keep_empty_geoms=keep_empty_geoms,
        where_post=where_post,
        sql_dialect="SQLITE",
        nb_parallel=nb_parallel,
        batchsize=batchsize,
        force=force,
    )


def isvalid(
    input_path: Path,
    output_path: Path,
    input_layer: str | None = None,
    output_layer: str | None = None,
    columns: list[str] | None = None,
    explodecollections: bool = False,
    validate_attribute_data: bool = False,
    nb_parallel: int = -1,
    batchsize: int = -1,
    force: bool = False,
) -> bool:
    # Prepare sql template for this operation
    sql_template = """
        SELECT ST_IsValidDetail({geometrycolumn}) AS {geometrycolumn}
              ,ST_IsValid({geometrycolumn}) AS isvalid
              ,ST_IsValidReason({geometrycolumn}) AS isvalidreason
              {columns_to_select_str}
          FROM "{input_layer}" layer
         WHERE ST_IsValid({geometrycolumn}) <> 1
           {batch_filter}
    """

    _single_layer_vector_operation(
        input_path=input_path,
        output_path=output_path,
        sql_template=sql_template,
        geom_selected=True,
        operation_name="isvalid",
        input_layer=input_layer,
        output_layer=output_layer,
        columns=columns,
        explodecollections=explodecollections,
        force_output_geometrytype=GeometryType.POINT,
        gridsize=0.0,
        keep_empty_geoms=False,
        where_post=None,
        sql_dialect="SQLITE",
        nb_parallel=nb_parallel,
        batchsize=batchsize,
        force=force,
    )

    # Check the number of invalid files
    nb_invalid_geoms = 0
    if output_path.exists():
        nb_invalid_geoms = gfo.get_layerinfo(output_path, output_layer).featurecount
        if nb_invalid_geoms == 0:
            # Empty result, so everything was valid: remove output file
            gfo.remove(output_path)

    # If output is sqlite based, check if all data can be read
    logger = logging.getLogger("geofileops.isvalid")
    if validate_attribute_data:
        try:
            input_info = _geofileinfo.get_geofileinfo(input_path)
            if input_info.is_spatialite_based:
                _sqlite_util.test_data_integrity(path=input_path)
                logger.debug("test_data_integrity was succesfull")
        except Exception:
            logger.exception(
                f"nb_invalid_geoms: {nb_invalid_geoms} + some attributes "
                "could not be read!"
            )
            return False

    if nb_invalid_geoms > 0:
        logger.info(f"Found {nb_invalid_geoms} invalid geoms in {output_path}")
        return False

    # Nothing invalid found
    return True


def makevalid(
    input_path: Path,
    output_path: Path,
    input_layer: str | LayerInfo | None = None,
    output_layer: str | None = None,
    columns: list[str] | None = None,
    explodecollections: bool = False,
    force_output_geometrytype: str | None | GeometryType = None,
    gridsize: float = 0.0,
    keep_empty_geoms: bool = False,
    where_post: str | None = None,
    nb_parallel: int = -1,
    batchsize: int = -1,
    force: bool = False,
):
    if _io_util.output_exists(path=output_path, remove_if_exists=force):
        return

    # Determine output_geometrytype + make it multitype if it wasn't specified.
    # Otherwise makevalid can result in column type 'GEOMETRY'/'UNKNOWN(ANY)'.
    if force_output_geometrytype is None:
        if not isinstance(input_layer, LayerInfo):
            input_layer = gfo.get_layerinfo(input_path, input_layer)
        force_output_geometrytype = input_layer.geometrytype
        if not explodecollections:
            assert isinstance(force_output_geometrytype, GeometryType)
            force_output_geometrytype = force_output_geometrytype.to_multitype
    if isinstance(force_output_geometrytype, str):
        force_output_geometrytype = GeometryType[force_output_geometrytype]
    assert force_output_geometrytype is not None

    # Init + prepare sql template for this operation
    # ----------------------------------------------
    # Only apply makevalid if the geometry is truly invalid, this is faster.
    # GEOSMakeValid crashes with EMPTY input, so check this first.
    if SPATIALITE_GTE_51:
        operation = """
            IIF({geometrycolumn} IS NULL OR ST_IsEmpty({geometrycolumn}) <> 0,
                NULL,
                IIF(ST_IsValid({geometrycolumn}) = 1,
                    {geometrycolumn},
                    GEOSMakeValid({geometrycolumn}, 0)
               )
            )"""
    else:
        # Prepare sql template for this operation
        operation = """
            IIF(ST_IsValid({geometrycolumn}) = 1,
                {geometrycolumn},
                ST_MakeValid({geometrycolumn})
            )"""

        # If we want a specific geometrytype, only extract the relevant type
        if force_output_geometrytype is not GeometryType.GEOMETRYCOLLECTION:
            primitivetypeid = force_output_geometrytype.to_primitivetype.value  # type: ignore[union-attr]
            operation = f"ST_CollectionExtract({operation}, {primitivetypeid})"

    # Now we can prepare the entire statement
    sql_template = f"""
        SELECT {operation} AS {{geometrycolumn}}
              {{columns_to_select_str}}
          FROM "{{input_layer}}" layer
         WHERE 1=1
           {{batch_filter}}
    """

    _single_layer_vector_operation(
        input_path=input_path,
        output_path=output_path,
        sql_template=sql_template,
        geom_selected=True,
        operation_name="makevalid",
        input_layer=input_layer,
        output_layer=output_layer,
        columns=columns,
        explodecollections=explodecollections,
        force_output_geometrytype=force_output_geometrytype,
        gridsize=gridsize,
        keep_empty_geoms=keep_empty_geoms,
        where_post=where_post,
        sql_dialect="SQLITE",
        nb_parallel=nb_parallel,
        batchsize=batchsize,
        force=force,
    )


def select(
    input_path: Path,
    output_path: Path,
    sql_stmt: str,
    sql_dialect: Literal["SQLITE", "OGRSQL"] | None = "SQLITE",
    input_layer: str | LayerInfo | None = None,
    output_layer: str | None = None,
    columns: list[str] | None = None,
    explodecollections: bool = False,
    force_output_geometrytype: GeometryType | None = None,
    gridsize: float = 0.0,
    keep_empty_geoms: bool = False,
    nb_parallel: int = 1,
    batchsize: int = -1,
    force: bool = False,
    operation_prefix: str = "",
):
    if _io_util.output_exists(path=output_path, remove_if_exists=force):
        return

    logger = logging.getLogger(f"geofileops.{operation_prefix}select")
    logger.debug(f"  -> select to execute:\n{sql_stmt}")

    # If no output geometrytype is specified, use the geometrytype of the input layer
    if force_output_geometrytype is None:
        if not isinstance(input_layer, LayerInfo):
            input_layer = gfo.get_layerinfo(
                input_path, input_layer, raise_on_nogeom=False
            )
        force_output_geometrytype = input_layer.geometrytype
        if force_output_geometrytype is not None and not explodecollections:
            force_output_geometrytype = force_output_geometrytype.to_multitype

        logger.info(
            "No force_output_geometrytype specified, so defaults to input "
            f"layer geometrytype: {force_output_geometrytype}"
        )

    # Go!
    return _single_layer_vector_operation(
        input_path=input_path,
        output_path=output_path,
        sql_template=sql_stmt,
        geom_selected=None,
        operation_name=f"{operation_prefix}select",
        input_layer=input_layer,
        output_layer=output_layer,
        columns=columns,
        explodecollections=explodecollections,
        force_output_geometrytype=force_output_geometrytype,
        gridsize=gridsize,
        keep_empty_geoms=keep_empty_geoms,
        where_post=None,
        sql_dialect=sql_dialect,
        nb_parallel=nb_parallel,
        batchsize=batchsize,
        force=force,
    )


def simplify(
    input_path: Path,
    output_path: Path,
    tolerance: float,
    input_layer: str | LayerInfo | None = None,
    output_layer: str | None = None,
    columns: list[str] | None = None,
    explodecollections: bool = False,
    gridsize: float = 0.0,
    keep_empty_geoms: bool = False,
    where_post: str | None = None,
    nb_parallel: int = -1,
    batchsize: int = -1,
    force: bool = False,
):
    # Init + prepare sql template for this operation
    # ----------------------------------------------
    sql_template = f"""
        SELECT ST_SimplifyPreserveTopology({{geometrycolumn}}, {tolerance}
               ) AS {{geometrycolumn}}
              {{columns_to_select_str}}
            FROM "{{input_layer}}" layer
            WHERE 1=1
            {{batch_filter}}
    """

    return _single_layer_vector_operation(
        input_path=input_path,
        output_path=output_path,
        sql_template=sql_template,
        geom_selected=True,
        operation_name="simplify",
        input_layer=input_layer,
        output_layer=output_layer,
        columns=columns,
        explodecollections=explodecollections,
        force_output_geometrytype="KEEP_INPUT",
        gridsize=gridsize,
        keep_empty_geoms=keep_empty_geoms,
        where_post=where_post,
        sql_dialect="SQLITE",
        nb_parallel=nb_parallel,
        batchsize=batchsize,
        force=force,
    )


def _single_layer_vector_operation(
    input_path: Path,
    output_path: Path,
    sql_template: str,
    geom_selected: bool | None,
    operation_name: str,
    input_layer: str | LayerInfo | None,
    output_layer: str | None,
    columns: list[str] | None,
    explodecollections: bool,
    force_output_geometrytype: GeometryType | str | None,
    gridsize: float,
    keep_empty_geoms: bool,
    where_post: str | None,
    sql_dialect: Literal["SQLITE", "OGRSQL"] | None,
    nb_parallel: int,
    batchsize: int,
    force: bool,
):
    """Execute a sql query template on the input layer.

    Args:
        input_path (Path): _description_
        output_path (Path): _description_
        sql_template (str): _description_
        geom_selected (Optional[bool]): True if a geometry column is selected in the
            sql_template. False if no geometry column is selected. None if it is
            unclear.
        operation_name (str): _description_
        input_layer (str or Layerinfo, optional): _description_
        output_layer (Optional[str]): _description_
        columns (Optional[List[str]]): _description_
        explodecollections (bool): _description_
        force_output_geometrytype (Optional[GeometryType]): _description_
        gridsize (float): _description_
        keep_empty_geoms (bool): _description_
        where_post (Optional[str]): _description_
        sql_dialect (Optional[Literal["SQLITE", "OGRSQL"]]): _description_
        nb_parallel (int): _description_
        batchsize (int): _description_
        force (bool): _description_

    Raises:
        ValueError: _description_
        ValueError: _description_
        ValueError: _description_
        Exception: _description_
    """
    # Init
    start_time = datetime.now()
    logger = logging.getLogger(f"geofileops.{operation_name}")

    # If output file already exists, either clean up or return...
    if _io_util.output_exists(path=output_path, remove_if_exists=force):
        return

    # Check/clean input parameters...
    if input_path == output_path:
        raise ValueError(f"{operation_name}: output_path must not equal input_path")
    if not input_path.exists():
        raise FileNotFoundError(f"{operation_name}: input_path not found: {input_path}")
    if where_post is not None and where_post == "":
        where_post = None
    if isinstance(columns, str):
        # If a string is passed, convert to list
        columns = [columns]

    # Check/get layer names
    if not isinstance(input_layer, LayerInfo):
        input_layer = gfo.get_layerinfo(input_path, layer=input_layer)
    if output_layer is None:
        output_layer = gfo.get_default_layer(output_path)

    if isinstance(force_output_geometrytype, str):
        if force_output_geometrytype == "KEEP_INPUT":
            force_output_geometrytype = input_layer.geometrytype
        else:
            raise ValueError(f"unsupported {force_output_geometrytype=}")

    # Determine if fid can be preserved
    preserve_fid = False
    if (
        not explodecollections
        and _geofileinfo.get_geofileinfo(input_path).is_spatialite_based
        and _geofileinfo.get_geofileinfo(output_path).is_spatialite_based
    ):
        preserve_fid = True

    # Calculate
    tempdir = _io_util.create_tempdir(f"geofileops/{operation_name.replace(' ', '_')}")
    try:
        # If gridsize != 0.0 or if geom_selected is None we need an sqlite file to be
        # able to determine the columns later on.
        if gridsize != 0.0 or geom_selected is None:
            input_path, input_layer, _, _ = _convert_to_spatialite_based(
                input1_path=input_path, input1_layer=input_layer, tempdir=tempdir
            )

        processing_params = _prepare_processing_params(
            input1_path=input_path,
            input1_layer=input_layer,
            input1_layer_alias="layer",
            tempdir=tempdir,
            nb_parallel=nb_parallel,
            batchsize=batchsize,
        )
        # If None is returned, just stop.
        if processing_params is None or processing_params.batches is None:
            return

        # If multiple batches, there should be a batch_filter placeholder sql_template
        nb_batches = len(processing_params.batches)
        if nb_batches > 1:
            placeholders = [
                name for _, name, _, _ in string.Formatter().parse(sql_template) if name
            ]
            if "batch_filter" not in placeholders:
                raise ValueError(
                    "Number batches > 1 requires a batch_filter placeholder in "
                    f"sql_template {sql_template}"
                )

        # Format column string for use in select
        column_formatter = _ogr_sql_util.ColumnFormatter(
            columns_asked=columns,
            columns_in_layer=input_layer.columns,
            fid_column=input_layer.fid_column,
        )

        # Fill out template already for known info
        columns_to_select_str = column_formatter.prefixed_aliased()
        if input_layer.fid_column != "":
            # If there is an fid column defined, select that column as well so the fids
            # can be retained in the output if possible.
            columns_to_select_str = f",{input_layer.fid_column}{columns_to_select_str}"
        sql_template = sql_template.format(
            geometrycolumn=input_layer.geometrycolumn,
            columns_to_select_str=columns_to_select_str,
            input_layer=input_layer.name,
            batch_filter="{batch_filter}",
        )

        #  to Check if a geometry column is available + selected
        if geom_selected is None:
            if input_layer.geometrycolumn is None:
                # There is no geometry column in the source file
                geom_selected = False
            else:
                # There is a geometry column in the source file, check if it is selected
                sql_tmp = sql_template.format(batch_filter="")
                cols = _sqlite_util.get_columns(
                    sql_stmt=sql_tmp,
                    input_databases={"input_db": input_path},
                )
                geom_selected = input_layer.geometrycolumn in cols

        # Fill out/add to the sql_template what is already possible
        # ---------------------------------------------------------

        # Add application of gridsize around sql_template if specified
        if geom_selected and gridsize != 0.0:
<<<<<<< HEAD
=======
            assert force_output_geometrytype is not None
>>>>>>> 06d24603
            assert isinstance(force_output_geometrytype, GeometryType)
            gridsize_op = _format_apply_gridsize_operation(
                geometrycolumn=f"sub_gridsize.{input_layer.geometrycolumn}",
                gridsize=gridsize,
                force_output_geometrytype=force_output_geometrytype,
            )

            # Get all columns of the sql_template
            sql_tmp = sql_template.format(batch_filter="")
            cols = _sqlite_util.get_columns(
                sql_stmt=sql_tmp, input_databases={"input_db": input_path}
            )
            attributes = [
                col for col in cols if col.lower() != input_layer.geometrycolumn
            ]
            columns_to_select = _ogr_sql_util.columns_quoted(attributes)
            sql_template = f"""
                SELECT {gridsize_op} AS {input_layer.geometrycolumn}
                      {columns_to_select}
                  FROM
                    ( {sql_template}
                       LIMIT -1 OFFSET 0
                    ) sub_gridsize
            """

        # If empty/null geometries don't need to be kept, filter them away
        if geom_selected and not keep_empty_geoms:
            sql_template = f"""
                SELECT * FROM
                    ( {sql_template}
                       LIMIT -1 OFFSET 0
                    )
                 WHERE {input_layer.geometrycolumn} IS NOT NULL
            """

        # Prepare/apply where_post parameter
        if where_post is not None and not explodecollections:
            # explodecollections is not True, so we can add where_post to sql_stmt.
            # If explodecollections would be True, we need to wait to apply the
            # where_post till after explodecollections is applied, so when appending the
            # partial results to the output file.
            sql_template = f"""
                SELECT * FROM
                    ( {sql_template}
                       LIMIT -1 OFFSET 0
                    )
                    WHERE {where_post}
            """
            # where_post has been applied already so set to None.
            where_post = None

        # When null geometries are being kept, we need to make sure the geom in the
        # first row is not NULL because of a bug in gdal, so add ORDER BY as last step.
        #   -> https://github.com/geofileops/geofileops/issues/308
        if geom_selected and keep_empty_geoms:
            sql_template = f"""
                SELECT * FROM
                    ( {sql_template}
                       LIMIT -1 OFFSET 0
                    )
                 ORDER BY {input_layer.geometrycolumn} IS NULL
            """

        # Fill out geometrycolumn again as there might have popped up extra ones
        sql_template = sql_template.format(
            geometrycolumn=input_layer.geometrycolumn,
            batch_filter="{batch_filter}",
        )

        # Prepare temp output filename
        tmp_output_path = tempdir / output_path.name

        # Processing in threads is 2x faster for small datasets (on Windows)
        worker_type = _general_helper.worker_type_to_use(input_layer.featurecount)
        logger.info(
            f"Start processing ({processing_params.nb_parallel} "
            f"{worker_type}, batch size: {processing_params.batchsize})"
        )
        with _processing_util.PooledExecutorFactory(
            worker_type=worker_type,
            max_workers=processing_params.nb_parallel,
            initializer=_processing_util.initialize_worker(worker_type),
        ) as calculate_pool:
            batches: dict[int, dict] = {}
            future_to_batch_id = {}
            for batch_id in processing_params.batches:
                batches[batch_id] = {}
                batches[batch_id]["layer"] = output_layer

                tmp_partial_output_path = (
                    tempdir / f"{output_path.stem}_{batch_id}.gpkg"
                )
                batches[batch_id]["tmp_partial_output_path"] = tmp_partial_output_path

                # Fill out sql_template
                sql_stmt = sql_template.format(
                    batch_filter=processing_params.batches[batch_id]["batch_filter"]
                )
                batches[batch_id]["sql_stmt"] = sql_stmt

                # If there is only one batch, it is faster to create the spatial index
                # immediately. Otherwise no index needed, because partial files still
                # need to be merged to one file later on.
                create_spatial_index = (
                    GeofileInfo(tmp_partial_output_path).default_spatial_index
                    if nb_batches == 1
                    else False
                )
                translate_info = _ogr_util.VectorTranslateInfo(
                    input_path=processing_params.batches[batch_id]["input1_path"],
                    output_path=tmp_partial_output_path,
                    output_layer=output_layer,
                    sql_stmt=sql_stmt,
                    sql_dialect=sql_dialect,
                    explodecollections=explodecollections,
                    force_output_geometrytype=force_output_geometrytype,
                    options={"LAYER_CREATION.SPATIAL_INDEX": create_spatial_index},
                    preserve_fid=preserve_fid,
                )
                future = calculate_pool.submit(
                    _ogr_util.vector_translate_by_info, info=translate_info
                )
                future_to_batch_id[future] = batch_id

            # Loop till all parallel processes are ready, but process each one
            # that is ready already.
            # Calculating can be done in parallel, but only one process can write to
            # the same file at the time.
            nb_done = 0
            _general_util.report_progress(
                start_time,
                nb_done,
                nb_todo=nb_batches,
                operation=operation_name,
                nb_parallel=processing_params.nb_parallel,
            )
            for future in futures.as_completed(future_to_batch_id):
                try:
                    _ = future.result()
                except Exception as ex:
                    batch_id = future_to_batch_id[future]
                    error = str(ex).partition("\n")[0]
                    message = f"Error <{error}> executing {batches[batch_id]}"
                    logger.exception(message)
                    raise Exception(message) from ex

                # Start copy of the result to a common file
                # Remark: give higher priority, because this is the slowest factor
                batch_id = future_to_batch_id[future]
                tmp_partial_output_path = batches[batch_id]["tmp_partial_output_path"]
                nb_done += 1

                # Normally all partial files should exist, but to be sure.
                if not tmp_partial_output_path.exists():
                    logger.warning(f"Result file {tmp_partial_output_path} not found")
                    continue

                if (
                    tmp_partial_output_path.suffix == tmp_output_path.suffix
                    and where_post is None
                    and not tmp_output_path.exists()
                ):
                    # If it is the first partial file
                    #   + partial file is already is correct file format
                    #   + no more where_post needs to be applied
                    # -> just rename partial file, as that's faster than copy_layer.
                    gfo.move(tmp_partial_output_path, tmp_output_path)
                else:
                    # Copy partial file contents to full tmp output file
                    if where_post is not None:
                        info = gfo.get_layerinfo(tmp_partial_output_path, output_layer)
                        where_post = where_post.format(
                            geometrycolumn=info.geometrycolumn
                        )

                    # force_output_geometrytype and explodecollections have already been
                    # applied during calculation, so need to apply it here anymore.
                    fileops.copy_layer(
                        src=tmp_partial_output_path,
                        dst=tmp_output_path,
                        write_mode="append",
                        where=where_post,
                        create_spatial_index=False,
                        preserve_fid=preserve_fid,
                    )
                    gfo.remove(tmp_partial_output_path)

                # Log the progress and prediction speed
                _general_util.report_progress(
                    start_time,
                    nb_done,
                    nb_todo=nb_batches,
                    operation=operation_name,
                    nb_parallel=processing_params.nb_parallel,
                )

        # Round up and clean up
        # Now create spatial index and move to output location
        if tmp_output_path.exists():
            if GeofileInfo(tmp_output_path).default_spatial_index:
                gfo.create_spatial_index(
                    path=tmp_output_path,
                    layer=output_layer,
                    exist_ok=True,
                    no_geom_ok=True,
                )
            output_path.parent.mkdir(parents=True, exist_ok=True)
            gfo.move(tmp_output_path, output_path)
        elif (
            gfo.get_driver(tmp_output_path) == "ESRI Shapefile"
            and tmp_output_path.with_suffix(".dbf").exists()
        ):
            # If the output shapefile doesn't have a geometry column, the .shp file
            # doesn't exist but the .dbf does
            output_path.parent.mkdir(parents=True, exist_ok=True)
            gfo.move(
                tmp_output_path.with_suffix(".dbf"), output_path.with_suffix(".dbf")
            )
        else:
            logger.debug("Result was empty!")

    finally:
        # Clean tmp dir
        if ConfigOptions.remove_temp_files:
            shutil.rmtree(tempdir, ignore_errors=True)

    logger.info(f"Ready, took {datetime.now() - start_time}")


# ------------------------
# Operations on two layers
# ------------------------


def clip(
    input_path: Path,
    clip_path: Path,
    output_path: Path,
    input_layer: str | LayerInfo | None = None,
    input_columns: list[str] | None = None,
    clip_layer: str | None = None,
    output_layer: str | None = None,
    explodecollections: bool = False,
    gridsize: float = 0.0,
    where_post: str | None = None,
    nb_parallel: int = -1,
    batchsize: int = -1,
    subdivide_coords: int = 15000,
    force: bool = False,
    input_columns_prefix: str = "",
    output_with_spatial_index: bool | None = None,
):
    if _io_util.output_exists(path=output_path, remove_if_exists=force):
        return

    operation_name = "clip"

    # In the query, important to only extract the geometry types that are expected
    if not isinstance(input_layer, LayerInfo):
        input_layer = gfo.get_layerinfo(input_path, input_layer)
    primitivetypeid = input_layer.geometrytype.to_primitivetype.value

    # If explodecollections is False and the input type is not point, force the output
    # type to multi, because clip can cause eg. polygons to be split to multipolygons.
    force_output_geometrytype = input_layer.geometrytype
    if not explodecollections and force_output_geometrytype is not GeometryType.POINT:
        force_output_geometrytype = force_output_geometrytype.to_multitype

    # Subdivide the clip layer if applicable to speed up further processing.
    tmp_dir = _io_util.create_tempdir(f"geofileops/{operation_name}")
    clip_subdivided_path = _subdivide_layer(
        path=clip_path,
        layer=clip_layer,
        output_path=tmp_dir / "subdivided/clip_layer.gpkg",
        subdivide_coords=subdivide_coords,
        keep_fid=True,
        nb_parallel=nb_parallel,
        batchsize=batchsize,
        operation_prefix=f"{operation_name}/",
    )
    if clip_subdivided_path is not None:
        clip_path = clip_subdivided_path

    # Prepare sql template for this operation
    # Remarks:
    # - ST_intersection(geometry , NULL) gives NULL as result
    # - use "LIMIT -1 OFFSET 0" to avoid the subquery flattening. Flattening e.g.
    #   "geom IS NOT NULL" leads to geom operation to be calculated twice!
    input1_layer_rtree = "rtree_{input1_layer}_{input1_geometrycolumn}"
    input2_layer_rtree = "rtree_{input2_layer}_{input2_geometrycolumn}"

    sql_template = f"""
        SELECT * FROM (
          SELECT ( SELECT ST_CollectionExtract(
                            ST_intersection(
                                layer1.{{input1_geometrycolumn}},
                                    ST_Union(layer2_sub.{{input2_geometrycolumn}})),
                            {primitivetypeid}
                          ) AS geom_clipped
                       FROM {{input1_databasename}}."{input1_layer_rtree}" layer1tree
                       JOIN {{input2_databasename}}."{{input2_layer}}" layer2_sub
                       JOIN {{input2_databasename}}."{input2_layer_rtree}" layer2tree
                         ON layer2_sub.rowid = layer2tree.id
                      WHERE layer1tree.id = layer1.rowid
                        AND layer1tree.minx <= layer2tree.maxx
                        AND layer1tree.maxx >= layer2tree.minx
                        AND layer1tree.miny <= layer2tree.maxy
                        AND layer1tree.maxy >= layer2tree.miny
                        AND ST_intersects(layer1.{{input1_geometrycolumn}},
                                          layer2_sub.{{input2_geometrycolumn}}) = 1
                      LIMIT -1 OFFSET 0
                 ) AS geom
                {{layer1_columns_prefix_alias_str}}
            FROM {{input1_databasename}}."{{input1_layer}}" layer1
           WHERE 1=1
             {{batch_filter}}
           LIMIT -1 OFFSET 0
          )
         WHERE geom IS NOT NULL
    """

    # Go!
    return _two_layer_vector_operation(
        input1_path=input_path,
        input2_path=clip_path,
        output_path=output_path,
        sql_template=sql_template,
        operation_name=operation_name,
        input1_layer=input_layer,
        input1_columns=input_columns,
        input1_columns_prefix=input_columns_prefix,
        input2_layer=clip_layer,
        input2_columns=None,
        input2_columns_prefix="",
        output_layer=output_layer,
        explodecollections=explodecollections,
        gridsize=gridsize,
        where_post=where_post,
        force_output_geometrytype=force_output_geometrytype,
        output_with_spatial_index=output_with_spatial_index,
        nb_parallel=nb_parallel,
        batchsize=batchsize,
        force=force,
    )


def difference(  # noqa: D417
    input1_path: Path,
    input2_path: Path,
    output_path: Path,
    overlay_self: bool,
    input1_layer: str | LayerInfo | None = None,
    input1_columns: list[str] | None = None,
    input2_layer: str | LayerInfo | None = None,
    output_layer: str | None = None,
    explodecollections: bool = False,
    gridsize: float = 0.0,
    where_post: str | None = None,
    nb_parallel: int = -1,
    batchsize: int = -1,
    subdivide_coords: int = 2000,
    force: bool = False,
    input_columns_prefix: str = "",
    output_with_spatial_index: bool | None = None,
    operation_prefix: str = "",
    input1_subdivided_path: Path | None = None,
    input2_subdivided_path: Path | None = None,
):
    """Calculate the difference between two layers.

    Only arguments specific to the internal difference operation are documented here.
    For the other arguments, check out the corresponding function in geoops.py.

    Args:
        input_columns_prefix (str): Prefix to add to the columns of the input1 layer.
        output_with_spatial_index (Optional[bool], optional): Controls whether the
            output file is created with a spatial index. True to create one, False not
            to create one, None to apply the GDAL standard behaviour. Defaults to None.
        operation_prefix (str, optional): When this function is called from a compounded
            spatial operation, the name of this operation can be specified to show
            clearer progress messages,... Defaults to "".
        input1_subdivided_path (Path | None, optional): If a Path to a file,
            the subdivided version of input1 can be found here. If a Path to root
            (Path("/")), input1 was tested, but it does not need subdividing. If None,
            input1 still needs to be subdivided. Defaults to None.
        input2_subdivided_path (Path | None, optional): If a Path to a file,
            the subdivided version of input1 can be found here. If a Path to root
            (Path("/")), input2 was tested, but it does not need subdividing. If None,
            input2 still needs to be subdivided. Defaults to None.
    """
    # Because there might be extra preparation of the input2 layer before going ahead
    # with the real calculation, do some additional init + checks here...
    start_time = datetime.now()
    if subdivide_coords < 0:
        raise ValueError("subdivide_coords < 0 is not allowed")

    operation_name = f"{operation_prefix}difference"
    logger = logging.getLogger(f"geofileops.{operation_name}")

    if _io_util.output_exists(path=output_path, remove_if_exists=force):
        return

    input1_layer, input2_layer, output_layer = _validate_params(
        input1_path=input1_path,
        input2_path=input2_path,
        output_path=output_path,
        input1_layer=input1_layer,
        input2_layer=input2_layer,
        output_layer=output_layer,
        operation_name=operation_name,
    )

    # Determine output_geometrytype
    primitivetypeid = input1_layer.geometrytype.to_primitivetype.value
    force_output_geometrytype = input1_layer.geometrytype
    if explodecollections:
        force_output_geometrytype = force_output_geometrytype.to_singletype
    elif force_output_geometrytype is not GeometryType.POINT:
        # If explodecollections is False and the input type is not point, force the
        # output type to multi, because difference can cause eg. polygons to be split to
        # multipolygons.
        force_output_geometrytype = force_output_geometrytype.to_multitype

    # Subdivide the input layers speeds up further processing if they are complex.
    tempdir = _io_util.create_tempdir(f"geofileops/{operation_name}")

    if input1_subdivided_path is None:
        # input1_subdivided_path is None: try to subdivide.
        input1_subdivided_path = _subdivide_layer(
            path=input1_path,
            layer=input1_layer,
            output_path=tempdir / "subdivided/input1_layer.gpkg",
            subdivide_coords=subdivide_coords,
            nb_parallel=nb_parallel,
            batchsize=batchsize,
            operation_prefix=f"{operation_name}/",
        )
    elif input1_subdivided_path == Path("/"):
        # input1_subdivided_path is Path("/"): input1 doesn't contain complex geoms.
        input1_subdivided_path = None

    where_clause_self = "1=1"
    if overlay_self:
        # If we are doing a self overlay
        #   - input1 = input2, so if needed, it has already been subdivided
        #   - we need to filter out rows with the same rowid
        if input1_subdivided_path is None:
            where_clause_self = "layer1.rowid <> layer2_sub.rowid"
        else:
            # Filter out the same rowids using the original fids!
            where_clause_self = "layer1_subdiv.fid_1 <> layer2_sub.fid_1"

        # For overlay self, both subdivided layers are equal
        input2_subdivided_path = input1_subdivided_path

    elif input2_subdivided_path is None:
        # input2_subdivided_path is None: try to subdivide.
        input2_subdivided_path = _subdivide_layer(
            path=input2_path,
            layer=input2_layer,
            output_path=tempdir / "subdivided/input2_layer.gpkg",
            subdivide_coords=subdivide_coords,
            nb_parallel=nb_parallel,
            batchsize=batchsize,
            operation_prefix=f"{operation_name}/",
        )

    elif input2_subdivided_path == Path("/"):
        # Input2 was tested previously, but it does not need subdividing
        input2_subdivided_path = None

    # If the input2 layer was subdivided, it can just be used as input2_path
    if input2_subdivided_path is not None:
        input2_path = input2_subdivided_path
        input2_layer = gfo.get_layerinfo(input2_path, input2_layer.name)

    # Prepare sql template for this operation
    # - WHERE geom IS NOT NULL to avoid rows with a NULL geom, they give issues in
    #   later operations
    # - use "LIMIT -1 OFFSET 0" to avoid the subquery flattening. Flattening e.g.
    #   "geom IS NOT NULL" leads to GFO_Difference_Collection calculated double!
    # - Calculate difference in correlated subquery in SELECT clause reduces memory
    #   usage by a factor 10 compared with a WITH with GROUP BY. The WITH with a GROUP
    #   BY on layer1.rowid was a few % faster, but this is not worth it. E.g. for one
    #   test file 4-7 GB per process versus 70-700 MB). For another: crash.
    # - ST_Touches is very slow when the data contains huge geoms -> only ST_intersects
    # - ST_difference(geometry , NULL) gives NULL as result. This is not the wanted end
    #   result: it should be the original geometry. Hence, only if the second parameter
    #   is not NULL, the difference should be calculated. Otherwise return geometry.
    #   second parameter would be NULL and if so, return the first parameter.
    # - Check if the result of the difference is empty (NULL) using IFNULL, and if this
    #   is the case set to 'DIFF_EMPTY'. This way we can make the distinction whether
    #   the subquery is finding a row (no match with spatial index) or if the difference
    #   results in an empty/NULL geometry.
    # - Old comment: tried to return EMPTY GEOMETRY from GFO_Difference_Collection, but
    #   it didn't work to use spatialite's ST_IsEmpty(geom) = 0 to filter on this,
    #   probably because ST_GeomFromWKB doesn't seem to support empty polygons.
    input1_layer_rtree = "rtree_{input1_layer}_{input1_geometrycolumn}"
    input2_layer_rtree = "rtree_{input2_layer}_{input2_geometrycolumn}"
    input1_subdiv_layer_rtree = "rtree_{input1_layer}_{input1_subdiv_geometrycolumn}"

    if input1_subdivided_path is None:
        # The input layer was not subdivided
        sql_template = f"""
            SELECT * FROM (
              SELECT IFNULL(
                       ( SELECT IFNULL(
                                   IIF(COUNT(layer2_sub.rowid) = 0,
                                       layer1.{{input1_geometrycolumn}},
                                       ST_CollectionExtract(
                                          ST_difference(
                                             layer1.{{input1_geometrycolumn}},
                                             ST_Union(layer2_sub.{{input2_geometrycolumn}})
                                          ),
                                          {primitivetypeid}
                                       )
                                   ),
                                   'DIFF_EMPTY'
                                ) AS diff_geom
                           FROM {{input1_databasename}}."{input1_layer_rtree}" layer1tree
                           JOIN {{input2_databasename}}."{{input2_layer}}" layer2_sub
                           JOIN {{input2_databasename}}."{input2_layer_rtree}" layer2tree
                             ON layer2_sub.rowid = layer2tree.id
                          WHERE {where_clause_self}
                            AND layer1tree.id = layer1.rowid
                            AND layer1tree.minx <= layer2tree.maxx
                            AND layer1tree.maxx >= layer2tree.minx
                            AND layer1tree.miny <= layer2tree.maxy
                            AND layer1tree.maxy >= layer2tree.miny
                            AND ST_intersects(layer1.{{input1_geometrycolumn}},
                                              layer2_sub.{{input2_geometrycolumn}}) = 1
                          LIMIT -1 OFFSET 0
                       ),
                       layer1.{{input1_geometrycolumn}}
                     ) AS geom
                    {{layer1_columns_prefix_alias_str}}
                    {{layer2_columns_prefix_alias_null_str}}
                FROM {{input1_databasename}}."{{input1_layer}}" layer1
               WHERE 1=1
                 {{batch_filter}}
               LIMIT -1 OFFSET 0
              )
             WHERE geom IS NOT NULL
               AND geom <> 'DIFF_EMPTY'
               AND ST_IsEmpty(geom) = 0
        """  # noqa: E501
    else:
        # The input layer was subdivided, so the result needs to be unioned and joined
        # with the original input layer to get the original columns.
        sql_template = f"""
            SELECT differenced.geom
                  {{layer1_columns_prefix_alias_str}}
                  {{layer2_columns_prefix_alias_null_str}}
              FROM (
                SELECT layer1_fid_orig, ST_Union(geom) AS geom FROM (
                  SELECT fid_1 AS layer1_fid_orig
                        ,IFNULL(
                           ( SELECT IFNULL(
                                       IIF(COUNT(layer2_sub.rowid) = 0,
                                           layer1_subdiv.{{input1_subdiv_geometrycolumn}},
                                           ST_CollectionExtract(
                                              ST_difference(
                                                 layer1_subdiv.{{input1_subdiv_geometrycolumn}},
                                                 ST_Union(layer2_sub.{{input2_geometrycolumn}})
                                              ),
                                              {primitivetypeid}
                                           )
                                       ),
                                       'DIFF_EMPTY'
                                    ) AS diff_geom
                               FROM {{input1_subdiv_databasename}}."{input1_subdiv_layer_rtree}" layer1tree
                               JOIN {{input2_databasename}}."{{input2_layer}}" layer2_sub
                               JOIN {{input2_databasename}}."{input2_layer_rtree}" layer2tree
                                 ON layer2_sub.rowid = layer2tree.id
                              WHERE {where_clause_self}
                                AND layer1tree.id = layer1_subdiv.rowid
                                AND layer1tree.minx <= layer2tree.maxx
                                AND layer1tree.maxx >= layer2tree.minx
                                AND layer1tree.miny <= layer2tree.maxy
                                AND layer1tree.maxy >= layer2tree.miny
                                AND ST_intersects(layer1_subdiv.{{input1_subdiv_geometrycolumn}},
                                                  layer2_sub.{{input2_geometrycolumn}}) = 1
                              LIMIT -1 OFFSET 0
                           ),
                           layer1_subdiv.{{input1_subdiv_geometrycolumn}}
                         ) AS geom
                    FROM {{input1_subdiv_databasename}}."{{input1_layer}}" layer1_subdiv
                   WHERE 1=1
                     {{batch_filter}}
                   LIMIT -1 OFFSET 0
                  )
                 WHERE geom IS NOT NULL
                   AND geom <> 'DIFF_EMPTY'
                   AND ST_IsEmpty(geom) = 0
                 GROUP BY layer1_fid_orig
                ) differenced
                JOIN {{input1_databasename}}."{{input1_layer}}" layer1
                     ON layer1.fid = differenced.layer1_fid_orig
        """  # noqa: E501

    # Go!
    _two_layer_vector_operation(
        input1_path=input1_path,
        input1_subdivided_path=input1_subdivided_path,
        input2_path=input2_path,
        output_path=output_path,
        sql_template=sql_template,
        operation_name=operation_name,
        input1_layer=input1_layer,
        input1_columns=input1_columns,
        input1_columns_prefix=input_columns_prefix,
        input2_layer=input2_layer,
        input2_columns=[],
        input2_columns_prefix="",
        output_layer=output_layer,
        explodecollections=explodecollections,
        force_output_geometrytype=force_output_geometrytype,
        gridsize=gridsize,
        where_post=where_post,
        nb_parallel=nb_parallel,
        batchsize=batchsize,
        force=force,
        output_with_spatial_index=output_with_spatial_index,
        tmp_dir=tempdir,
    )

    # Print time taken
    logger.info(f"Ready, full difference took {datetime.now() - start_time}")


def _subdivide_layer(
    path: Path,
    layer: str | LayerInfo | None,
    output_path: Path,
    subdivide_coords: int,
    keep_fid: bool = True,
    nb_parallel: int = -1,
    batchsize: int = -1,
    operation_prefix: str = "",
) -> Path | None:
    """Subdivide a layer if needed.

    By default, the original FID, before subdividing, is saved in column 'fid_1' in the
    output file.

    Args:
        path (Path): path to the input file.
        layer (str, LayerInfo): layer in the file to be subdivided.
        output_path (Path): the path to create the subdivided file in. If the directory
            doesn't exist yet, it is created.
        subdivide_coords (int): number of coordinates to aim for. A layer is subdivided
            if it has at least 1 geometry with > `subdivide_coords` * 2 coordinates.
        keep_fid (bool): True to retain the fid column in the output file.
        nb_parallel (int, optional): _description_. Defaults to -1.
        batchsize (int, optional): _description_. Defaults to -1.
        operation_prefix (str, optional): Prefix to use in logging,... Defaults to "".

    Returns:
        Optional[Path]: path to the result or None if it didn't need subdivision.
    """
    if subdivide_coords <= 0:
        return None

    # Never subdivide simple Point layers
    if not isinstance(layer, LayerInfo):
        layer = gfo.get_layerinfo(path, layer)
    if layer.geometrytype == GeometryType.POINT:
        return None

    has_complex_geoms = _has_complex_geoms(path, layer, subdivide_coords)
    if not has_complex_geoms:
        return None

    # Keep the fid column if needed
    columns = ["fid"] if keep_fid else []

    # Subdividing can be a relatively expensive operation, so use min_rows_per_batch=1.
    output_path.parent.mkdir(parents=True, exist_ok=True)
    _geoops_gpd.apply_vectorized(
        input_path=path,
        input_layer=layer,
        output_path=output_path,
        output_layer=layer.name,
        func=lambda geom: _geoseries_util.subdivide_vectorized(
            geom, num_coords_max=subdivide_coords
        ),
        operation_name=f"{operation_prefix}subdivide",
        columns=columns,
        explodecollections=True,
        nb_parallel=nb_parallel,
        batchsize=batchsize,
        parallelization_config=_geoops_gpd.ParallelizationConfig(
            bytes_per_row=2000, max_rows_per_batch=50000, min_rows_per_batch=1
        ),
    )
    if keep_fid:
        sql_create_index = (
            f'CREATE INDEX "IDX_{layer.name}_fid_1" ON "{layer.name}"(fid_1)'
        )
        fileops.execute_sql(output_path, sql_stmt=sql_create_index)

    return output_path


def _has_complex_geoms(path: Path, layer: LayerInfo, max_coords: int) -> bool:
    """Check if a layer has complex geometries.

    A layer is considered to have complex geometries if any of its geometries
    have more than `max_coords` coordinates.

    Parameters:
        path (Path): The path to the data file.
        layer (LayerInfo): The layer information.
        max_coords (int): The number of coordinates to check against.

    Returns:
        bool: True if the layer has complex geometries, False otherwise.
    """
    start = time.perf_counter()

    sql_template = f"""
        SELECT 1 FROM "{layer.name}" layer
         WHERE 1=1
           {{batch_filter}}
           AND ST_NPoints({layer.geometrycolumn}) > {max_coords}
         LIMIT 1
    """
    complex_found = False
    if layer.featurecount < ConfigOptions.subdivide_check_parallel_rows:
        # For small files, simple check
        logger.info(
            f"Check for complex geometries in {path.name}/{layer.name} "
            f"(> {max_coords} coords)"
        )
        sql = sql_template.format(batch_filter="")
        complexgeom_df = gfo.read_file(path, sql_stmt=sql, sql_dialect="SQLITE")
        if len(complexgeom_df) > 0:
            complex_found = True

    else:
        # For large files, check for complex geometries in parallel + check a fraction
        # of all rows.
        nb_parallel = 4
        fraction_to_check = ConfigOptions.subdivide_check_parallel_fraction
        logger.info(
            f"Check for complex geometries in 1/{fraction_to_check} rows in "
            f"{path.name}/{layer.name} (> {max_coords} coords)"
        )
        processing_params = _prepare_processing_params(
            input1_path=path,
            input1_layer=layer,
            input1_layer_alias="layer",
            nb_parallel=nb_parallel,
            batchsize=math.ceil(layer.featurecount / (nb_parallel * fraction_to_check)),
        )
        # If None is returned, just stop.
        if processing_params is None or processing_params.batches is None:
            return False

        # On windows, use threads as processes have too much overhead
        worker_type = "threads" if os.name == "nt" else "processes"
        with _processing_util.PooledExecutorFactory(
            worker_type=worker_type,
            max_workers=processing_params.nb_parallel,
            initializer=_processing_util.initialize_worker(worker_type, 0),
        ) as pool:
            process_futures = []
            for batch_id, batch_info in processing_params.batches.items():
                if batch_id % fraction_to_check != 0:
                    # Only check a fraction of the batches
                    continue

                sql = sql_template.format(batch_filter=batch_info["batch_filter"])
                process_futures.append(
                    pool.submit(
                        fileops.read_file,
                        path,
                        sql_stmt=sql,
                        sql_dialect="SQLITE",
                    )
                )

            # If any batch contains complex geometries, we can stop already
            for future in futures.as_completed(process_futures):
                result = future.result()
                if len(result) > 0:
                    complex_found = True
                    pool.shutdown(wait=True, cancel_futures=True)
                    break

    took = time.perf_counter() - start
    if took > 0:
        logger.info(f"{complex_found=}, check took {took:.2f}s")

    return complex_found


def export_by_location(
    input_path: Path,
    input_to_compare_with_path: Path,
    output_path: Path,
    spatial_relations_query: str,
    min_area_intersect: float | None = None,
    area_inters_column_name: str | None = None,
    input_layer: str | LayerInfo | None = None,
    input_columns: list[str] | None = None,
    input_to_compare_with_layer: str | None = None,
    output_layer: str | None = None,
    gridsize: float = 0.0,
    where_post: str | None = None,
    nb_parallel: int = -1,
    batchsize: int = -1,
    subdivide_coords: int = 10000,
    force: bool = False,
):
    # Because there might be extra preparation of the 2nd layer before going ahead
    # with the real calculation, do some additional init + checks here...
    if subdivide_coords < 0:
        raise ValueError("subdivide_coords < 0 is not allowed")

    operation_name = "export_by_location"
    logger = logging.getLogger(f"geofileops.{operation_name}")

    if _io_util.output_exists(path=output_path, remove_if_exists=force):
        return

    start_time = datetime.now()

    # Prepare sql template for this operation
    input2_layer_rtree = "rtree_{input2_layer}_{input2_geometrycolumn}"

    # Subdivide the 2nd layer if applicable to speed up further processing.
    tmp_dir = _io_util.create_tempdir(f"geofileops/{operation_name}")
    input_to_compare_with_subdivided_path = _subdivide_layer(
        path=input_to_compare_with_path,
        layer=input_to_compare_with_layer,
        output_path=tmp_dir / "subdivided/input_to_compare_with_layer.gpkg",
        subdivide_coords=subdivide_coords,
        keep_fid=True,
        nb_parallel=nb_parallel,
        batchsize=batchsize,
        operation_prefix=f"{operation_name}/",
    )
    if input_to_compare_with_subdivided_path is not None:
        input_to_compare_with_path = input_to_compare_with_subdivided_path

    # Determine parameters to be used to fill out the export_by_location SQL template
    # for the spatial_relations_query specified.
    (
        spatial_relations_column,
        spatial_relations_filter,
        layer2_groupby,
        relation_should_be_found,
        true_for_disjoint,
    ) = _prepare_filter_by_location_params(
        query=spatial_relations_query,
        subdivided=input_to_compare_with_subdivided_path is not None,
    )

    # Prepare the where clause based on the spatial_relations_filter.
    where_clause = (
        f"WHERE {spatial_relations_filter}" if spatial_relations_filter != "" else ""
    )
    # Prepare the exists clause based on whether layer2 geometries should be found using
    # the spatial_relations_filter or if no geometries should be found to retain a
    # layer1 feature.
    exists_clause = "EXISTS" if relation_should_be_found else "NOT EXISTS"

    # If `true_for_disjoint` is True for the spatial_relations_query specified, all
    # features that don't match using the spatial index will have to be retained.
    include_disjoint = ""
    if true_for_disjoint:
        include_disjoint = f"""
            OR NOT EXISTS (
                 SELECT 1
                   FROM {{input2_databasename}}."{{input2_layer}}" layer2
                   JOIN {{input2_databasename}}."{input2_layer_rtree}" layer2tree
                     ON layer2.fid = layer2tree.id
                  WHERE ST_MinX(layer1.{{input1_geometrycolumn}}) <= layer2tree.maxx
                    AND ST_MaxX(layer1.{{input1_geometrycolumn}}) >= layer2tree.minx
                    AND ST_MinY(layer1.{{input1_geometrycolumn}}) <= layer2tree.maxy
                    AND ST_MaxY(layer1.{{input1_geometrycolumn}}) >= layer2tree.miny
            )
        """

    # Prepare the SQL template for the operation.
    sql_template = f"""
        WITH layer1_intersecting_filtered AS (
            SELECT rowid
                  ,layer1.{{input1_geometrycolumn}} AS geom
                  {{layer1_columns_prefix_alias_str}}
              FROM {{input1_databasename}}."{{input1_layer}}" layer1
             WHERE 1=1
               {{batch_filter}}
               AND ( {exists_clause} (
                       SELECT 1 FROM (
                         SELECT 1
                               {spatial_relations_column}
                           FROM {{input2_databasename}}."{{input2_layer}}" layer2
                           JOIN {{input2_databasename}}."{input2_layer_rtree}" layer2tree
                             ON layer2.fid = layer2tree.id
                          WHERE ST_MinX(layer1.{{input1_geometrycolumn}}) <= layer2tree.maxx
                            AND ST_MaxX(layer1.{{input1_geometrycolumn}}) >= layer2tree.minx
                            AND ST_MinY(layer1.{{input1_geometrycolumn}}) <= layer2tree.maxy
                            AND ST_MaxY(layer1.{{input1_geometrycolumn}}) >= layer2tree.miny
                          {layer2_groupby}
                          LIMIT -1 OFFSET 0
                         ) sub_filter
                        {where_clause}
                     )
                     {include_disjoint}
                   )
        )
        SELECT sub.geom
              {{layer1_columns_from_subselect_str}}
          FROM layer1_intersecting_filtered sub
    """  # noqa: E501

    # Intersection area needs to be calculated.
    if area_inters_column_name is not None or min_area_intersect is not None:
        if area_inters_column_name is None:
            area_inters_column_name = "area_inters"

        # Cast the intersection to REAL so SQLite knows the result is a REAL even if the
        # result is NULL. Without it, GDAL gives warnings afterwards because the data
        # type is ''.
        sql_template = f"""
            SELECT filtered.*
                  ,(SELECT CAST(SUM(ST_area(
                             ST_intersection(
                               filtered.geom, layer2_sub.{{input2_geometrycolumn}}
                             )
                           )) AS REAL)
                      FROM {{input2_databasename}}."{{input2_layer}}" layer2_sub
                      JOIN {{input2_databasename}}."{input2_layer_rtree}" layer2tree
                        ON layer2_sub.rowid = layer2tree.id
                     WHERE ST_MinX(filtered.geom) <= layer2tree.maxx
                       AND ST_MaxX(filtered.geom) >= layer2tree.minx
                       AND ST_MinY(filtered.geom) <= layer2tree.maxy
                       AND ST_MaxY(filtered.geom) >= layer2tree.miny
                       AND ST_intersects(
                             filtered.geom, layer2_sub.{{input2_geometrycolumn}}
                           ) = 1
                     LIMIT -1 OFFSET 0
                   ) AS {area_inters_column_name}
              FROM ({sql_template}) filtered
        """

    # Filter on intersect area if necessary
    if min_area_intersect is not None:
        sql_template = f"""
            SELECT * FROM
                ( {sql_template}
                  LIMIT -1 OFFSET 0
                ) sub_area
            WHERE sub_area.{area_inters_column_name} >= {min_area_intersect}
        """

    _two_layer_vector_operation(
        input1_path=input_path,
        input2_path=input_to_compare_with_path,
        output_path=output_path,
        sql_template=sql_template,
        operation_name=operation_name,
        input1_layer=input_layer,
        input1_columns=input_columns,
        input1_columns_prefix="",
        input2_layer=input_to_compare_with_layer,
        input2_columns=[],
        input2_columns_prefix="",
        output_layer=output_layer,
        explodecollections=False,
        force_output_geometrytype="KEEP_INPUT",
        gridsize=gridsize,
        where_post=where_post,
        nb_parallel=nb_parallel,
        batchsize=batchsize,
        force=force,
        tmp_dir=tmp_dir,
    )

    # Print time taken
    logger.info(f"Ready, full export_by_location took {datetime.now() - start_time}")


def export_by_distance(
    input_to_select_from_path: Path,
    input_to_compare_with_path: Path,
    output_path: Path,
    max_distance: float,
    input1_layer: str | LayerInfo | None = None,
    input1_columns: list[str] | None = None,
    input2_layer: str | LayerInfo | None = None,
    output_layer: str | None = None,
    gridsize: float = 0.0,
    where_post: str | None = None,
    nb_parallel: int = -1,
    batchsize: int = -1,
    force: bool = False,
):
    # Prepare sql template for this operation
    input1_layer_rtree = "rtree_{input1_layer}_{input1_geometrycolumn}"
    input2_layer_rtree = "rtree_{input2_layer}_{input2_geometrycolumn}"
    sql_template = f"""
        SELECT geom
              {{layer1_columns_prefix_alias_str}}
          FROM {{input1_databasename}}."{{input1_layer}}" layer1
          JOIN {{input1_databasename}}."{input1_layer_rtree}" layer1tree
            ON layer1.fid = layer1tree.id
         WHERE 1=1
               {{batch_filter}}
               AND EXISTS (
                    SELECT 1
                      FROM {{input2_databasename}}."{{input2_layer}}" layer2
                      JOIN {{input2_databasename}}."{input2_layer_rtree}" layer2tree
                        ON layer2.fid = layer2tree.id
                     WHERE (layer1tree.minx-{max_distance}) <= layer2tree.maxx
                       AND (layer1tree.maxx+{max_distance}) >= layer2tree.minx
                       AND (layer1tree.miny-{max_distance}) <= layer2tree.maxy
                       AND (layer1tree.maxy+{max_distance}) >= layer2tree.miny
                       AND ST_distance(
                            layer1.{{input1_geometrycolumn}},
                            layer2.{{input2_geometrycolumn}}) <= {max_distance})
    """

    return _two_layer_vector_operation(
        input1_path=input_to_select_from_path,
        input2_path=input_to_compare_with_path,
        output_path=output_path,
        sql_template=sql_template,
        operation_name="export_by_distance",
        input1_layer=input1_layer,
        input1_columns=input1_columns,
        input1_columns_prefix="",
        input2_layer=input2_layer,
        input2_columns=[],
        input2_columns_prefix="",
        output_layer=output_layer,
        explodecollections=False,
        force_output_geometrytype="KEEP_INPUT",
        gridsize=gridsize,
        where_post=where_post,
        nb_parallel=nb_parallel,
        batchsize=batchsize,
        force=force,
    )


def intersection(  # noqa: D417
    input1_path: Path,
    input2_path: Path,
    output_path: Path,
    overlay_self: bool,
    input1_layer: str | LayerInfo | None = None,
    input1_columns: list[str] | None = None,
    input1_columns_prefix: str = "l1_",
    input2_layer: str | LayerInfo | None = None,
    input2_columns: list[str] | None = None,
    input2_columns_prefix: str = "l2_",
    output_layer: str | None = None,
    explodecollections: bool = False,
    gridsize: float = 0.0,
    where_post: str | None = None,
    nb_parallel: int = -1,
    batchsize: int = -1,
    subdivide_coords: int = 15000,
    force: bool = False,
    output_with_spatial_index: bool | None = None,
    operation_prefix: str = "",
    input1_subdivided_path: Path | None = None,
    input2_subdivided_path: Path | None = None,
):
    """Calculate the intersection between two layers.

    Only arguments specific to the internal difference operation are documented here.
    For the other arguments, check out the corresponding function in geoops.py.

    Args:
        output_with_spatial_index (Optional[bool], optional): Controls whether the
            output file is created with a spatial index. True to create one, False not
            to create one, None to apply the GDAL standard behaviour. Defaults to None.
        operation_prefix (str, optional): When this function is called from a compounded
            spatial operation, the name of this operation can be specified to show
            clearer progress messages,... Defaults to "".
        input1_subdivided_path (Path | None, optional): If a Path to a file,
            the subdivided version of input1 can be found here. If a Path to root
            (Path("/")), input1 was tested, but it does not need subdividing. If None,
            input1 still needs to be subdivided. Defaults to None.
        input2_subdivided_path (Path | None, optional): If a Path to a file,
            the subdivided version of input1 can be found here. If a Path to root
            (Path("/")), input2 was tested, but it does not need subdividing. If None,
            input2 still needs to be subdivided. Defaults to None.
    """
    # Because there might be extra preparation of the input layers before going ahead
    # with the real calculation, do some additional init + checks here...
    start_time = datetime.now()
    if subdivide_coords < 0:
        raise ValueError("subdivide_coords < 0 is not allowed")

    operation_name = f"{operation_prefix}intersection"
    logger = logging.getLogger(f"geofileops.{operation_name}")

    if _io_util.output_exists(path=output_path, remove_if_exists=force):
        return

    input1_layer, input2_layer, output_layer = _validate_params(
        input1_path=input1_path,
        input2_path=input2_path,
        output_path=output_path,
        input1_layer=input1_layer,
        input2_layer=input2_layer,
        output_layer=output_layer,
        operation_name=operation_name,
    )

    # In the query, important to only extract the geometry types that are expected
    primitivetype_to_extract = PrimitiveType(
        min(
            input1_layer.geometrytype.to_primitivetype.value,
            input2_layer.geometrytype.to_primitivetype.value,
        )
    )

    # Force MULTI variant if explodecollections is False to avoid ugly warnings/issues.
    if explodecollections:
        force_output_geometrytype = primitivetype_to_extract.to_singletype
    else:
        force_output_geometrytype = primitivetype_to_extract.to_multitype

    # Subdivide input1 layer if needed to speed up further processing.
    tempdir = _io_util.create_tempdir(f"geofileops/{operation_name}")

    if input1_subdivided_path is None:
        # input1_subdivided_path is None: try to subdivide.
        input1_subdivided_path = _subdivide_layer(
            path=input1_path,
            layer=input1_layer,
            output_path=tempdir / "subdivided/input1_layer.gpkg",
            subdivide_coords=subdivide_coords,
            nb_parallel=nb_parallel,
            batchsize=batchsize,
            operation_prefix=f"{operation_name}/",
        )
    elif input1_subdivided_path == Path("/"):
        # input1_subdivided_path is Path("/"): input1 doesn't contain complex geoms.
        input1_subdivided_path = None

    # Subdivide input2 layer as well if needed.
    if overlay_self:
        # If we are self-overlaying, input2 is the same as input1, so we can reuse the
        # result of subdividing input1.
        input2_subdivided_path = input1_subdivided_path
    elif input2_subdivided_path is None:
        input2_subdivided_path = _subdivide_layer(
            path=input2_path,
            layer=input2_layer,
            output_path=tempdir / "subdivided/input2_layer.gpkg",
            subdivide_coords=subdivide_coords,
            nb_parallel=nb_parallel,
            batchsize=batchsize,
            operation_prefix=f"{operation_name}/",
        )
    elif input2_subdivided_path == Path("/"):
        # input2_subdivided_path is Path("/"): input2 doesn't contain complex geoms.
        input2_subdivided_path = None

    # If we are doing a self overlay, we need to filter out rows with the same rowid
    where_clause_self = "1=1"
    if overlay_self:
        if input1_subdivided_path is None:
            where_clause_self = "layer1.rowid <> layer2.rowid"
        else:
            # Filter out the same rowids using the original fids!
            where_clause_self = "layer1_subdiv.fid_1 <> layer2_subdiv.fid_1"

    # Prepare sql template for this operation
    #
    # Remarks:
    # - ST_Intersects is fine, but ST_Touches slows down. Especially when the data
    #   contains huge geoms, time doubles or worse. The filter on sub.geom IS NOT NULL
    #   removes rows without intersection anyway.
    # - use "LIMIT -1 OFFSET 0" to avoid the subquery flattening. Flattening e.g.
    #   "geom IS NOT NULL" leads to geom operation to be calculated twice!
    input1_layer_rtree = "rtree_{input1_layer}_{input1_geometrycolumn}"
    input2_layer_rtree = "rtree_{input2_layer}_{input2_geometrycolumn}"

    if input1_subdivided_path is None and input2_subdivided_path is None:
        # No subdividing happened, so we can do a simple intersection
        sql_template = f"""
            SELECT sub.geom
                 {{layer1_columns_from_subselect_str}}
                 {{layer2_columns_from_subselect_str}}
              FROM
                ( SELECT ST_CollectionExtract(
                           ST_Intersection(
                                layer1.{{input1_geometrycolumn}},
                                layer2.{{input2_geometrycolumn}}),
                                {primitivetype_to_extract.value}) AS geom
                        {{layer1_columns_prefix_alias_str}}
                        {{layer2_columns_prefix_alias_str}}
                    FROM {{input1_databasename}}."{{input1_layer}}" layer1
                    JOIN {{input1_databasename}}."{input1_layer_rtree}" layer1tree
                      ON layer1.fid = layer1tree.id
                    JOIN {{input2_databasename}}."{{input2_layer}}" layer2
                    JOIN {{input2_databasename}}."{input2_layer_rtree}" layer2tree
                      ON layer2.fid = layer2tree.id
                   WHERE {where_clause_self}
                     {{batch_filter}}
                     AND layer1tree.minx <= layer2tree.maxx
                     AND layer1tree.maxx >= layer2tree.minx
                     AND layer1tree.miny <= layer2tree.maxy
                     AND layer1tree.maxy >= layer2tree.miny
                     AND ST_Intersects(
                            layer1.{{input1_geometrycolumn}},
                            layer2.{{input2_geometrycolumn}}) = 1
                     --AND ST_Touches(
                     --       layer1.{{input1_geometrycolumn}},
                     --       layer2.{{input2_geometrycolumn}}) = 0
                   LIMIT -1 OFFSET 0
                ) sub
             WHERE sub.geom IS NOT NULL
        """
    else:
        # At lease one input layer was subdivided, so we need to union the result of the
        # different partial intersections.

        # Depending on which input layers were actually subdivided, we need to adjust
        # the sql
        if input1_subdivided_path is None:
            # input1 layer was not subdivided, so use the original input1 layer
            input1_subdiv_databasename = "{input1_databasename}"
            input1_subdiv_fid_orig = "fid"
            input1_subdiv_geometrycolumn = "{input1_geometrycolumn}"
            input1_subdiv_layer_rtree = input1_layer_rtree
        else:
            input1_subdiv_databasename = "{input1_subdiv_databasename}"
            input1_subdiv_fid_orig = "fid_1"
            input1_subdiv_geometrycolumn = "{input1_subdiv_geometrycolumn}"
            input1_subdiv_layer_rtree = (
                "rtree_{input1_layer}_{input1_subdiv_geometrycolumn}"
            )

        if input2_subdivided_path is None:
            # input2 layer was not subdivided, so use the original input2 layer
            input2_subdiv_databasename = "{input2_databasename}"
            input2_subdiv_fid_orig = "fid"
            input2_subdiv_geometrycolumn = "{input2_geometrycolumn}"
            input2_subdiv_layer_rtree = input2_layer_rtree
        else:
            input2_subdiv_databasename = "{input2_subdiv_databasename}"
            input2_subdiv_fid_orig = "fid_1"
            input2_subdiv_geometrycolumn = "{input2_subdiv_geometrycolumn}"
            input2_subdiv_layer_rtree = (
                "rtree_{input2_layer}_{input2_subdiv_geometrycolumn}"
            )

        sql_template = f"""
            SELECT intersections.geom
                  {{layer1_columns_prefix_alias_str}}
                  {{layer2_columns_prefix_alias_str}}
              FROM (
                SELECT sub.layer1_fid_orig
                      ,sub.layer2_fid_orig
                      ,ST_Union(geom) AS geom
                  FROM (
                    SELECT layer1_subdiv.{input1_subdiv_fid_orig} AS layer1_fid_orig
                          ,layer2_subdiv.{input2_subdiv_fid_orig} AS layer2_fid_orig
                          ,ST_CollectionExtract(
                             ST_Intersection(
                                  layer1_subdiv.{input1_subdiv_geometrycolumn},
                                  layer2_subdiv.{input2_subdiv_geometrycolumn}),
                                  {primitivetype_to_extract.value}) AS geom
                      FROM {input1_subdiv_databasename}."{{input1_layer}}" layer1_subdiv
                      JOIN {input1_subdiv_databasename}."{input1_subdiv_layer_rtree}" layer1tree
                        ON layer1_subdiv.fid = layer1tree.id
                      JOIN {input2_subdiv_databasename}."{{input2_layer}}" layer2_subdiv
                      JOIN {input2_subdiv_databasename}."{input2_subdiv_layer_rtree}" layer2tree
                        ON layer2_subdiv.fid = layer2tree.id
                     WHERE {where_clause_self}
                       {{batch_filter}}
                       AND layer1tree.minx <= layer2tree.maxx
                       AND layer1tree.maxx >= layer2tree.minx
                       AND layer1tree.miny <= layer2tree.maxy
                       AND layer1tree.maxy >= layer2tree.miny
                       AND ST_Intersects(
                              layer1_subdiv.{input1_subdiv_geometrycolumn},
                              layer2_subdiv.{input2_subdiv_geometrycolumn}) = 1
                       --AND ST_Touches(
                       --       layer1_subdiv.{input1_subdiv_geometrycolumn},
                       --       layer2_subdiv.{input2_subdiv_geometrycolumn}) = 0
                     LIMIT -1 OFFSET 0
                  ) sub
               WHERE sub.geom IS NOT NULL
               GROUP BY sub.layer1_fid_orig, sub.layer2_fid_orig
              ) intersections
              JOIN {{input1_databasename}}."{{input1_layer}}" layer1
                   ON layer1.fid = intersections.layer1_fid_orig
              JOIN {{input2_databasename}}."{{input2_layer}}" layer2
                   ON layer2.fid = intersections.layer2_fid_orig
        """  # noqa: E501

    # Go!
    _two_layer_vector_operation(
        input1_path=input1_path,
        input2_path=input2_path,
        output_path=output_path,
        sql_template=sql_template,
        operation_name=f"{operation_prefix}intersection",
        input1_layer=input1_layer,
        input1_columns=input1_columns,
        input1_columns_prefix=input1_columns_prefix,
        input2_layer=input2_layer,
        input2_columns=input2_columns,
        input2_columns_prefix=input2_columns_prefix,
        output_layer=output_layer,
        explodecollections=explodecollections,
        force_output_geometrytype=force_output_geometrytype,
        gridsize=gridsize,
        where_post=where_post,
        nb_parallel=nb_parallel,
        batchsize=batchsize,
        force=force,
        input1_subdivided_path=input1_subdivided_path,
        input2_subdivided_path=input2_subdivided_path,
        output_with_spatial_index=output_with_spatial_index,
    )

    # Print time taken
    logger.info(f"Ready, full intersection took {datetime.now() - start_time}")


def join_by_location(
    input1_path: Path,
    input2_path: Path,
    output_path: Path,
    spatial_relations_query: str = "intersects is True",
    discard_nonmatching: bool = True,
    min_area_intersect: float | None = None,
    area_inters_column_name: str | None = None,
    input1_layer: str | LayerInfo | None = None,
    input1_columns: list[str] | None = None,
    input1_columns_prefix: str = "l1_",
    input2_layer: str | LayerInfo | None = None,
    input2_columns: list[str] | None = None,
    input2_columns_prefix: str = "l2_",
    output_layer: str | None = None,
    explodecollections: bool = False,
    gridsize: float = 0.0,
    where_post: str | None = None,
    nb_parallel: int = -1,
    batchsize: int = -1,
    force: bool = False,
):
    # Prepare sql template for this operation
    # Prepare intersection area columns/filter
    area_inters_column_expression = ""
    area_inters_column_in_output = ""
    area_inters_column_0_in_output = ""
    area_inters_filter = ""
    if area_inters_column_name is not None or min_area_intersect is not None:
        if area_inters_column_name is not None:
            area_inters_column_name_touse = area_inters_column_name
            area_inters_column_in_output = f',"{area_inters_column_name}"'
            area_inters_column_0_in_output = f',0 AS "{area_inters_column_name}"'
        else:
            area_inters_column_name_touse = "area_inters"
        area_inters_column_expression = (
            ",ST_area(ST_intersection(sub_filter.geom, sub_filter.l2_geom)) "
            f'AS "{area_inters_column_name_touse}"'
        )
        if min_area_intersect is not None:
            area_inters_filter = (
                f'WHERE sub_area."{area_inters_column_name_touse}" '
                f">= {min_area_intersect}"
            )

    # Prepare spatial relation column and filter
    # As the query is used as the join criterium, it should not evaluate to True for
    # disjoint features. So specify avoid_disjoint=True.
    (
        spatial_relations_column,
        spatial_relations_filter,
        layer2_groupby,
        _,
        _,
    ) = _prepare_filter_by_location_params(
        query=spatial_relations_query, avoid_disjoint=True
    )

    # Prepare sql template
    #
    # Remark: use "LIMIT -1 OFFSET 0" to avoid that the sqlite query optimizer
    #     "flattens" the subquery, as that makes checking the spatial
    #     relations (using ST_RelateMatch) very slow!
    input1_layer_rtree = "rtree_{input1_layer}_{input1_geometrycolumn}"
    input2_layer_rtree = "rtree_{input2_layer}_{input2_geometrycolumn}"
    sql_template = f"""
        WITH layer1_relations_filtered AS (
          SELECT sub_area.*
            FROM (
              SELECT sub_filter.*
                    {area_inters_column_expression}
                FROM (
                  SELECT layer1.{{input1_geometrycolumn}} AS geom
                        ,layer1.fid l1_fid
                        ,layer2.{{input2_geometrycolumn}} AS l2_geom
                        {{layer1_columns_prefix_alias_str}}
                        {{layer2_columns_prefix_alias_str}}
                        {spatial_relations_column}
                    FROM {{input1_databasename}}."{{input1_layer}}" layer1
                    JOIN {{input1_databasename}}."{input1_layer_rtree}" layer1tree
                      ON layer1.fid = layer1tree.id
                    JOIN {{input2_databasename}}."{{input2_layer}}" layer2
                    JOIN {{input2_databasename}}."{input2_layer_rtree}" layer2tree
                      ON layer2.fid = layer2tree.id
                   WHERE 1=1
                     {{batch_filter}}
                     AND layer1tree.minx <= layer2tree.maxx
                     AND layer1tree.maxx >= layer2tree.minx
                     AND layer1tree.miny <= layer2tree.maxy
                     AND layer1tree.maxy >= layer2tree.miny
                    {layer2_groupby}
                   LIMIT -1 OFFSET 0
                  ) sub_filter
               WHERE {spatial_relations_filter}
               LIMIT -1 OFFSET 0
              ) sub_area
           {area_inters_filter}
           LIMIT -1 OFFSET 0
          )
        SELECT sub.geom
              {{layer1_columns_from_subselect_str}}
              {{layer2_columns_from_subselect_str}}
              {area_inters_column_in_output}
          FROM layer1_relations_filtered sub
    """

    # If a left join is asked, add all features from layer1 that weren't
    # matched.
    if discard_nonmatching is False:
        sql_template = f"""
            {sql_template}
            UNION ALL
            SELECT layer1.{{input1_geometrycolumn}} AS geom
                  {{layer1_columns_prefix_alias_str}}
                  {{layer2_columns_prefix_alias_null_str}}
                  {area_inters_column_0_in_output}
              FROM {{input1_databasename}}."{{input1_layer}}" layer1
             WHERE 1=1
               {{batch_filter}}
               AND layer1.fid NOT IN (
                   SELECT l1_fid FROM layer1_relations_filtered)
        """

    return _two_layer_vector_operation(
        input1_path=input1_path,
        input2_path=input2_path,
        output_path=output_path,
        sql_template=sql_template,
        operation_name="join_by_location",
        input1_layer=input1_layer,
        input1_columns=input1_columns,
        input1_columns_prefix=input1_columns_prefix,
        input2_layer=input2_layer,
        input2_columns=input2_columns,
        input2_columns_prefix=input2_columns_prefix,
        output_layer=output_layer,
        explodecollections=explodecollections,
        force_output_geometrytype="KEEP_INPUT",
        gridsize=gridsize,
        where_post=where_post,
        nb_parallel=nb_parallel,
        batchsize=batchsize,
        force=force,
    )


def _prepare_filter_by_location_params(
    query: str,
    geom1: str = "layer1.{input1_geometrycolumn}",
    geom2: str = "layer2.{input2_geometrycolumn}",
    subquery_alias: str = "sub_filter",
    avoid_disjoint: bool = False,
    subdivided: bool = False,
    optimize_simple_queries: bool = True,
) -> tuple[str, str, str, bool, bool]:
    """Deduct the parameters needed to form an SQL statement for a custom spatial query.

    Args:
        query (str): the spatial relations query that should be filtered on.
        geom1 (str): the 1st geom in the spatial_relations_column.
        geom2 (str): the 2nd geom in the spatial_relations_column.
        subquery_alias (str): the alias tha will be used for the subquery to filter on.
            Defaults to "sub_filter".
        avoid_disjoint (bool): avoid that the query evaluates disjoint features to True.
            If it does, "intersects is True" is added to the input query.
        subdivided (bool): when true the (compare) layer was subdivided.
            Defaults to False
        optimize_simple_queries (bool): True to optimize simple spatial queries to use
            dedicated spatialite functions.

    Returns:
        Tuple[str, str, bool]: returns a tuple with the following values:
            - spatial_relations_column: the string to use as column to filter on
            - spatial_relations_filter: the string to use as filter
            - layer2_groupby: the group by clause to use if layer2 is subdivided
            - relation_should_be_found: True if the relation is satisfied if at least
                one spatial relation is True, False if it is satisfied if at least one
                spatial relation is False.
            - true_for_disjoint: True if the query returns True for disjoint features.
                  If `avoid_disjoint` is True, `includes_disjoint` is always False.
    """
    # If an empty query is given, no filtering needs to be done...
    query = query.strip()
    if query == "":
        return (
            "",  # spatial_relations_column
            "",  # spatial_relations_filter
            "",  # layer2_groupby,
            True,  # relation_should_be_found
            True,  # true_for_disjoint
        )

    # When the layer was subdivided, all geom2s need to be unioned on their original fid
    layer2_groupby = "GROUP BY layer2.fid_1" if subdivided else ""
    geom2 = f"ST_union({geom2})" if subdivided else f"{geom2}"

    spatial_relations_filter: str = ""
    relation_should_be_found = True

    # For simple queries, use the specialised ST_... functions instead of ST_Relate as
    # it will be faster.
    optimized_spatial_relations = {
        "disjoint",
        "equals",
        "touches",
        "within",
        "overlaps",
        "crosses",
        "intersects",
        "contains",
        "covers",
        "coveredby",
    }
    query_parts = query.lower().split()
    if (
        optimize_simple_queries
        and len(query_parts) == 3
        and query_parts[0] in optimized_spatial_relations
        and query_parts[1] == "is"
        and query_parts[2] in ("true", "false")
    ):
        spatial_relation = query_parts[0]
        relation_is_true = query_parts[2] == "true"

        if spatial_relation == "disjoint":
            # disjoint is the opposite to intersects, so for simplicity, switch it.
            spatial_relation = "intersects"
            relation_is_true = not relation_is_true

        spatial_relations_column = (
            f',ST_{spatial_relation}({geom1}, {geom2}) AS "GFO_$TEMP$_SPATIAL_RELATION"'
        )
        spatial_relations_filter = (
            f'{subquery_alias}."GFO_$TEMP$_SPATIAL_RELATION" = {int(relation_is_true)}'
        )

        true_for_disjoint = not relation_is_true
        if true_for_disjoint:
            # The filter will evaluate to True for disjoint geometries in layer2. For
            # layer1.geometry to be disjoint with layer2, the filter should be True for
            # ALL layer2 geometries. Using "De Morgan's laws", we can make a more
            # efficient equivalent: we should NOT find any negative results.
            relation_should_be_found = False
            spatial_relations_filter = f"NOT ({spatial_relations_filter})"

    else:
        # It is a more complex query, so combine the query and use ST_Relate
        spatial_relations_column = (
            ',ST_relate({input1}, {input2}) AS "GFO_$TEMP$_SPATIAL_RELATION"'
        )
        spatial_relations_filter = _prepare_spatial_relation_filter(query)
        spatial_relations_filter = spatial_relations_filter.format(
            spatial_relation=f'{subquery_alias}."GFO_$TEMP$_SPATIAL_RELATION"'
        )
        true_for_disjoint = _is_query_true_for_disjoint_features(
            spatial_relations_column, spatial_relations_filter, subquery_alias
        )
        if true_for_disjoint:
            # The filter will evaluate to True for disjoint geometries in layer2. For
            # layer1.geometry to be disjoint with layer2, the filter should be True for
            # ALL layer2 geometries. Using "De Morgan's laws", we can make a more
            # efficient equivalent: we should NOT find any negative results.
            relation_should_be_found = False
            spatial_relations_filter = f"NOT ({spatial_relations_filter})"

        # Prepare the spatial relation column
        spatial_relations_column = spatial_relations_column.format(
            input1=geom1, input2=geom2
        )

    if true_for_disjoint and avoid_disjoint:
        # Avoid the query evaluating to True for disjoint features by adding
        # "intersects is True"
        query = f"({query}) and intersects is True"
        spatial_relations_filter = _prepare_spatial_relation_filter(query)
        spatial_relations_filter = spatial_relations_filter.format(
            spatial_relation=f'{subquery_alias}."GFO_$TEMP$_SPATIAL_RELATION"'
        )
        true_for_disjoint = False

        warnings.warn(
            "The spatial relation query specified evaluated to True for disjoint "
            f"features. To avoid this, 'intersects is True' was added: {query}",
            stacklevel=2,
        )

    return (
        spatial_relations_column,
        spatial_relations_filter,
        layer2_groupby,
        relation_should_be_found,
        true_for_disjoint,
    )


def _is_query_true_for_disjoint_features(
    spatial_relations_column, spatial_relations_filter, subquery_alias
) -> bool:
    # Determine if the spatial_relations_query returns True for disjoint features
    spatial_relation_column_disjoint = spatial_relations_column.format(
        input1="ST_GeomFromText('POLYGON((0 0, 0 1, 1 1, 1 0, 0 0))')",
        input2="ST_GeomFromText('POLYGON((5 0, 5 1, 6 1, 6 0, 5 0))')",
    )
    test_path = Path(__file__).resolve().parent / "test.gpkg"
    sql_stmt = f"""
        SELECT * FROM (
            SELECT NULL AS ignore
                  {spatial_relation_column_disjoint}
            ) {subquery_alias}
         WHERE {spatial_relations_filter}
    """
    df = fileops.read_file(test_path, sql_stmt=sql_stmt)
    true_for_disjoint = True if len(df) > 0 else False

    return true_for_disjoint


def _prepare_spatial_relation_filter(query: str) -> str:
    named_spatial_relations = {
        "disjoint": ["FF*FF****"],
        "equals": ["TFFF*FFF*"],
        "touches": ["FT*******", "F**T*****", "F***T****"],
        "within": ["T*F**F***"],
        "overlaps": ["T*T***T**", "1*T***T**"],
        "crosses": ["T*T******", "T*****T**", "0********"],
        "intersects": ["T********", "*T*******", "***T*****", "****T****"],
        "contains": ["T*****FF*"],
        "covers": ["T*****FF*", "*T****FF*", "***T**FF*", "****T*FF*"],
        "coveredby": ["T*F**F***", "*TF**F***", "**FT*F***", "**F*TF***"],
    }

    # Parse query and replace things that need to be replaced
    query_tokens = re.split("([ =()])", query)

    query_tokens_prepared = []
    nb_unclosed_brackets = 0
    for token in query_tokens:
        if token == "":
            continue
        elif token in [" ", "\n", "\t"]:
            query_tokens_prepared.append(token)
        elif token in ["and", "or"]:
            query_tokens_prepared.append(f"\n{token}")
        elif token == "(":
            nb_unclosed_brackets += 1
            query_tokens_prepared.append(token)
        elif token == ")":
            nb_unclosed_brackets -= 1
            query_tokens_prepared.append(token)
        elif token == "is":
            query_tokens_prepared.append("=")
        elif token == "True":
            query_tokens_prepared.append("1")
        elif token == "False":
            query_tokens_prepared.append("0")
        elif token in named_spatial_relations:
            match_list = []
            for spatial_relation in named_spatial_relations[token]:
                match = (
                    f"ST_RelateMatch({{spatial_relation}}, '{spatial_relation}') = 1"
                )
                match_list.append(match)
            match_str = "\n    or ".join(match_list)
            query_tokens_prepared.append(f"({match_str})")
        elif len(token) == 9 and re.fullmatch("^[FT012*]+$", token) is not None:
            token_prepared = f"ST_RelateMatch({{spatial_relation}}, '{token}')"
            query_tokens_prepared.append(token_prepared)
        else:
            raise ValueError(
                f"Unexpected token in query (query is case sensitive!): {token}"
            )

    # If there are unclosed brackets, raise
    if nb_unclosed_brackets > 0:
        raise ValueError(f"not all brackets are closed in query {query}")
    elif nb_unclosed_brackets < 0:
        raise ValueError(f"more closing brackets than opening ones in query {query}")

    result = f"({''.join(query_tokens_prepared)})"
    return result


def join_nearest(
    input1_path: Path,
    input2_path: Path,
    output_path: Path,
    nb_nearest: int,
    distance: float | None,
    expand: bool | None,
    input1_layer: str | None = None,
    input1_columns: list[str] | None = None,
    input1_columns_prefix: str = "l1_",
    input2_layer: str | None = None,
    input2_columns: list[str] | None = None,
    input2_columns_prefix: str = "l2_",
    output_layer: str | None = None,
    explodecollections: bool = False,
    nb_parallel: int = -1,
    batchsize: int = -1,
    force: bool = False,
):
    # Init some things...
    # Because there is preprocessing done in this function, check output path
    # here already
    if _io_util.output_exists(path=output_path, remove_if_exists=force):
        return

    if input1_layer is None:
        input1_layer = gfo.get_only_layer(input1_path)
    if input2_layer is None:
        input2_layer = gfo.get_only_layer(input2_path)

    # If spatialite >= 5.1, check some more parameters
    if SPATIALITE_GTE_51:
        if distance is None:
            raise ValueError("distance is mandatory with spatialite >= 5.1")
        if expand is None:
            raise ValueError("expand is mandatory with spatialite >= 5.1")
        expand_int = 1 if expand else False
    elif expand is not None and not expand:
        raise ValueError("expand=False is not supported with spatialite < 5.1")

    # Prepare input files
    # To use knn index, the input layers need to be in sqlite file format
    # (not a .gpkg!), so prepare this
    if input1_path == input2_path and gfo.get_driver(input1_path) == "SQLite":
        # Input files already ok...
        input1_tmp_path = input1_path
        input1_tmp_layer = input1_layer
        input2_tmp_path = input2_path
        input2_tmp_layer = input2_layer
    else:
        # Put input2 layer in sqlite gfo...
        tempdir = _io_util.create_tempdir("geofileops/join_nearest")
        input1_tmp_path = tempdir / "both_input_layers.sqlite"
        input1_tmp_layer = "input1_layer"
        gfo.copy_layer(
            src=input1_path,
            src_layer=input1_layer,
            dst=input1_tmp_path,
            dst_layer=input1_tmp_layer,
            preserve_fid=True,
        )

        # Add input2 layer to sqlite gfo...
        input2_tmp_path = input1_tmp_path
        input2_tmp_layer = "input2_layer"
        gfo.copy_layer(
            src=input2_path,
            src_layer=input2_layer,
            dst=input2_tmp_path,
            dst_layer=input2_tmp_layer,
            write_mode="append",
            preserve_fid=True,
        )

    # Remark: the 2 input layers need to be in one file!
    if SPATIALITE_GTE_51:
        sql_template = f"""
            SELECT layer1.{{input1_geometrycolumn}} as geom
                  {{layer1_columns_prefix_alias_str}}
                  {{layer2_columns_prefix_alias_str}}
                  ,k.pos
                  ,ST_Distance(
                    layer1.{{input1_geometrycolumn}}, layer2.{{input2_geometrycolumn}}
                  ) AS distance
                  ,k.distance_crs
              FROM "{{input1_layer}}" layer1
              JOIN knn2 k
              JOIN "{{input2_layer}}" layer2 ON layer2.rowid = k.fid
             WHERE f_table_name = '{{input2_layer}}'
               AND f_geometry_column = '{{input2_geometrycolumn}}'
               AND ref_geometry = ST_Centroid(layer1.{{input1_geometrycolumn}})
               AND radius = {distance}
               AND max_items = {nb_nearest}
               AND expand = {expand_int}
               {{batch_filter}}
        """
    else:
        sql_template = f"""
            SELECT layer1.{{input1_geometrycolumn}} as geom
                  {{layer1_columns_prefix_alias_str}}
                  {{layer2_columns_prefix_alias_str}}
                  ,k.pos, k.distance
              FROM {{input1_databasename}}."{{input1_layer}}" layer1
              JOIN {{input2_databasename}}.knn k
              JOIN {{input2_databasename}}."{{input2_layer}}" layer2
                ON layer2.rowid = k.fid
             WHERE k.f_table_name = '{{input2_layer}}'
               AND k.f_geometry_column = '{{input2_geometrycolumn}}'
               AND k.ref_geometry = layer1.{{input1_geometrycolumn}}
               AND k.max_items = {nb_nearest}
               {{batch_filter}}
        """

    return _two_layer_vector_operation(
        input1_path=input1_tmp_path,
        input2_path=input2_tmp_path,
        output_path=output_path,
        sql_template=sql_template,
        operation_name="join_nearest",
        input1_layer=input1_tmp_layer,
        input1_columns=input1_columns,
        input1_columns_prefix=input1_columns_prefix,
        input2_layer=input2_tmp_layer,
        input2_columns=input2_columns,
        input2_columns_prefix=input2_columns_prefix,
        output_layer=output_layer,
        force_output_geometrytype="KEEP_INPUT",
        explodecollections=explodecollections,
        gridsize=0.0,
        where_post=None,
        nb_parallel=nb_parallel,
        batchsize=batchsize,
        force=force,
        use_ogr=True,
    )


def select_two_layers(
    input1_path: Path,
    input2_path: Path,
    output_path: Path,
    sql_stmt: str,
    input1_layer: str | None = None,
    input1_columns: list[str] | None = None,
    input1_columns_prefix: str = "l1_",
    input2_layer: str | None = None,
    input2_columns: list[str] | None = None,
    input2_columns_prefix: str = "l2_",
    output_layer: str | None = None,
    force_output_geometrytype: GeometryType | None = None,
    explodecollections: bool = False,
    gridsize: float = 0.0,
    where_post: str | None = None,
    nb_parallel: int = 1,
    batchsize: int = -1,
    force: bool = False,
    operation_prefix: str = "",
    output_with_spatial_index: bool | None = None,
):
    # Go!
    return _two_layer_vector_operation(
        input1_path=input1_path,
        input2_path=input2_path,
        output_path=output_path,
        sql_template=sql_stmt,
        operation_name=f"{operation_prefix}select_two_layers",
        input1_layer=input1_layer,
        input1_columns=input1_columns,
        input1_columns_prefix=input1_columns_prefix,
        input2_layer=input2_layer,
        input2_columns=input2_columns,
        input2_columns_prefix=input2_columns_prefix,
        output_layer=output_layer,
        explodecollections=explodecollections,
        force_output_geometrytype=force_output_geometrytype,
        gridsize=gridsize,
        where_post=where_post,
        nb_parallel=nb_parallel,
        batchsize=batchsize,
        force=force,
        output_with_spatial_index=output_with_spatial_index,
    )


def identity(
    input1_path: Path,
    input2_path: Path,
    output_path: Path,
    overlay_self: bool,
    input1_layer: str | LayerInfo | None = None,
    input1_columns: list[str] | None = None,
    input1_columns_prefix: str = "l1_",
    input2_layer: str | LayerInfo | None = None,
    input2_columns: list[str] | None = None,
    input2_columns_prefix: str = "l2_",
    output_layer: str | None = None,
    explodecollections: bool = False,
    gridsize: float = 0.0,
    where_post: str | None = None,
    nb_parallel: int = 1,
    batchsize: int = -1,
    subdivide_coords: int = 2000,
    force: bool = False,
):
    # An identity is the combination of the results of an "intersection" of input1 and
    # input2 and an difference of input2 with input1.

    # Because the calculations of the intermediate results will be towards temp files,
    # we need to do some additional init + checks here...
    start_time = datetime.now()
    if subdivide_coords < 0:
        raise ValueError("subdivide_coords < 0 is not allowed")

    logger = logging.getLogger("geofileops.identity")

    if _io_util.output_exists(path=output_path, remove_if_exists=force):
        return

    input1_layer, input2_layer, output_layer = _validate_params(
        input1_path=input1_path,
        input2_path=input2_path,
        output_path=output_path,
        input1_layer=input1_layer,
        input2_layer=input2_layer,
        output_layer=output_layer,
        operation_name="identity",
    )

    tempdir = _io_util.create_tempdir("geofileops/identity")
    try:
        # Prepare the input files
        logger.info("Step 1 of 4: prepare input files")
        input1_subdivided_path = _subdivide_layer(
            path=input1_path,
            layer=input1_layer,
            output_path=tempdir / "subdivided/input1_layer.gpkg",
            subdivide_coords=subdivide_coords,
            nb_parallel=nb_parallel,
            batchsize=batchsize,
            operation_prefix="identity/",
        )
        if input1_subdivided_path is None:
            # Hardcoded optimization: root means that no subdivide was needed
            input1_subdivided_path = Path("/")

        if overlay_self:
            # If overlay_self is True, input1 and input2 are the same
            input2_subdivided_path: Path | None = input1_subdivided_path
        else:
            input2_subdivided_path = _subdivide_layer(
                path=input2_path,
                layer=input2_layer,
                output_path=tempdir / "subdivided/input2_layer.gpkg",
                subdivide_coords=subdivide_coords,
                nb_parallel=nb_parallel,
                batchsize=batchsize,
                operation_prefix="identity/",
            )
            if input2_subdivided_path is None:
                # Hardcoded optimization: root means that no subdivide was needed
                input2_subdivided_path = Path("/")

        # Calculate intersection of input1 with input2 to a temporary output file
        logger.info("Step 2 of 4: intersection")
        intersection_output_path = tempdir / "intersection_output.gpkg"
        intersection(
            input1_path=input1_path,
            input2_path=input2_path,
            output_path=intersection_output_path,
            overlay_self=overlay_self,
            input1_layer=input1_layer,
            input1_columns=input1_columns,
            input1_columns_prefix=input1_columns_prefix,
            input2_layer=input2_layer,
            input2_columns=input2_columns,
            input2_columns_prefix=input2_columns_prefix,
            output_layer=output_layer,
            explodecollections=explodecollections,
            gridsize=gridsize,
            where_post=where_post,
            nb_parallel=nb_parallel,
            batchsize=batchsize,
            force=force,
            output_with_spatial_index=False,
            operation_prefix="identity/",
            input1_subdivided_path=input1_subdivided_path,
            input2_subdivided_path=input2_subdivided_path,
        )

        # Now difference input1 from input2 to another temporary output gfo...
        logger.info("Step 3 of 4: difference")
        difference_output_path = tempdir / "difference_output.gpkg"
        difference(
            input1_path=input1_path,
            input2_path=input2_path,
            output_path=difference_output_path,
            overlay_self=overlay_self,
            input1_layer=input1_layer,
            input1_columns=input1_columns,
            input_columns_prefix=input1_columns_prefix,
            input2_layer=input2_layer,
            output_layer=output_layer,
            explodecollections=explodecollections,
            gridsize=gridsize,
            where_post=where_post,
            nb_parallel=nb_parallel,
            batchsize=batchsize,
            subdivide_coords=subdivide_coords,
            force=force,
            output_with_spatial_index=False,
            operation_prefix="identity/",
            input1_subdivided_path=input1_subdivided_path,
            input2_subdivided_path=input2_subdivided_path,
        )

        # Now append
        logger.info("Step 4 of 4: finalize")
        # Note: append will never create an index on an already existing layer.
        fileops.copy_layer(
            src=difference_output_path,
            dst=intersection_output_path,
            src_layer=output_layer,
            dst_layer=output_layer,
            write_mode="append",
        )

        # Convert or add spatial index
        tmp_output_path = intersection_output_path
        if intersection_output_path.suffix != output_path.suffix:
            # Output file should be in different format, so convert
            tmp_output_path = tempdir / output_path.name
            gfo.copy_layer(src=intersection_output_path, dst=tmp_output_path)
        elif GeofileInfo(tmp_output_path).default_spatial_index:
            gfo.create_spatial_index(path=tmp_output_path, layer=output_layer)

        # Now we are ready to move the result to the final spot...
        gfo.move(tmp_output_path, output_path)

    finally:
        if ConfigOptions.remove_temp_files:
            shutil.rmtree(tempdir, ignore_errors=True)

    logger.info(f"Ready, full identity took {datetime.now() - start_time}")


def symmetric_difference(
    input1_path: Path,
    input2_path: Path,
    output_path: Path,
    overlay_self: bool,
    input1_layer: str | LayerInfo | None = None,
    input1_columns: list[str] | None = None,
    input1_columns_prefix: str = "l1_",
    input2_layer: str | LayerInfo | None = None,
    input2_columns: list[str] | None = None,
    input2_columns_prefix: str = "l2_",
    output_layer: str | None = None,
    explodecollections: bool = False,
    gridsize: float = 0.0,
    where_post: str | None = None,
    nb_parallel: int = -1,
    batchsize: int = -1,
    subdivide_coords: int = 2000,
    force: bool = False,
):
    # A symmetric difference can be simulated by doing an difference of input1
    # and input2 and then append the result of an difference of input2 with
    # input1...

    # Because both difference calculations will be towards temp files,
    # we need to do some additional init + checks here...
    start_time = datetime.now()
    if subdivide_coords < 0:
        raise ValueError("subdivide_coords < 0 is not allowed")

    logger = logging.getLogger("geofileops.symmetric_difference")
    logger.info(
        f"Start, with input1: {input1_path}, "
        f"input2: {input2_path}, output: {output_path}"
    )

    if _io_util.output_exists(path=output_path, remove_if_exists=force):
        return

    input1_layer, input2_layer, output_layer = _validate_params(
        input1_path=input1_path,
        input2_path=input2_path,
        output_path=output_path,
        input1_layer=input1_layer,
        input2_layer=input2_layer,
        output_layer=output_layer,
        operation_name="symmetric_difference",
    )

    tempdir = _io_util.create_tempdir("geofileops/symmdiff")
    try:
        # Prepare the input files
        logger.info("Step 1 of 4: prepare input files")
        input1_subdivided_path = _subdivide_layer(
            path=input1_path,
            layer=input1_layer,
            output_path=tempdir / "subdivided/input1_layer.gpkg",
            subdivide_coords=subdivide_coords,
            nb_parallel=nb_parallel,
            batchsize=batchsize,
            operation_prefix="symmetric_difference/",
        )
        if input1_subdivided_path is None:
            # Hardcoded optimization: root means that no subdivide was needed
            input1_subdivided_path = Path("/")

        if overlay_self:
            # With overlay_self, input2 is the same as input1
            input2_subdivided_path: Path | None = input1_subdivided_path
        else:
            input2_subdivided_path = _subdivide_layer(
                path=input2_path,
                layer=input2_layer,
                output_path=tempdir / "subdivided/input2_layer.gpkg",
                subdivide_coords=subdivide_coords,
                nb_parallel=nb_parallel,
                batchsize=batchsize,
                operation_prefix="symmetric_difference/",
            )
            if input2_subdivided_path is None:
                # Hardcoded optimization: root means that no subdivide was needed
                input2_subdivided_path = Path("/")

        # Difference input2 from input1 to a temporary output file
        logger.info("Step 2 of 4: difference 1")
        diff1_output_path = tempdir / "layer1_diff_layer2_output.gpkg"
        difference(
            input1_path=input1_path,
            input2_path=input2_path,
            output_path=diff1_output_path,
            overlay_self=overlay_self,
            input1_layer=input1_layer,
            input1_columns=input1_columns,
            input_columns_prefix=input1_columns_prefix,
            input2_layer=input2_layer,
            output_layer=output_layer,
            explodecollections=explodecollections,
            gridsize=gridsize,
            where_post=where_post,
            nb_parallel=nb_parallel,
            batchsize=batchsize,
            subdivide_coords=subdivide_coords,
            force=force,
            output_with_spatial_index=False,
            operation_prefix="symmetric_difference/",
            input1_subdivided_path=input1_subdivided_path,
            input2_subdivided_path=input2_subdivided_path,
        )

        if input2_columns is None or len(input2_columns) > 0:
            columns_to_add = (
                input2_columns if input2_columns is not None else input2_layer.columns
            )
            for column in columns_to_add:
                gfo.add_column(
                    diff1_output_path,
                    name=f"{input2_columns_prefix}{column}",
                    type=input2_layer.columns[column].gdal_type,
                )

        # Now difference input1 from input2 to another temporary output file
        logger.info("Step 3 of 4: difference 2")
        diff2_output_path = tempdir / "layer2_diff_layer1_output.gpkg"
        difference(
            input1_path=input2_path,
            input2_path=input1_path,
            output_path=diff2_output_path,
            overlay_self=overlay_self,
            input1_layer=input2_layer,
            input1_columns=input2_columns,
            input_columns_prefix=input2_columns_prefix,
            input2_layer=input1_layer,
            output_layer=output_layer,
            explodecollections=explodecollections,
            gridsize=gridsize,
            where_post=where_post,
            nb_parallel=nb_parallel,
            batchsize=batchsize,
            subdivide_coords=subdivide_coords,
            force=force,
            output_with_spatial_index=False,
            operation_prefix="symmetric_difference/",
            input1_subdivided_path=input2_subdivided_path,
            input2_subdivided_path=input1_subdivided_path,
        )

        # Now append
        logger.info("Step 4 of 4: finalize")
        # Note: append will never create an index on an already existing layer.
        fileops.copy_layer(
            src=diff2_output_path,
            dst=diff1_output_path,
            src_layer=output_layer,
            dst_layer=output_layer,
            write_mode="append",
        )

        # Convert or add spatial index
        tmp_output_path = diff1_output_path
        if diff1_output_path.suffix != output_path.suffix:
            # Output file should be in diffent format, so convert
            tmp_output_path = tempdir / output_path.name
            gfo.copy_layer(src=diff1_output_path, dst=tmp_output_path)
        elif GeofileInfo(tmp_output_path).default_spatial_index:
            gfo.create_spatial_index(path=tmp_output_path, layer=output_layer)

        # Now we are ready to move the result to the final spot...
        gfo.move(tmp_output_path, output_path)

    finally:
        if ConfigOptions.remove_temp_files:
            shutil.rmtree(tempdir, ignore_errors=True)

    logger.info(f"Ready, full symmetric_difference took {datetime.now() - start_time}")


def union(
    input1_path: Path,
    input2_path: Path,
    output_path: Path,
    overlay_self: bool,
    input1_layer: str | LayerInfo | None = None,
    input1_columns: list[str] | None = None,
    input1_columns_prefix: str = "l1_",
    input2_layer: str | LayerInfo | None = None,
    input2_columns: list[str] | None = None,
    input2_columns_prefix: str = "l2_",
    output_layer: str | None = None,
    explodecollections: bool = False,
    gridsize: float = 0.0,
    where_post: str | None = None,
    nb_parallel: int = -1,
    batchsize: int = -1,
    subdivide_coords: int = 2000,
    force: bool = False,
):
    # A union is the combination of the results of an intersection of input1 and input2,
    # the result of an difference of input2 with input1 and the difference of input1
    # with input2.

    # Because the calculations of the intermediate results will be towards temp files,
    # we need to do some additional init + checks here...
    if subdivide_coords < 0:
        raise ValueError("subdivide_coords < 0 is not allowed")

    operation_name = "union"
    logger = logging.getLogger(f"geofileops.{operation_name}")

    if _io_util.output_exists(path=output_path, remove_if_exists=force):
        return

    input1_layer, input2_layer, output_layer = _validate_params(
        input1_path=input1_path,
        input2_path=input2_path,
        output_path=output_path,
        input1_layer=input1_layer,
        input2_layer=input2_layer,
        output_layer=output_layer,
        operation_name=operation_name,
    )

    start_time = datetime.now()
    tempdir = _io_util.create_tempdir("geofileops/union")
    try:
        # Prepare the input files
        logger.info("Step 1 of 5: prepare input files")
        input1_subdivided_path = _subdivide_layer(
            path=input1_path,
            layer=input1_layer,
            output_path=tempdir / "subdivided/input1_layer.gpkg",
            subdivide_coords=subdivide_coords,
            nb_parallel=nb_parallel,
            batchsize=batchsize,
            operation_prefix="union/",
        )
        if input1_subdivided_path is None:
            # Hardcoded optimization: root means that no subdivide was needed
            input1_subdivided_path = Path("/")

        if overlay_self:
            # With overlay_self, input2 is the same as input1
            input2_subdivided_path: Path | None = input1_subdivided_path
        else:
            input2_subdivided_path = _subdivide_layer(
                path=input2_path,
                layer=input2_layer,
                output_path=tempdir / "subdivided/input2_layer.gpkg",
                subdivide_coords=subdivide_coords,
                nb_parallel=nb_parallel,
                batchsize=batchsize,
                operation_prefix="union/",
            )
            if input2_subdivided_path is None:
                # Hardcoded optimization: root means that no subdivide was needed
                input2_subdivided_path = Path("/")

        # First apply intersection of input1 with input2 to a temporary output file...
        logger.info("Step 2 of 5: intersection")
        intersection_output_path = tempdir / "intersection_output.gpkg"
        intersection(
            input1_path=input1_path,
            input2_path=input2_path,
            output_path=intersection_output_path,
            overlay_self=overlay_self,
            input1_layer=input1_layer,
            input1_columns=input1_columns,
            input1_columns_prefix=input1_columns_prefix,
            input2_layer=input2_layer,
            input2_columns=input2_columns,
            input2_columns_prefix=input2_columns_prefix,
            output_layer=output_layer,
            explodecollections=explodecollections,
            gridsize=gridsize,
            where_post=where_post,
            nb_parallel=nb_parallel,
            batchsize=batchsize,
            force=force,
            output_with_spatial_index=False,
            operation_prefix="union/",
            input1_subdivided_path=input1_subdivided_path,
            input2_subdivided_path=input2_subdivided_path,
        )

        # Difference input1 from input2 to another temporary output gfo.
        logger.info("Step 3 of 5: difference of input 1 from input 2")
        diff1_output_path = tempdir / "diff_input1_from_input2_output.gpkg"
        difference(
            input1_path=input2_path,
            input2_path=input1_path,
            output_path=diff1_output_path,
            overlay_self=overlay_self,
            input1_layer=input2_layer,
            input1_columns=input2_columns,
            input_columns_prefix=input2_columns_prefix,
            input2_layer=input1_layer,
            output_layer=output_layer,
            explodecollections=explodecollections,
            gridsize=gridsize,
            where_post=where_post,
            nb_parallel=nb_parallel,
            batchsize=batchsize,
            subdivide_coords=subdivide_coords,
            force=force,
            output_with_spatial_index=False,
            operation_prefix="union/",
            input1_subdivided_path=input2_subdivided_path,
            input2_subdivided_path=input1_subdivided_path,
        )
        # Note: append will never create an index on an already existing layer.
        fileops.copy_layer(
            src=diff1_output_path,
            dst=intersection_output_path,
            src_layer=output_layer,
            dst_layer=output_layer,
            write_mode="append",
        )
        gfo.remove(diff1_output_path)

        # Difference input1 from input2 to and add to temporary output file.
        logger.info("Step 4 of 5: difference input 2 from input 1")
        diff2_output_path = tempdir / "diff_input2_from_input1_output.gpkg"

        difference(
            input1_path=input1_path,
            input2_path=input2_path,
            output_path=diff2_output_path,
            overlay_self=overlay_self,
            input1_layer=input1_layer,
            input1_columns=input1_columns,
            input_columns_prefix=input1_columns_prefix,
            input2_layer=input2_layer,
            output_layer=output_layer,
            explodecollections=explodecollections,
            gridsize=gridsize,
            where_post=where_post,
            nb_parallel=nb_parallel,
            batchsize=batchsize,
            subdivide_coords=subdivide_coords,
            force=force,
            output_with_spatial_index=False,
            operation_prefix="union/",
            input1_subdivided_path=input1_subdivided_path,
            input2_subdivided_path=input2_subdivided_path,
        )
        # Note: append will never create an index on an already existing layer.
        fileops.copy_layer(
            src=diff2_output_path,
            dst=intersection_output_path,
            src_layer=output_layer,
            dst_layer=output_layer,
            write_mode="append",
        )
        gfo.remove(diff2_output_path)

        # Convert or add spatial index
        logger.info("Step 5 of 5: finalize")

        tmp_output_path = intersection_output_path
        if intersection_output_path.suffix != output_path.suffix:
            # Output file should be in different format, so convert
            tmp_output_path = tempdir / output_path.name
            gfo.copy_layer(src=intersection_output_path, dst=tmp_output_path)
        elif GeofileInfo(tmp_output_path).default_spatial_index:
            gfo.create_spatial_index(path=tmp_output_path, layer=output_layer)

        # Now we are ready to move the result to the final spot...
        gfo.move(tmp_output_path, output_path)

    finally:
        if ConfigOptions.remove_temp_files:
            shutil.rmtree(tempdir, ignore_errors=True)

    logger.info(f"Ready, full union took {datetime.now() - start_time}")


def _two_layer_vector_operation(
    input1_path: Path,
    input2_path: Path,
    output_path: Path,
    sql_template: str,
    operation_name: str,
    input1_layer: str | LayerInfo | None,
    input1_columns: list[str] | None,
    input1_columns_prefix: str,
    input2_layer: str | LayerInfo | None,
    input2_columns: list[str] | None,
    input2_columns_prefix: str,
    output_layer: str | None,
    explodecollections: bool,
    force_output_geometrytype: GeometryType | str | None,
    gridsize: float,
    where_post: str | None,
    nb_parallel: int,
    batchsize: int,
    force: bool,
    input1_subdivided_path: Path | None = None,
    input2_subdivided_path: Path | None = None,
    use_ogr: bool = False,
    output_with_spatial_index: bool | None = None,
    tmp_dir: Path | None = None,
):
    """Executes an operation that needs 2 input files.

    Args:
        input1_path (str): the file to export features from
        input2_path (str): the file to check intersections with
        output_path (str): output file
                input1_layer (str, optional): input layer name. Optional if the
            file only contains one layer. Defaults to None.
        operation_name (str): name of the operation to be used in logging.
        sql_template (str): the SELECT sql statement to be executed.
        input1_layer (str or LayerInfo): input1 layer name or LayerInfo.
        input1_columns (List[str]): list of columns to retain. If None, all
            standard columns are retained. In addition to standard columns, it is also
            possible to specify "fid", a unique index available in all input files. Note
            that the "fid" will be aliased even if input1_columns_prefix is "", eg. to
            "fid_1".
        input1_columns_prefix (str): prefix to use in the column aliases.
        input2_layer (str or LayerInfo): input2 layer name or info.
        input2_columns (List[str]): columns to select. If None is specified,
            all columns are selected. As explained for input1_columns, it is also
            possible to specify "fid".
        input2_columns_prefix (str): prefix to use in the column aliases.
        output_layer (str): [description]. Defaults to None.
        explodecollections (bool, optional): Explode collecions in output.
            Defaults to False.
        force_output_geometrytype (GeometryType or str, optional): Defaults to None.
            If "KEEP_INPUT", the geometry type of the input1_layer is used.
        gridsize (float, optional): the size of the grid the coordinates of the ouput
            will be rounded to. Eg. 0.001 to keep 3 decimals. Value 0.0 doesn't change
            the precision. Defaults to 0.0.
        where_post (str, optional): sql filter to apply after all other processing,
            including e.g. explodecollections. It should be in sqlite syntax and
            |spatialite_reference_link| functions can be used. Defaults to None.
        nb_parallel (int, optional): [description]. Defaults to -1.
        batchsize (int, optional): indicative number of rows to process per
            batch. A smaller batch size, possibly in combination with a
            smaller nb_parallel, will reduce the memory usage.
            Defaults to -1: (try to) determine optimal size automatically.
        force (bool, optional): [description]. Defaults to False.
        input1_subdivided_path (Path, optional): subdivided version of input1.
        input2_subdivided_path (Path, optional): subdivided version of input2.
        use_ogr (bool, optional): If True, ogr is used to do the processing,
            In this case different input files (input1_path, input2_path) are
            NOT supported. If False, sqlite3 is used directly.
            Defaults to False.
        output_with_spatial_index (bool, optional): True to create output file with
            spatial index. None to use the GDAL default. Defaults to None.
        tmp_dir (Path, optional): If None, a new temp dir will be created. if not None,
            the temp dir specified will be used. In both cases the tmp_dir will be
            removed after the operation if ConfigOptions.remove_temp_files is not False!

    Raises:
        ValueError: [description]

    .. |spatialite_reference_link| raw:: html

        <a href="https://www.gaia-gis.it/gaia-sins/spatialite-sql-latest.html" target="_blank">spatialite reference</a>

    """  # noqa: E501
    # Init
    logger = logging.getLogger(f"geofileops.{operation_name}")

    if _io_util.output_exists(path=output_path, remove_if_exists=force):
        return

    # Validate the input and output layer parameter
    input1_layer, input2_layer, output_layer = _validate_params(
        input1_path=input1_path,
        input2_path=input2_path,
        output_path=output_path,
        input1_layer=input1_layer,
        input2_layer=input2_layer,
        output_layer=output_layer,
        operation_name=operation_name,
    )
    if use_ogr and input1_path != input2_path:
        raise ValueError(
            f"{operation_name}: if use_ogr True, input1_path should equal input2_path!"
        )

    if isinstance(force_output_geometrytype, str):
        if force_output_geometrytype == "KEEP_INPUT":
            force_output_geometrytype = input1_layer.geometrytype
        else:
            raise ValueError(f"unsupported {force_output_geometrytype=}")
    assert isinstance(force_output_geometrytype, GeometryType | type(None))

    # For columns params, if a string is passed, convert to list
    if isinstance(input1_columns, str):
        input1_columns = [input1_columns]
    if isinstance(input2_columns, str):
        input2_columns = [input2_columns]

    # Validate the parameters regarding subdivided input layers
    input1_subdivided_layer = None
    if input1_subdivided_path is not None:
        input1_subdivided_layer = gfo.get_layerinfo(
            input1_subdivided_path, input1_layer.name
        )
        if "fid_1" not in input1_subdivided_layer.columns:
            raise ValueError("fid_1 column not found in {input1_subdivided_layer=}")

    input2_subdivided_layer = None
    if input2_subdivided_path is not None:
        input2_subdivided_layer = gfo.get_layerinfo(
            input2_subdivided_path, input2_layer.name
        )

    if output_with_spatial_index is None:
        output_with_spatial_index = GeofileInfo(output_path).default_spatial_index

    # Check if spatialite is properly installed to execute this query
    _sqlite_util.spatialite_version_info()

    # Init layer info
    start_time = datetime.now()
    if tmp_dir is None:
        tmp_dir = _io_util.create_tempdir(f"geofileops/{operation_name}")

    # Check if crs are the same in the input layers + use it (if there is one)
    output_crs = _check_crs(input1_layer, input2_layer)

    # Prepare tmp output filename
    tmp_output_path = tmp_dir / output_path.name
    tmp_output_path.parent.mkdir(exist_ok=True, parents=True)
    gfo.remove(tmp_output_path, missing_ok=True)

    try:
        # Prepare tmp files/batches
        # -------------------------
        logger.debug(f"Prepare input (params), tempdir: {tmp_dir}")
        input1_path, input1_layer, input2_path, input2_layer = (
            _convert_to_spatialite_based(  # type: ignore[assignment]
                input1_path=input1_path,
                input1_layer=input1_layer,
                tempdir=tmp_dir,
                input2_path=input2_path,
                input2_layer=input2_layer,
            )
        )
        assert input2_path is not None
        assert input2_layer is not None

        # Prepare parameters needed to prepare the batches for optimized processing.
        input1_for_prepare_path = input1_path
        input1_for_prepare_layer = input1_layer
        input1_is_subdivided = False

        if input1_subdivided_path is not None:
            # The input1 is subdivided, so we need to prepare the batches based on the
            # subdivided layer
            assert input1_subdivided_layer is not None
            input1_for_prepare_path = input1_subdivided_path
            input1_for_prepare_layer = input1_subdivided_layer
            input1_layer_alias = "layer1_subdiv"
            filter_column = "fid_1"
            input1_is_subdivided = True

        elif input2_subdivided_path is not None:
            input1_layer_alias = "layer1_subdiv"
            filter_column = "fid"

        else:
            input1_layer_alias = "layer1"
            filter_column = "rowid"

        processing_params = _prepare_processing_params(
            input1_path=input1_for_prepare_path,
            input1_layer=input1_for_prepare_layer,
            input1_layer_alias=input1_layer_alias,
            input1_is_subdivided=input1_is_subdivided,
            filter_column=filter_column,
            input2_path=input2_path,
            input2_layer=input2_layer,
            tempdir=tmp_dir,
            nb_parallel=nb_parallel,
            batchsize=batchsize,
        )
        if processing_params is None or processing_params.batches is None:
            return

        # Do some checks on the placeholders
        sql_template_placeholders = [
            name for _, name, _, _ in string.Formatter().parse(sql_template) if name
        ]

        # Warn no if "{input*_databasename}". placeholders present
        if "input1_databasename" not in sql_template_placeholders:
            logger.warning(
                'A placeholder "{input1_databasename}". is recommended '
                "as prefix for the input1 layer/rtree/tables used in sql_stmt."
            )
        if "input2_databasename" not in sql_template_placeholders:
            logger.warning(
                'A placeholder "{input2_databasename}". is recommended '
                "as prefix for the input2 layer/rtree/tables used in sql_stmt."
            )

        # If multiple batches, mandatory "batch_filter" placeholder in sql_template
        nb_batches = len(processing_params.batches)
        if nb_batches > 1:
            if "batch_filter" not in sql_template_placeholders:
                raise ValueError(
                    "Number batches > 1 requires a batch_filter placeholder in "
                    f"sql_template {sql_template}"
                )

        # Prepare column names,... to format the select
        # ---------------------------------------------
        # Format column strings for use in select
        input1_col_strs = _ogr_sql_util.ColumnFormatter(
            columns_asked=input1_columns,
            columns_in_layer=input1_layer.columns,
            fid_column=input1_layer.fid_column,
            table_alias="layer1",
            column_alias_prefix=input1_columns_prefix,
        )
        input2_col_strs = _ogr_sql_util.ColumnFormatter(
            columns_asked=input2_columns,
            columns_in_layer=input2_layer.columns,
            fid_column=input2_layer.fid_column,
            table_alias="layer2",
            column_alias_prefix=input2_columns_prefix,
        )

        input1_subdiv_geometrycolumn = None
        if input1_subdivided_layer is not None:
            input1_subdiv_geometrycolumn = input1_subdivided_layer.geometrycolumn

        input2_subdiv_geometrycolumn = None
        if input2_subdivided_layer is not None:
            input2_subdiv_geometrycolumn = input2_subdivided_layer.geometrycolumn

        # Check input crs'es
        if input1_layer.crs != input2_layer.crs:
            logger.warning(
                f"input1 has a different crs than input2: \n\tinput1: "
                f"{input1_layer.crs} \n\tinput2: {input2_layer.crs}"
            )

        # Prepare the database names to fill out in the sql_template
        input_db_placeholders, input_db_names = _prepare_input_db_names(
            {
                "input1_databasename": input1_path,
                "input2_databasename": input2_path,
                "input1_subdiv_databasename": input1_subdivided_path,
                "input2_subdiv_databasename": input2_subdivided_path,
            },
            use_ogr=use_ogr,
        )

        # Fill out sql_template as much as possible already
        # -------------------------------------------------
        # Keep input1_tmp_layer and input2_tmp_layer for backwards compatibility
        sql_template = sql_template.format(
            **input_db_placeholders,
            layer1_columns_from_subselect_str=input1_col_strs.from_subselect(),
            layer1_columns_prefix_alias_str=input1_col_strs.prefixed_aliased(),
            layer1_columns_prefix_str=input1_col_strs.prefixed(),
            input1_layer=input1_layer.name,
            input1_tmp_layer=input1_layer.name,
            input1_geometrycolumn=input1_layer.geometrycolumn,
            input1_subdiv_geometrycolumn=input1_subdiv_geometrycolumn,
            layer2_columns_from_subselect_str=input2_col_strs.from_subselect(),
            layer2_columns_prefix_alias_str=input2_col_strs.prefixed_aliased(),
            layer2_columns_prefix_str=input2_col_strs.prefixed(),
            layer2_columns_prefix_alias_null_str=input2_col_strs.null_aliased(),
            input2_layer=input2_layer.name,
            input2_tmp_layer=input2_layer.name,
            input2_geometrycolumn=input2_layer.geometrycolumn,
            input2_subdiv_geometrycolumn=input2_subdiv_geometrycolumn,
            batch_filter="{batch_filter}",
        )

        # Determine column names and types based on sql statement
        column_datatypes = None
        # Use first batch_filter to improve performance
        sql_stmt = sql_template.format(
            batch_filter=processing_params.batches[0]["batch_filter"]
        )

        assert force_output_geometrytype is None or isinstance(
            force_output_geometrytype, GeometryType
        )
        column_datatypes = _sqlite_util.get_columns(
            sql_stmt=sql_stmt,
            input_databases=input_db_names,
            output_geometrytype=force_output_geometrytype,
        )

        # Apply gridsize if it is specified
        if gridsize != 0.0:
            if SPATIALITE_GTE_51:
                # Spatialite >= 5.1 available, so we can try ST_ReducePrecision first,
                # which should be faster.
                # ST_ReducePrecision seems to crash on EMPTY geometry, so check
                # ST_IsEmpty not being 0 (result can be -1, 0 or 1).
                gridsize_op = f"""
                    IIF(sub_gridsize.geom IS NULL OR ST_IsEmpty(sub_gridsize.geom) <> 0,
                        NULL,
                        IFNULL(
                            ST_ReducePrecision(sub_gridsize.geom, {gridsize}),
                            ST_GeomFromWKB(GFO_ReducePrecision(
                                ST_AsBinary(sub_gridsize.geom), {gridsize}
                            ))
                        )
                    )
                """
            else:
                gridsize_op = (
                    "ST_GeomFromWKB(GFO_ReducePrecision("
                    f"ST_AsBinary(sub_gridsize.geom), {gridsize}))"
                )

            # All columns need to be specified
            # Remark:
            # - use "LIMIT -1 OFFSET 0" to avoid the subquery flattening. Flattening
            #   "geom IS NOT NULL" leads to GFO_Difference_Collection calculated double!
            cols = [col for col in column_datatypes if col.lower() != "geom"]
            columns_to_select = _ogr_sql_util.columns_quoted(cols)
            sql_template = f"""
                SELECT * FROM
                  ( SELECT {gridsize_op} AS geom
                          {columns_to_select}
                      FROM ( {sql_template}
                              LIMIT -1 OFFSET 0
                      ) sub_gridsize
                     LIMIT -1 OFFSET 0
                  ) sub_gridsize2
                 WHERE sub_gridsize2.geom IS NOT NULL
            """

        # Prepare/apply where_post parameter
        if where_post is not None and not explodecollections:
            # explodecollections is not True, so we can add where_post to sql_stmt.
            # If explodecollections would be True, we need to wait to apply the
            # where_post till after explodecollections is applied, so when appending the
            # partial results to the output file.
            sql_template = f"""
                SELECT * FROM
                    ( {sql_template}
                      LIMIT -1 OFFSET 0
                    )
                 WHERE {where_post}
            """
            # where_post has been applied already so set to None.
            where_post = None

        # Calculate
        # ---------
        # calculate_two_layers doesn't support explodecollections in one step:
        # there is an extra layer copy involved.
        # Normally explodecollections can be deferred to the appending of the
        # partial files, but if explodecollections and there is a where_post to
        # be applied, it needs to be applied during calculation already.
        # Otherwise the where_post in the append of partial files later on
        # won't give correct results!
        explode_calc = True if explodecollections and where_post is not None else False
        explode_append = True if explodecollections and not explode_calc else False

        # Apply the geometrytype already during calculation
        output_geometrytype_calc = force_output_geometrytype
        if output_geometrytype_calc is not None and "geom" in column_datatypes:
            column_datatypes["geom"] = output_geometrytype_calc.name
        output_geometrytype_append = (
            force_output_geometrytype
            if explode_append or output_path.suffix == ".shp"
            else None
        )

        worker_type = _general_helper.worker_type_to_use(input1_layer.featurecount)
        logger.info(
            f"Start processing ({processing_params.nb_parallel} "
            f"{worker_type}, batch size: {processing_params.batchsize})"
        )
        with _processing_util.PooledExecutorFactory(
            worker_type=worker_type,
            max_workers=processing_params.nb_parallel,
            initializer=_processing_util.initialize_worker(worker_type),
        ) as calculate_pool:
            # Start looping
            batches: dict[int, dict] = {}
            future_to_batch_id = {}
            for batch_id in processing_params.batches:
                batches[batch_id] = {}
                batches[batch_id]["layer"] = output_layer

                tmp_partial_output_path = (
                    tmp_dir / f"{output_path.stem}_{batch_id}.gpkg"
                )
                batches[batch_id]["tmp_partial_output_path"] = tmp_partial_output_path

                # Fill out final things in sql_template
                sql_stmt = sql_template.format(
                    input1_databasename="{input1_databasename}",
                    input2_databasename="{input2_databasename}",
                    input3_databasename="{input3_databasename}",
                    input4_databasename="{input4_databasename}",
                    batch_filter=processing_params.batches[batch_id]["batch_filter"],
                )
                batches[batch_id]["sqlite_stmt"] = sql_stmt

                # Remark: this temp file doesn't need spatial index
                future = calculate_pool.submit(
                    _calculate_two_layers,
                    input_databases=input_db_names,
                    output_path=tmp_partial_output_path,
                    sql_stmt=sql_stmt,
                    output_layer=output_layer,
                    explodecollections=explode_calc,
                    force_output_geometrytype=output_geometrytype_calc,
                    output_crs=output_crs,
                    use_ogr=use_ogr,
                    create_spatial_index=False,
                    column_datatypes=column_datatypes,
                )
                future_to_batch_id[future] = batch_id

            # Loop till all parallel processes are ready, but process each one
            # that is ready already
            nb_done = 0
            _general_util.report_progress(
                start_time,
                nb_done,
                nb_batches,
                operation_name,
                processing_params.nb_parallel,
            )
            for future in futures.as_completed(future_to_batch_id):
                try:
                    # Get the result
                    result = future.result()
                    if result is not None:
                        logger.debug(f"{result}")
                except Exception as ex:
                    batch_id = future_to_batch_id[future]
                    error = str(ex).partition("\n")[0]
                    message = f"Error <{error}> executing {batches[batch_id]}"
                    logger.exception(message)
                    raise Exception(message) from ex

                # If the calculate gave results, copy/append to output
                batch_id = future_to_batch_id[future]
                tmp_partial_output_path = batches[batch_id]["tmp_partial_output_path"]
                nb_done += 1

                # Normally all partial files should exist, but to be sure...
                if not tmp_partial_output_path.exists():
                    logger.warning(f"Result file {tmp_partial_output_path} not found")
                    continue

                # If this is the first partial file (no tmp output file yet), just
                # rename/move it as that is faster.
                if (
                    not explodecollections
                    and output_geometrytype_append is None
                    and where_post is None
                    and tmp_partial_output_path.suffix.lower()
                    == tmp_output_path.suffix.lower()
                    and not tmp_output_path.exists()
                ):
                    gfo.move(tmp_partial_output_path, tmp_output_path)

                    if tmp_output_path.suffix.lower() == ".gpkg":
                        # If the output file is a geopackage, make sure
                        # gpkg_ogr_contents exists
                        _sqlite_util.add_gpkg_ogr_contents(
                            database=tmp_output_path,
                            layer=output_layer,
                            force_update=False,
                        )
                else:
                    # If there is only one batch, it is faster to create the spatial
                    # index immediately
                    create_spatial_index = (
                        True if nb_batches == 1 and output_with_spatial_index else False
                    )

                    fileops.copy_layer(
                        src=tmp_partial_output_path,
                        dst=tmp_output_path,
                        src_layer=output_layer,
                        dst_layer=output_layer,
                        write_mode="append",
                        explodecollections=explode_append,
                        force_output_geometrytype=output_geometrytype_append,
                        where=where_post,
                        create_spatial_index=create_spatial_index,
                        preserve_fid=False,
                    )
                    gfo.remove(tmp_partial_output_path)

                # Log the progress and prediction speed
                _general_util.report_progress(
                    start_time=start_time,
                    nb_done=nb_done,
                    nb_todo=nb_batches,
                    operation=operation_name,
                    nb_parallel=processing_params.nb_parallel,
                )

        # Round up and clean up
        # Now create spatial index and move to output location
        if tmp_output_path.exists():
            if output_with_spatial_index:
                gfo.create_spatial_index(
                    path=tmp_output_path,
                    layer=output_layer,
                    exist_ok=True,
                    no_geom_ok=True,
                )
            if tmp_output_path != output_path:
                output_path.parent.mkdir(parents=True, exist_ok=True)
                gfo.move(tmp_output_path, output_path)
        else:
            logger.debug("Result was empty!")

        logger.info(f"Ready, took {datetime.now() - start_time}")

    except Exception:
        gfo.remove(output_path, missing_ok=True)
        gfo.remove(tmp_output_path, missing_ok=True)
        raise
    finally:
        if ConfigOptions.remove_temp_files:
            shutil.rmtree(tmp_dir, ignore_errors=True)


def _validate_params(
    input1_path: Path,
    input2_path: Path,
    output_path: Path,
    input1_layer: str | LayerInfo | None,
    input2_layer: str | LayerInfo | None,
    output_layer: str | None,
    operation_name: str,
) -> tuple[LayerInfo, LayerInfo, str]:
    """Validate the input parameters, return the layer names.

    Args:
        input1_path (Path): path to the 1st input file
        input2_path (Path): path to the 2nd input file
        output_path (Path): path to the output file
        input1_layer (Optional[Union[str, LayerInfo]]): the layer name or the LayerInfo
            of the 1st input file
        input2_layer (Optional[Union[str, LayerInfo]]): the layer name or the LayerInfo
            of the 2nd input file
        output_layer (Optional[str]): the layer name of the output file
        operation_name (str): the operation name, used to get clearer errors.

    Raises:
        ValueError: when an invalid parameter was passed.

    Returns:
        a tuple with the layers:
        input1_layer (LayerInfo), input2_layer (LayerInfo), output_layer (str)
    """
    if output_path in (input1_path, input2_path):
        raise ValueError(
            f"{operation_name}: output_path must not equal one of input paths"
        )
    if not input1_path.exists():
        raise FileNotFoundError(
            f"{operation_name}: input1_path not found: {input1_path}"
        )
    if not input2_path.exists():
        raise FileNotFoundError(
            f"{operation_name}: input2_path not found: {input2_path}"
        )

    # Get layer info
    if not isinstance(input1_layer, LayerInfo):
        input1_layer = gfo.get_layerinfo(
            input1_path, layer=input1_layer, raise_on_nogeom=False
        )
    if not isinstance(input2_layer, LayerInfo):
        input2_layer = gfo.get_layerinfo(
            input2_path, layer=input2_layer, raise_on_nogeom=False
        )
    if output_layer is None:
        output_layer = gfo.get_default_layer(output_path)

    return input1_layer, input2_layer, output_layer


def _prepare_input_db_names(
    input_paths: dict[str, Path | None], use_ogr: bool
) -> tuple[dict, dict]:
    placeholders_to_name: dict[str, str | None] = {}
    names_to_path: dict[str, Path] = {}
    for index, (placeholder, path) in enumerate(input_paths.items()):
        # If path is already in input_databases, reuse the db_name
        db_name = None
        for name, cur_path in names_to_path.items():
            if cur_path == path:
                db_name = name
                break

        if db_name is None and path is not None:
            if use_ogr:
                # use_ogr needs main as dbname
                db_name = "main"
            else:
                db_name = f"input{index + 1}"

        placeholders_to_name[placeholder] = db_name
        if db_name is not None and path is not None:
            names_to_path[db_name] = path

    return placeholders_to_name, names_to_path


def _check_crs(input1_layer: LayerInfo, input2_layer: LayerInfo | None) -> int:
    crs_epsg = -1
    if input1_layer.crs is not None:
        crs_epsg1 = input1_layer.crs.to_epsg()
        if crs_epsg1 is not None:
            crs_epsg = crs_epsg1
        # If input 2 also has a crs, check if it is the same.
        if (
            input2_layer is not None
            and input2_layer.crs is not None
            and crs_epsg1 != input2_layer.crs.to_epsg()
        ):
            warnings.warn(
                "input1 layer doesn't have the same crs as input2 layer: "
                f"{input1_layer.crs} vs {input2_layer.crs}",
                stacklevel=5,
            )
    elif input2_layer is not None and input2_layer.crs is not None:
        crs_epsg2 = input2_layer.crs.to_epsg()
        if crs_epsg2 is not None:
            crs_epsg = crs_epsg2

    return crs_epsg


def _calculate_two_layers(
    input_databases: dict[str, Path],
    output_path: Path,
    sql_stmt: str,
    output_layer: str,
    explodecollections: bool,
    force_output_geometrytype: GeometryType | None,
    output_crs: int,
    create_spatial_index: bool,
    column_datatypes: dict,
    use_ogr: bool,
):
    if not use_ogr:
        # If explodecollections, write first to tmp file, then apply explodecollections
        # to the final output file.
        output_tmp_path = output_path
        if explodecollections:
            output_name = f"{output_path.stem}_tmp{output_path.suffix}"
            output_tmp_path = output_path.parent / output_name

        _sqlite_util.create_table_as_sql(
            input_databases=input_databases,
            output_path=output_tmp_path,
            sql_stmt=sql_stmt,
            output_layer=output_layer,
            output_geometrytype=force_output_geometrytype,
            output_crs=output_crs,
            create_spatial_index=create_spatial_index,
            profile=_sqlite_util.SqliteProfile.SPEED,
            column_datatypes=column_datatypes,
        )

        if explodecollections:
            _ogr_util.vector_translate(
                input_path=output_tmp_path,
                input_layers=output_layer,
                output_path=output_path,
                output_layer=output_layer,
                explodecollections=explodecollections,
                force_output_geometrytype=force_output_geometrytype,
                options={"LAYER_CREATION.SPATIAL_INDEX": create_spatial_index},
                preserve_fid=False,
            )
            gfo.remove(output_tmp_path)
    else:
        # Use ogr to run the query
        #   * input2 path (= using attach) doesn't seem to work at time of writing
        if len(input_databases) != 1:
            raise ValueError("use_ogr=True only supports one input file")

        _ogr_util.vector_translate(
            input_path=next(iter(input_databases.values())),
            output_path=output_path,
            sql_stmt=sql_stmt,
            output_layer=output_layer,
            explodecollections=explodecollections,
            force_output_geometrytype=force_output_geometrytype,
            options={"LAYER_CREATION.SPATIAL_INDEX": create_spatial_index},
        )


class ProcessingParams:
    def __init__(
        self,
        nb_parallel: int,
        batches: dict,
        batchsize: int,
    ):
        self.nb_parallel = nb_parallel
        self.batches = batches
        self.batchsize = batchsize

    def to_json(self, path: Path):
        prepared = _general_util.prepare_for_serialize(vars(self))
        with path.open("w") as file:
            file.write(json.dumps(prepared, indent=4, sort_keys=True))


def _convert_to_spatialite_based(
    input1_path: Path,
    input1_layer: LayerInfo,
    tempdir: Path,
    input2_path: Path | None = None,
    input2_layer: LayerInfo | None = None,
) -> tuple[Path, LayerInfo, Path | None, LayerInfo | None]:
    """Prepare input files for the calculation.

    The input files should be spatialite based, and should be of the same type: either
    both GPKG, or both SQLite.

    Returns:
        the input1_path, input1_layer, input2_path, input2_layer
    """
    input1_info = _geofileinfo.get_geofileinfo(input1_path)
    input2_info = (
        None if input2_path is None else _geofileinfo.get_geofileinfo(input2_path)
    )
    if input2_path is not None and input2_layer is None:
        raise ValueError("input2_layer should be specified if input2_path is given")

    # If input1 is spatialite based and compatible with input2, no conversion.
    if input1_info.is_spatialite_based and (
        input1_info.driver == "GPKG"
        or input2_info is None
        or input2_info.driver == input2_info.driver
    ):
        if input1_info.driver == "GPKG":
            # HasSpatialindex doesn't work for spatialite files.
            gfo.create_spatial_index(
                input1_path, input1_layer, exist_ok=True, no_geom_ok=True
            )
    else:
        # input1 is not spatialite compatible, so convert it.
        # If input2 is "Sqlite", convert input1 to SQLite as well.
        suffix = ".gpkg"
        if input2_info is not None and input2_info.driver == "SQLite":
            suffix = ".sqlite"
        input1_tmp_path = tempdir / f"{input1_path.stem}{suffix}"
        gfo.copy_layer(
            src=input1_path,
            src_layer=input1_layer.name,
            dst=input1_tmp_path,
            dst_layer=input1_layer.name,
            preserve_fid=True,
        )
        input1_path = input1_tmp_path
        input1_info = _geofileinfo.get_geofileinfo(input1_path)
        # The layer name might have changed, e.g. for SQLite.
        input1_layer = gfo.get_layerinfo(input1_path, raise_on_nogeom=False)

    # If input2 is spatialite_based and compatible with input1, no conversion.
    if input2_path is not None and input2_info is not None:
        if input2_info.is_spatialite_based and input2_info.driver == input1_info.driver:
            if input2_info.driver == "GPKG":
                # HasSpatialindex doesn't work for spatialite files.
                gfo.create_spatial_index(
                    input2_path, input2_layer, exist_ok=True, no_geom_ok=True
                )
        else:
            # input2 is not spatialite compatible, so convert it.
            # If input1 is "Sqlite", convert input2 to SQLite as well.
            suffix = ".gpkg"
            if input1_info is not None and input1_info.driver == "SQLite":
                suffix = ".sqlite"
            input2_tmp_path = tempdir / f"{input2_path.stem}{suffix}"

            # Make sure the copy is taken to a separate file.
            if input2_tmp_path.exists():
                input2_tmp_path = tempdir / f"{input2_path.stem}2{suffix}"
            assert input2_layer is not None
            gfo.copy_layer(
                src=input2_path,
                src_layer=input2_layer.name,
                dst=input2_tmp_path,
                dst_layer=input2_layer.name,
                preserve_fid=True,
            )
            input2_path = input2_tmp_path
            input2_info = _geofileinfo.get_geofileinfo(input2_path)
            # The layer name might have changed, e.g. for SQLite.
            input2_layer = gfo.get_layerinfo(input2_path, raise_on_nogeom=False)

    return input1_path, input1_layer, input2_path, input2_layer


def _prepare_processing_params(
    input1_path: Path,
    input1_layer: LayerInfo,
    tempdir: Path | None = None,
    nb_parallel: int = -1,
    batchsize: int = -1,
    input1_layer_alias: str | None = None,
    input1_is_subdivided: bool = False,
    filter_column: str = "rowid",
    input2_path: Path | None = None,
    input2_layer: LayerInfo | None = None,
) -> ProcessingParams | None:
    # Prepare batches to process
    nb_rows_input_layer = input1_layer.featurecount
    input2_layername = None if input2_layer is None else input2_layer.name

    # Determine optimal number of batches
    nb_parallel, nb_batches = _determine_nb_batches(
        nb_rows_input_layer=nb_rows_input_layer,
        nb_parallel=nb_parallel,
        batchsize=batchsize,
        is_twolayer_operation=input2_path is not None,
    )

    # Check number of batches + appoint nb rows to batches
    batches: dict[int, dict] = {}
    if nb_batches == 1:
        # If only one batch, no filtering is needed
        batches[0] = {}
        batches[0]["input1_path"] = input1_path
        batches[0]["input1_layer"] = input1_layer.name
        batches[0]["input2_path"] = input2_path
        batches[0]["input2_layer"] = input2_layername
        batches[0]["batch_filter"] = ""

    else:
        if input1_is_subdivided:
            # input1 is subdivided, so determine the batches based on the fid_1 because
            # all pieces of the same fid_1 should be in the same batch.
            nb_rows_per_batch = round(nb_rows_input_layer / (nb_batches))
            # Remark: ROW_NUMBER() is one-based!
            sql_stmt = f"""
                SELECT DISTINCT fid_1 AS start_id FROM (
                    SELECT ROW_NUMBER() OVER (ORDER BY fid_1) AS rownumber, *
                      FROM "{input1_layer.name}"
                    )
                 WHERE (rownumber = 1 OR rownumber % {nb_rows_per_batch} = 0)
            """
            batch_info_df = gfo.read_file(
                path=input1_path, sql_stmt=sql_stmt, sql_dialect="SQLITE"
            )

            batch_info_df.reset_index(names=["batch_id"], inplace=True)
            nb_batches = len(batch_info_df)

        else:
            # Determine the min_rowid and max_rowid
            # Remark: SELECT MIN(rowid), MAX(rowid) ... is a lot slower than UNION ALL!
            sql_stmt = f"""
                SELECT MIN(rowid) minmax_rowid FROM "{input1_layer.name}"
                UNION ALL
                SELECT MAX(rowid) minmax_rowid FROM "{input1_layer.name}"
            """
            batch_info_df = gfo.read_file(
                path=input1_path, sql_stmt=sql_stmt, sql_dialect="SQLITE"
            )
            min_rowid = pd.to_numeric(batch_info_df["minmax_rowid"][0]).item()
            max_rowid = pd.to_numeric(batch_info_df["minmax_rowid"][1]).item()

            # Determine the exact batches to use
            if ((max_rowid - min_rowid) / nb_rows_input_layer) < 1.1:
                # If the rowid's are quite consecutive, use an imperfect, but
                # fast distribution in batches
                batch_info_list = []
                start_id = min_rowid
                offset_per_batch = round((max_rowid - min_rowid) / nb_batches)
                for batch_id in range(nb_batches):
                    batch_info_list.append((batch_id, start_id))
                    start_id += offset_per_batch

                batch_info_df = pd.DataFrame(
                    batch_info_list, columns=["batch_id", "start_id"]
                )
            else:
                # The rowids are not consecutive, so determine the optimal rowid
                # ranges for each batch so each batch has same number of elements
                # Remark: - this might take some seconds for larger datasets!
                #         - (batch_id - 1) AS id to make the id zero-based
                sql_stmt = f"""
                    SELECT (batch_id - 1) AS batch_id
                        ,MIN(rowid) AS start_id
                    FROM
                        ( SELECT rowid
                                ,NTILE({nb_batches}) OVER (ORDER BY rowid) batch_id
                            FROM "{input1_layer.name}"
                        )
                    GROUP BY batch_id;
                """
                batch_info_df = gfo.read_file(path=input1_path, sql_stmt=sql_stmt)

        # Prepare the layer alias to use in the batch filter
        layer_alias_d = ""
        if input1_layer_alias is not None:
            layer_alias_d = f"{input1_layer_alias}."

        # The end_id is the start_id of the next batch - 1
        batch_info_df["end_id"] = batch_info_df["start_id"].shift(-1) - 1

        # Now loop over all batch ranges to build up the necessary filters
        for batch_id, start_id, end_id in batch_info_df.itertuples(index=False):
            # The batch filter
            batch_filter = f"{layer_alias_d}{filter_column} >= {int(start_id)}"
            if not np.isnan(end_id).item():
                # There is an end_id specified, so add it to the filter
                batch_filter += f" AND {layer_alias_d}{filter_column} <= {int(end_id)}"
            batch_filter = f"AND ({batch_filter}) "

            # Fill out the batch properties
            batches[batch_id] = {
                "input1_path": input1_path,
                "input1_layer": input1_layer,
                "input2_path": input2_path,
                "input2_layer": input2_layername,
                "batch_filter": batch_filter,
            }

    # No use starting more processes than the number of batches...
    nb_parallel = min(len(batches), nb_parallel)

    returnvalue = ProcessingParams(
        nb_parallel=nb_parallel,
        batches=batches,
        batchsize=int(nb_rows_input_layer / len(batches)),
    )
    if tempdir is not None:
        returnvalue.to_json(tempdir / "processing_params.json")

    return returnvalue


def _determine_nb_batches(
    nb_rows_input_layer: int,
    nb_parallel: int,
    batchsize: int,
    is_twolayer_operation: bool,
    cpu_count: int | None = None,
) -> tuple[int, int]:
    """Determine an optimal number of batches and parallel workers.

    Args:
        nb_rows_input_layer (int): number of input rows
        nb_parallel (int): recommended number of workers
        batchsize (int): recommended number of rows per batch
        is_twolayer_operation (bool): True if optimization for a two layer operation,
            False if it involves a single layer operation.
        cpu_count (int, optional): the number of CPU's available. If None, this is
            determined automatically if needed.

    Returns:
        Tuple[int, int]: Tuple of (nb_parallel, nb_batches)
    """
    # If no or 1 input rows or if 1 parallel worker is asked
    # Remark: especially for 'select' operation, if nb_parallel is 1 nb_batches should
    # be 1 (select might give wrong results)
    if nb_rows_input_layer <= 1 or nb_parallel == 1:
        return (1, 1)

    if cpu_count is None:
        cpu_count = multiprocessing.cpu_count()

    # Determine the optimal number of parallel workers
    if nb_parallel == -1:
        # If no batch size specified, put at least 100 rows in a batch
        if batchsize <= 0:
            min_rows_per_batch = 100
        else:
            # If batchsize is specified, use the batch size
            min_rows_per_batch = batchsize

        max_parallel = max(int(nb_rows_input_layer / min_rows_per_batch), 1)
        nb_parallel = min(cpu_count, max_parallel)

    # Determine optimal number of batches
    if nb_parallel > 1:
        # Limit number of rows processed in parallel to limit memory use
        if batchsize > 0:
            max_rows_parallel = batchsize * nb_parallel
        else:
            max_rows_parallel = 1000000
            if is_twolayer_operation:
                max_rows_parallel = 200000

        # Adapt number of batches to max_rows_parallel
        if nb_rows_input_layer > max_rows_parallel:
            # If more rows than can be handled simultanously in parallel
            nb_batches = math.ceil(
                nb_rows_input_layer / (max_rows_parallel / nb_parallel)
            )
            # Round up to the nearest multiple of nb_parallel
            nb_batches = math.ceil(nb_batches / nb_parallel) * nb_parallel
        elif batchsize > 0:
            # If a batchsize is specified, try to honer it
            nb_batches = nb_parallel
        else:
            nb_batches = nb_parallel

            # If no batchsize specified and 2 layer processing, add some batches to
            # reduce impact of possible unbalanced batches on total processing time.
            if is_twolayer_operation:
                nb_batches *= 2

    elif batchsize > 0:
        nb_batches = math.ceil(nb_rows_input_layer / batchsize)

    else:
        nb_batches = 1

    # If more batches than rows, limit nb batches
    nb_batches = min(nb_batches, nb_rows_input_layer)
    # If more parallel than number of batches, limit nb_parallel
    nb_parallel = min(nb_parallel, nb_batches)

    return (nb_parallel, nb_batches)


def dissolve_singlethread(
    input_path: Path,
    output_path: Path,
    groupby_columns: str | Iterable[str] | None = None,
    agg_columns: dict | None = None,
    explodecollections: bool = False,
    gridsize: float = 0.0,
    keep_empty_geoms: bool = False,
    where_post: str | None = None,
    input_layer: str | LayerInfo | None = None,
    output_layer: str | None = None,
    force: bool = False,
):
    """Remark: this is not a parallelized version!!!"""
    if _io_util.output_exists(path=output_path, remove_if_exists=force):
        return

    # Init
    logger = logging.getLogger("geofileops.dissolve")
    start_time = datetime.now()

    # Check input params
    if input_path == output_path:
        raise ValueError("output_path must not equal input_path")
    if not input_path.exists():
        raise FileNotFoundError(f"input_path not found: {input_path}")
    if where_post is not None and where_post == "":
        where_post = None

    # Check layer names
    if not isinstance(input_layer, LayerInfo):
        input_layer = gfo.get_layerinfo(input_path, input_layer)
    if output_layer is None:
        output_layer = gfo.get_default_layer(output_path)

    # Determine the fid column
    fid_column = input_layer.fid_column if input_layer.fid_column != "" else "rowid"

    # Prepare some lists for later use
    columns_available = list(input_layer.columns) + ["fid"]
    columns_available_upper = [column.upper() for column in columns_available]
    groupby_columns_upper_dict = {}
    if groupby_columns is not None:
        groupby_columns_upper_dict = {col.upper(): col for col in groupby_columns}

    # Prepare the strings regarding groupby_columns to use in the select statement.
    if groupby_columns is not None:
        # Standardize parameter to simplify the rest of the code
        if isinstance(groupby_columns, str):
            # If a string is passed, convert to list
            groupby_columns = [groupby_columns]

        # Check if all groupby columns exist
        for column in groupby_columns:
            if column.upper() not in columns_available_upper:
                raise ValueError(f"column in groupby_columns not in input: {column}")

        # Because the query uses a subselect, the groupby columns need to be prefixed.
        columns_prefixed = [f'layer."{column}"' for column in groupby_columns]
        groupby_columns_for_groupby_str = ", ".join(columns_prefixed)
        columns_prefixed_aliased = [
            f'layer."{column}" "{column}"' for column in groupby_columns
        ]
        groupby_columns_for_select_str = f", {', '.join(columns_prefixed_aliased)}"
    else:
        # Even if no groupby is provided, we still need to use a groupby clause,
        # otherwise ST_union doesn't seem to work.
        groupby_columns_for_groupby_str = "'1'"
        groupby_columns_for_select_str = ""

    # Prepare the strings regarding agg_columns to use in the select statement.
    agg_columns_str = ""
    if agg_columns is not None:
        # Validate the dict structure, so we can assume everything is OK further on
        _parameter_helper.validate_agg_columns(agg_columns)

        # Start preparation of agg_columns_str
        if "json" in agg_columns:
            # Determine the columns to be put in json
            columns = []
            if agg_columns["json"] is None:
                # If columns specified is None: all columns not in groupby_columns
                for column in input_layer.columns:
                    if column.upper() not in groupby_columns_upper_dict:
                        columns.append(column)
            else:
                for column in agg_columns["json"]:
                    columns.append(column)
            json_columns = [f"'{column}', layer.\"{column}\"" for column in columns]

            # The fid should be added as well, but make name unique
            fid_orig_column = "fid_orig"
            for idx in range(99999):
                if idx != 0:
                    fid_orig_column = f"fid_orig{idx}"
                if fid_orig_column not in columns:
                    break
            json_columns.append(f"'{fid_orig_column}', layer.\"{fid_column}\"")

            # Now we are ready to prepare final str
            agg_columns_str = (
                f", json_group_array(json_object({', '.join(json_columns)})) as json"
            )
        elif "columns" in agg_columns:
            for agg_column in agg_columns["columns"]:
                # Init
                distinct_str = ""
                extra_param_str = ""

                # Prepare aggregation keyword
                if agg_column["agg"].lower() in [
                    "count",
                    "sum",
                    "min",
                    "max",
                    "median",
                ]:
                    aggregation_str = agg_column["agg"]
                elif agg_column["agg"].lower() in ["mean", "avg"]:
                    aggregation_str = "avg"
                elif agg_column["agg"].lower() == "concat":
                    aggregation_str = "group_concat"
                    if "sep" in agg_column:
                        extra_param_str = f", '{agg_column['sep']}'"
                else:
                    raise ValueError(f"aggregation {agg_column['agg']} not supported!")

                # If distinct is specified, add the distinct keyword
                if "distinct" in agg_column and agg_column["distinct"] is True:
                    distinct_str = "DISTINCT "

                # Prepare column name string
                column = agg_column["column"]
                if column.upper() not in columns_available_upper:
                    raise ValueError(f"{column} not available in: {columns_available}")
                if column.upper() == "FID":
                    column_str = f'layer."{fid_column}"'
                else:
                    column_str = f'layer."{column}"'

                # Now put everything together
                agg_columns_str += (
                    f", {aggregation_str}({distinct_str}{column_str}{extra_param_str}) "
                    f'AS "{agg_column["as"]}"'
                )

    # Now prepare the sql statement
    # Remark: calculating the area in the enclosing selects halves the processing time

    # The operation to run on the geometry
    operation = f"ST_union(layer.{input_layer.geometrycolumn})"

    # If the input is a linestring, also apply st_linemerge(), otherwise the individual
    # lines are just concatenated together and common points are not removed, resulting
    # in the original seperate lines again if explodecollections is True.
    if input_layer.geometrytype.to_primitivetype == PrimitiveType.LINESTRING:
        operation = f"ST_LineMerge({operation})"

    # If the output file results in no rows gdal needs force_output_geometrytype to be
    # able to create an empty output file with the right geometry type.
    if explodecollections:
        force_output_geometrytype = input_layer.geometrytype.to_singletype
    else:
        force_output_geometrytype = input_layer.geometrytype.to_multitype

    # Apply tolerance gridsize on result
    if gridsize != 0.0:
        operation = _format_apply_gridsize_operation(
            geometrycolumn=operation,
            gridsize=gridsize,
            force_output_geometrytype=force_output_geometrytype,
        )

    # Now the sql query can be assembled
    sql_stmt = f"""
        SELECT {operation} AS geom
              {groupby_columns_for_select_str}
              {agg_columns_str}
          FROM "{input_layer.name}" layer
         GROUP BY {groupby_columns_for_groupby_str}
    """

    # If empty/null geometries don't need to be kept, filter them away
    if not keep_empty_geoms:
        sql_stmt = f"""
            SELECT * FROM
                ( {sql_stmt}
                )
             WHERE geom IS NOT NULL
        """

    # Prepare/apply where_post parameter
    if where_post is not None and not explodecollections:
        # explodecollections is not True, so we can add where_post to sql_stmt.
        # If explodecollections would be True, we need to wait to apply the
        # where_post till after explodecollections is applied, so when appending
        # the partial results to the output file.
        where_post = where_post.format(geometrycolumn="geom")
        sql_stmt = f"""
            SELECT * FROM
                ( {sql_stmt}
                )
             WHERE {where_post}
        """
        # where_post has been applied already so set to None.
        where_post = None

    # When null geometries are being kept, we need to make sure the geom in the
    # first row is not NULL because of a bug in gdal, so add ORDER BY as last step.
    #   -> https://github.com/geofileops/geofileops/issues/308
    if keep_empty_geoms:
        sql_stmt = f"""
            SELECT * FROM
                ( {sql_stmt}
                )
             ORDER BY geom IS NULL
        """

    # Now we can really start
    tempdir = _io_util.create_tempdir("geofileops/dissolve_singlethread")
    try:
        suffix = output_path.suffix
        options = {}
        if where_post is not None:
            # where_post needs to be applied still, so no spatial index needed
            options["LAYER_CREATION.SPATIAL_INDEX"] = False
            suffix = ".gpkg"
        tmp_output_path = tempdir / f"output_tmp{suffix}"

        _ogr_util.vector_translate(
            input_path=input_path,
            output_path=tmp_output_path,
            output_layer=output_layer,
            sql_stmt=sql_stmt,
            sql_dialect="SQLITE",
            force_output_geometrytype=force_output_geometrytype,
            explodecollections=explodecollections,
            options=options,
        )

        # We still need to apply the where_post filter
        if where_post is not None:
            tmp_output_where_path = tempdir / f"output_tmp2_where{output_path.suffix}"
            tmp_output_info = gfo.get_layerinfo(tmp_output_path)
            where_post = where_post.format(
                geometrycolumn=tmp_output_info.geometrycolumn
            )
            sql_stmt = f"""
                SELECT * FROM "{output_layer}"
                 WHERE {where_post}
            """
            _ogr_util.vector_translate(
                input_path=tmp_output_path,
                output_path=tmp_output_where_path,
                output_layer=output_layer,
                force_output_geometrytype=force_output_geometrytype,
                sql_stmt=sql_stmt,
                sql_dialect="SQLITE",
            )
            tmp_output_path = tmp_output_where_path

        # Now we are ready to move the result to the final spot...
        gfo.move(tmp_output_path, output_path)

    finally:
        if ConfigOptions.remove_temp_files:
            shutil.rmtree(tempdir, ignore_errors=True)

    logger.info(f"Ready, took {datetime.now() - start_time}")


def _format_apply_gridsize_operation(
    geometrycolumn: str, gridsize: float, force_output_geometrytype: GeometryType
) -> str:
    if SPATIALITE_GTE_51:
        # ST_ReducePrecision and GeosMakeValid only available for spatialite >= 5.1
        # Retry with applying makevalid.
        # It is not possible to return the original geometry if error stays after
        # makevalid, because spatialite functions return NULL for failures as well as
        # when the result is correctly NULL, so not possible to make the distinction.
        # ST_ReducePrecision seems to crash on EMPTY geometry, so check ST_IsEmpty not
        # being 0 (result can be -1, 0 or 1).
        gridsize_op = f"""
            IIF({geometrycolumn} IS NULL OR ST_IsEmpty({geometrycolumn}) <> 0,
                NULL,
                IFNULL(
                    ST_ReducePrecision({geometrycolumn}, {gridsize}),
                    ST_ReducePrecision(GeosMakeValid({geometrycolumn}, 0), {gridsize})
                )
            )
        """
    else:
        # Apply snaptogrid, but this results in invalid geometries, so also
        # Makevalid.
        gridsize_op = f"ST_MakeValid(SnapToGrid({geometrycolumn}, {gridsize}))"

        # SnapToGrid + ST_MakeValid can result in collapsed (pieces of)
        # geometries, so finally apply collectionextract as well.
        if force_output_geometrytype is None:
            warnings.warn(
                "a gridsize is specified but no force_output_geometrytype, "
                "this can result in inconsistent geometries in the output",
                stacklevel=3,
            )
        else:
            primitivetypeid = force_output_geometrytype.to_primitivetype.value
            gridsize_op = f"ST_CollectionExtract({gridsize_op}, {primitivetypeid})"

    return gridsize_op<|MERGE_RESOLUTION|>--- conflicted
+++ resolved
@@ -649,10 +649,6 @@
 
         # Add application of gridsize around sql_template if specified
         if geom_selected and gridsize != 0.0:
-<<<<<<< HEAD
-=======
-            assert force_output_geometrytype is not None
->>>>>>> 06d24603
             assert isinstance(force_output_geometrytype, GeometryType)
             gridsize_op = _format_apply_gridsize_operation(
                 geometrycolumn=f"sub_gridsize.{input_layer.geometrycolumn}",
