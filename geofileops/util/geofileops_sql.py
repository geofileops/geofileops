--- conflicted
+++ resolved
@@ -1505,20 +1505,10 @@
         # Now create spatial index and move to output location
         if tmp_output_path.exists():
             if output_with_spatial_index is True:
-<<<<<<< HEAD
-                geofile.create_spatial_index(path=tmp_output_path, layer=output_layer)
+                gfo.create_spatial_index(path=tmp_output_path, layer=output_layer)
             if tmp_output_path != output_path:
                 output_path.parent.mkdir(parents=True, exist_ok=True)
-                geofile.move(tmp_output_path, output_path)
-=======
-                start_time_spat = datetime.datetime.now()
-                gfo.create_spatial_index(path=tmp_output_path, layer=output_layer)
-                logger.info(f"create spatial index took {datetime.datetime.now()-start_time_spat}!")
-            if tmp_output_path != output_path:
-                start_time_move = datetime.datetime.now()
                 gfo.move(tmp_output_path, output_path)
-                logger.info(f"move took {datetime.datetime.now()-start_time_move}!")
->>>>>>> dda2ed8f
         else:
             logger.debug(f"Result of {operation_name} was empty!")
 
