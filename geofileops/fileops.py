--- conflicted
+++ resolved
@@ -1473,12 +1473,8 @@
     append: bool = False,
     append_timeout_s: int = 600,
     index: Optional[bool] = None,
-<<<<<<< HEAD
-    create_spatial_index: Optional[bool] = True,
+    create_spatial_index: Optional[bool] = None,
     **kwargs,
-=======
-    create_spatial_index: Optional[bool] = None,
->>>>>>> 7078d66e
 ):
     """
     Writes a pandas dataframe to file.
@@ -1516,13 +1512,9 @@
             If False, no index is written. Defaults to None.
         create_spatial_index (bool, optional): True to force creation of spatial index,
             False to avoid creation. None leads to the default behaviour of gdal.
-<<<<<<< HEAD
-            Defaults to True.
+            Defaults to None.
         **kwargs: All additional parameters will be passed on to the io-engine used
             ("pyogrio" or "fiona").
-=======
-            Defaults to None.
->>>>>>> 7078d66e
 
     Raises:
         ValueError: an invalid parameter value was passed.
@@ -1612,12 +1604,8 @@
     append: bool = False,
     append_timeout_s: int = 600,
     index: Optional[bool] = None,
-<<<<<<< HEAD
-    create_spatial_index: Optional[bool] = True,
+    create_spatial_index: Optional[bool] = None,
     **kwargs,
-=======
-    create_spatial_index: Optional[bool] = None,
->>>>>>> 7078d66e
 ):
     """
     Writes a pandas dataframe to file using fiona.
@@ -1679,12 +1667,8 @@
         force_multitype: bool = False,
         append: bool = False,
         schema: Optional[dict] = None,
-<<<<<<< HEAD
-        create_spatial_index: Optional[bool] = True,
+        create_spatial_index: Optional[bool] = None,
         **kwargs,
-=======
-        create_spatial_index: Optional[bool] = None,
->>>>>>> 7078d66e
     ):
         # Prepare args for to_file
         if append is True:
@@ -1788,12 +1772,8 @@
     append: bool = False,
     append_timeout_s: int = 600,
     index: Optional[bool] = None,
-<<<<<<< HEAD
-    create_spatial_index: Optional[bool] = True,
+    create_spatial_index: Optional[bool] = None,
     **kwargs,
-=======
-    create_spatial_index: Optional[bool] = None,
->>>>>>> 7078d66e
 ):
     """
     Writes a pandas dataframe to file using pyogrio.
