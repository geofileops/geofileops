--- conflicted
+++ resolved
@@ -2019,14 +2019,9 @@
     force_multitype: bool = False,
     append: bool = False,
     append_timeout_s: int = 600,
-<<<<<<< HEAD
-    index: Optional[bool] = None,
-    create_spatial_index: Optional[bool] = None,
-    use_arrow: bool = True,
-=======
     index: bool | None = None,
     create_spatial_index: bool | None = None,
->>>>>>> 516af011
+    use_arrow: bool = True,
     **kwargs,
 ):
     """Writes a pandas dataframe to file using pyogrio."""
