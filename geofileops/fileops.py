# -*- coding: utf-8 -*-
"""
Module with helper functions for geo files.
"""

import enum
import datetime
import filecmp
import logging
import os
from pathlib import Path
import pprint
import shutil
import tempfile
import time
from typing import Any, Dict, Iterable, List, Optional, Tuple, Union
import warnings

import fiona
import geopandas as gpd
from geopandas.io import file as gpd_io_file
from osgeo import gdal
import pandas as pd
import pyogrio
import pyproj

from geofileops.util import geometry_util
from geofileops.util.geometry_util import GeometryType, PrimitiveType  # noqa: F401
from geofileops.util import geoseries_util
from geofileops.util import _io_util
from geofileops.util import _ogr_util
from geofileops.util.geofiletype import GeofileType

#####################################################################
# First define/init some general variables/constants
#####################################################################

# Get a logger...
logger = logging.getLogger(__name__)
# logger.setLevel(logging.DEBUG)

# Enable exceptions for GDAL
gdal.UseExceptions()

# Disable this warning in fiona
warnings.filterwarnings(
    action="ignore",
    category=RuntimeWarning,
    message=(
        "^Sequential read of iterator was interrupted. Resetting iterator. "
        "This can negatively impact the performance.$"
    ),
)

# Disable this warning in pyogrio
warnings.filterwarnings(
    action="ignore",
    category=UserWarning,
    message="^Layer .* does not have any features to read$",
)

# Hardcoded 31370 prj string to replace faulty ones
PRJ_EPSG_31370 = (
    'PROJCS["Belge_1972_Belgian_Lambert_72",'
    'GEOGCS["Belge 1972",'
    'DATUM["D_Belge_1972",SPHEROID["International_1924",6378388,297]],'
    'PRIMEM["Greenwich",0],'
    'UNIT["Degree",0.017453292519943295]'
    "],"
    'PROJECTION["Lambert_Conformal_Conic"],'
    'PARAMETER["standard_parallel_1",51.16666723333333],'
    'PARAMETER["standard_parallel_2",49.8333339],'
    'PARAMETER["latitude_of_origin",90],'
    'PARAMETER["central_meridian",4.367486666666666],'
    'PARAMETER["false_easting",150000.013],'
    'PARAMETER["false_northing",5400088.438],'
    'UNIT["Meter",1],'
    'AUTHORITY["EPSG",31370]'
    "]"
)

#####################################################################
# The real work
#####################################################################


def listlayers(
    path: Union[str, "os.PathLike[Any]"],
    only_spatial_layers: bool = True,
) -> List[str]:
    """
    Get the list of layers in a geofile.

    Args:
        path (PathLike): path to the file to get info about
        only_spatial_layers (bool, optional): True to only list spatial layers.
            False to list all tables.

    Returns:
        List[str]: the list of layers
    """
    path = Path(path)
    if path.suffix.lower() == ".shp":
        return [path.stem]

    datasource = None
    layers = []
    try:
        datasource = gdal.OpenEx(str(path))
        nb_layers = datasource.GetLayerCount()
        for layer_id in range(nb_layers):
            datasource_layer = datasource.GetLayerByIndex(layer_id)
            if (
                only_spatial_layers is False
                or datasource_layer.GetGeometryColumn() != ""
            ):
                layers.append(datasource_layer.GetName())
    finally:
        if datasource is not None:
            del datasource

    return layers


class ColumnInfo:
    """
    A data object containing meta-information about a column.

    Attributes:
        name (str): the name of the column.
        gdal_type (str): the type of the column according to gdal.
        width (int): the width of the column, if specified.
    """

    def __init__(
        self,
        name: str,
        gdal_type: str,
        width: Optional[int],
        precision: Optional[int],
    ):
        self.name = name
        self.gdal_type = gdal_type
        self.width = width
        self.precision = precision

    def __repr__(self):
        return f"{self.__class__}({self.__dict__})"


class LayerInfo:
    """
    A data object containing meta-information about a layer.

    Attributes:
        name (str): the name of the layer.
        featurecount (int): the number of features (rows) in the layer.
        total_bounds (Tuple[float, float, float, float]): the bounding box of
            the layer.
        geometrycolumn (str): name of the column that contains the
            primary geometry.
        geometrytypename (str): the geometry type name of the geometrycolumn.
            The type name returned is one of the following: POINT, MULTIPOINT,
            LINESTRING, MULTILINESTRING, POLYGON, MULTIPOLYGON, COLLECTION.
        geometrytype (GeometryType): the geometry type of the geometrycolumn.
        columns (dict): the columns (other than the geometry column) that
            are available on the layer with their properties as a dict.
        crs (pyproj.CRS): the spatial reference of the layer.
        errors (List[str]): list of errors in the layer, eg. invalid column
            names,...
    """

    def __init__(
        self,
        name: str,
        featurecount: int,
        total_bounds: Tuple[float, float, float, float],
        geometrycolumn: str,
        geometrytypename: str,
        geometrytype: GeometryType,
        columns: Dict[str, ColumnInfo],
        crs: Optional[pyproj.CRS],
        errors: List[str],
    ):
        self.name = name
        self.featurecount = featurecount
        self.total_bounds = total_bounds
        self.geometrycolumn = geometrycolumn
        self.geometrytypename = geometrytypename
        self.geometrytype = geometrytype
        self.columns = columns
        self.crs = crs
        self.errors = errors

    def __repr__(self):
        return f"{self.__class__}({self.__dict__})"


def get_layerinfo(
    path: Union[str, "os.PathLike[Any]"], layer: Optional[str] = None
) -> LayerInfo:
    """
    Get information about a layer in the geofile.

    Raises an exception if the layer definition has errors like invalid column
    names,...

    Args:
        path (PathLike): path to the file to get info about
        layer (str): the layer you want info about. Doesn't need to be
            specified if there is only one layer in the geofile.

    Returns:
        LayerInfo: the information about the layer.
    """
    # Init
    path = Path(path)
    if not path.exists():
        raise ValueError(f"File does not exist: {path}")

    if layer is None:
        layer = get_only_layer(path)

    datasource = None
    try:
        datasource = gdal.OpenEx(str(path))
        datasource_layer = datasource.GetLayer(layer)

        # If the layer doesn't exist, return
        if datasource_layer is None:
            raise ValueError(f"Layer {layer} not found in file: {path}")

        # Get column info
        columns = {}
        errors = []
        geofiletype = GeofileType(path)
        layer_defn = datasource_layer.GetLayerDefn()
        for i in range(layer_defn.GetFieldCount()):
            name = layer_defn.GetFieldDefn(i).GetName()
            # TODO: think whether the type name should be converted to other names
            gdal_type = layer_defn.GetFieldDefn(i).GetTypeName()
            width = layer_defn.GetFieldDefn(i).GetWidth()
            width = width if width > 0 else None
            precision = layer_defn.GetFieldDefn(i).GetPrecision()
            precision = precision if precision > 0 else None
            illegal_column_chars = ['"']
            for illegal_char in illegal_column_chars:
                if illegal_char in name:
                    errors.append(
                        f"Column name {name} contains illegal char: {illegal_char} "
                        f"in file {path}, layer {layer}"
                    )
            column_info = ColumnInfo(
                name=name, gdal_type=gdal_type, width=width, precision=precision
            )
            columns[name] = column_info
            if geofiletype == GeofileType.ESRIShapefile:
                if name.casefold() == "geometry":
                    errors.append(
                        "An attribute column 'geometry' is not supported in a shapefile"
                    )

        # Get geometry column info...
        geometrytypename = gdal.ogr.GeometryTypeToName(datasource_layer.GetGeomType())
        geometrytypename = geometrytypename.replace(" ", "").upper()

        # For shape files, the difference between the 'MULTI' variant and the
        # single one doesn't exists... so always report MULTI variant by convention.
        if GeofileType(path) == GeofileType.ESRIShapefile:
            if (
                geometrytypename.startswith("POLYGON")
                or geometrytypename.startswith("LINESTRING")
                or geometrytypename.startswith("POINT")
            ):
                geometrytypename = f"MULTI{geometrytypename}"
        if geometrytypename == "UNKNOWN(ANY)":
            geometrytypename = "GEOMETRY"

        # Geometrytype
        if geometrytypename != "NONE":
            geometrytype = GeometryType[geometrytypename]
        else:
            geometrytype = None

        # If the geometry type is not None, fill out the extra properties
        geometrycolumn = None
        extent = None
        crs = None
        total_bounds = None
        if geometrytype is not None:
            # Geometry column name
            geometrycolumn = datasource_layer.GetGeometryColumn()
            if geometrycolumn == "":
                geometrycolumn = "geometry"
            # Convert extent (xmin, xmax, ymin, ymax) to bounds (xmin, ymin, xmax, ymax)
            extent = datasource_layer.GetExtent()
            total_bounds = (extent[0], extent[2], extent[1], extent[3])
            # CRS
            spatialref = datasource_layer.GetSpatialRef()
            if spatialref is not None:
                crs = pyproj.CRS(spatialref.ExportToWkt())

                # If spatial ref has no epsg, try to find corresponding one
                crs_epsg = crs.to_epsg()
                if crs_epsg is None:
                    if crs.name in [
                        "Belge 1972 / Belgian Lambert 72",
                        "Belge_1972_Belgian_Lambert_72",
                        "Belge_Lambert_1972",
                        "BD72 / Belgian Lambert 72",
                    ]:
                        # Belgian Lambert in name, so assume 31370
                        crs = pyproj.CRS.from_epsg(31370)

                        # If shapefile, add correct 31370 .prj file
                        if GeofileType(path) == GeofileType.ESRIShapefile:
                            prj_path = path.parent / f"{path.stem}.prj"
                            if prj_path.exists():
                                prj_rename_path = path.parent / f"{path.stem}_orig.prj"
                                if not prj_rename_path.exists():
                                    prj_path.rename(prj_rename_path)
                                else:
                                    prj_path.unlink()
                                prj_path.write_text(PRJ_EPSG_31370)

            return LayerInfo(
                name=datasource_layer.GetName(),
                featurecount=datasource_layer.GetFeatureCount(),
                total_bounds=total_bounds,
                geometrycolumn=geometrycolumn,
                geometrytypename=geometrytypename,
                geometrytype=geometrytype,
                columns=columns,
                crs=crs,
                errors=errors,
            )
        else:
            errors.append("Layer doesn't have a geometry column!")

    finally:
        if datasource is not None:
            del datasource

    # If we didn't return or raise yet here, there must have been errors
    errors_str = pprint.pformat(errors)
    raise Exception(
        f"Errors in layer definition of file {path}, layer {layer}: \n{errors_str}"
    )


def get_only_layer(path: Union[str, "os.PathLike[Any]"]) -> str:
    """
    Get the layername for a file that only contains one layer.

    If the file contains multiple layers, an exception is thrown.

    Args:
        path (PathLike): the file.

    Raises:
        ValueError: an invalid parameter value was passed.

    Returns:
        str: the layer name
    """
    datasource = None
    try:
        datasource_layer = None
        datasource = gdal.OpenEx(
            str(path), nOpenFlags=gdal.OF_VECTOR | gdal.OF_READONLY | gdal.OF_SHARED
        )
        nb_layers = datasource.GetLayerCount()
        if nb_layers == 1:
            datasource_layer = datasource.GetLayerByIndex(0)
        elif nb_layers == 0:
            raise ValueError(f"Error: No layers found in {path}")
        else:
            # Check if there is only one spatial layer
            layers = listlayers(path, only_spatial_layers=True)
            if len(layers) == 1:
                datasource_layer = datasource.GetLayer(layers[0])
            else:
                raise ValueError(f"Layer has > 1 layer: {path}: {layers}")

        return datasource_layer.GetName()

    finally:
        if datasource is not None:
            del datasource


def get_default_layer(path: Union[str, "os.PathLike[Any]"]) -> str:
    """
    Get the default layer name to be used for a layer in this file.

    This is the stem of the filepath.

    Args:
        path (Union[str,): The path to the file.

    Returns:
        str: The default layer name.
    """
    return Path(path).stem


def execute_sql(
    path: Union[str, "os.PathLike[Any]"],
    sql_stmt: str,
    sql_dialect: Optional[str] = None,
):
    """
    Execute a sql statement (DML or DDL) on the file. Is equivalent to running
    ogrinfo on a file with the -sql parameter.
    More info here: https://gdal.org/programs/ogrinfo.html

    To run SELECT statements on a file, use read_file_sql().

    Args:
        path (PathLike): The path to the file.
        sql_stmt (str): The sql statement to execute.
        sql_dialect (str): The sql dialect to use:
            * None: use the native SQL dialect of the geofile.
            * 'OGRSQL': force the use of the OGR SQL dialect.
            * 'SQLITE': force the use of the SQLITE dialect.
            Defaults to None.
    """
    datasource = None
    try:
        datasource = gdal.OpenEx(str(path), nOpenFlags=gdal.OF_UPDATE)
        result = datasource.ExecuteSQL(sql_stmt, dialect=sql_dialect)
        datasource.ReleaseResultSet(result)
    finally:
        if datasource is not None:
            del datasource


def create_spatial_index(
    path: Union[str, "os.PathLike[Any]"],
    layer: Optional[str] = None,
    cache_size_mb: int = 128,
    exist_ok: bool = False,
    force_rebuild: bool = False,
):
    """
    Create a spatial index on the layer specified.

    Args:
        path (PathLike): The file path.
        layer (str, optional): The layer. If not specified, and there is only
            one layer in the file, this layer is used. Otherwise exception.
        cache_size_mb (int, optional): memory in MB that can be used while
            creating spatial index for spatialite files (.gpkg or .sqlite).
            Defaults to 128.
        exist_ok (bool, options): If True and the index exists already, don't
            throw an error.
        force_rebuild (bool, options): True to force rebuild even if index
            exists already. Defaults to False.
    """
    # Init
    path = Path(path)
    if layer is None:
        layer = get_only_layer(path)

    # If index already exists, remove index or return
    if has_spatial_index(path, layer) is True:
        if force_rebuild is True:
            remove_spatial_index(path, layer)
        elif exist_ok is True:
            return
        else:
            raise Exception(
                f"Error adding spatial index to {path}.{layer}, it exists already"
            )

    # Now really add index
    datasource = None
    try:
        geofiletype = GeofileType(path)
        if geofiletype.is_spatialite_based:
            # The config options need to be set before opening the file!
            geometrycolumn = get_layerinfo(path, layer).geometrycolumn
            with _ogr_util.set_config_options({"OGR_SQLITE_CACHE": cache_size_mb}):
                datasource = gdal.OpenEx(str(path), nOpenFlags=gdal.OF_UPDATE)
                sql = f"SELECT CreateSpatialIndex('{layer}', '{geometrycolumn}')"
                result = datasource.ExecuteSQL(sql, dialect="SQLITE")
                datasource.ReleaseResultSet(result)
        else:
            datasource = gdal.OpenEx(str(path), nOpenFlags=gdal.OF_UPDATE)
            result = datasource.ExecuteSQL(f'CREATE SPATIAL INDEX ON "{layer}"')
            datasource.ReleaseResultSet(result)
    except Exception as ex:
        raise Exception(f"Error adding spatial index to {path}.{layer}") from ex
    finally:
        if datasource is not None:
            del datasource


def has_spatial_index(
    path: Union[str, "os.PathLike[Any]"], layer: Optional[str] = None
) -> bool:
    """
    Check if the layer/column has a spatial index.

    Args:
        path (PathLike): The file path.
        layer (str, optional): The layer. Defaults to None.

    Raises:
        ValueError: an invalid parameter value was passed.

    Returns:
        bool: True if the spatial column exists.
    """
    # Init
    path = Path(path)

    # Now check the index
    datasource = None
    geofiletype = GeofileType(path)
    try:
        if geofiletype.is_spatialite_based:
            layerinfo = get_layerinfo(path, layer)
            datasource = gdal.OpenEx(str(path), nOpenFlags=gdal.OF_READONLY)
            sql = f"""
                SELECT HasSpatialIndex('{layerinfo.name}',
                                       '{layerinfo.geometrycolumn}')
            """
            result = datasource.ExecuteSQL(sql, dialect="SQLITE")
            has_spatial_index = result.GetNextFeature().GetField(0) == 1
            datasource.ReleaseResultSet(result)
            return has_spatial_index
        elif geofiletype == GeofileType.ESRIShapefile:
            index_path = path.parent / f"{path.stem}.qix"
            return index_path.exists()
        else:
            raise ValueError(f"has_spatial_index not supported for {path}")
    finally:
        if datasource is not None:
            del datasource


def remove_spatial_index(
    path: Union[str, "os.PathLike[Any]"], layer: Optional[str] = None
):
    """
    Remove the spatial index from the layer specified.

    Args:
        path (PathLike): The file path.
        layer (str, optional): The layer. If not specified, and there is only
            one layer in the file, this layer is used. Otherwise exception.
    """
    # Init
    path = Path(path)

    # Now really remove index
    datasource = None
    geofiletype = GeofileType(path)
    layerinfo = get_layerinfo(path, layer)
    try:
        if geofiletype.is_spatialite_based:
            datasource = gdal.OpenEx(str(path), nOpenFlags=gdal.OF_UPDATE)
            result = datasource.ExecuteSQL(
                f"SELECT DisableSpatialIndex('{layerinfo.name}', '{layerinfo.geometrycolumn}')",  # noqa: E501
                dialect="SQLITE",
            )
            datasource.ReleaseResultSet(result)
        elif geofiletype == GeofileType.ESRIShapefile:
            # DROP SPATIAL INDEX ON ... command gives an error, so just remove .qix
            index_path = path.parent / f"{path.stem}.qix"
            index_path.unlink()
        else:
            raise Exception(
                f"remove_spatial_index is not supported for {path.suffix} file"
            )
    finally:
        if datasource is not None:
            del datasource


def rename_layer(
    path: Union[str, "os.PathLike[Any]"], new_layer: str, layer: Optional[str] = None
):
    """
    Rename the layer specified.

    Args:
        path (PathLike): The file path.
        layer (Optional[str]): The layer name. If not specified, and there is only
            one layer in the file, this layer is used. Otherwise exception.
        new_layer (str): The new layer name. If not specified, and there is only
            one layer in the file, this layer is used. Otherwise exception.
    """
    # Check input parameters
    path = Path(path)
    if layer is None:
        layer = get_only_layer(path)

    # Now really rename
    datasource = None
    geofiletype = GeofileType(path)
    try:
        if geofiletype.is_spatialite_based:
            datasource = gdal.OpenEx(str(path), nOpenFlags=gdal.OF_UPDATE)
            sql_stmt = f'ALTER TABLE "{layer}" RENAME TO "{new_layer}"'
            result = datasource.ExecuteSQL(sql_stmt)
            datasource.ReleaseResultSet(result)
        elif geofiletype == GeofileType.ESRIShapefile:
            raise ValueError(f"rename_layer is not possible for {geofiletype} file")
        else:
            raise ValueError(f"rename_layer is not implemented for {path.suffix} file")
    finally:
        if datasource is not None:
            del datasource


def rename_column(
    path: Union[str, "os.PathLike[Any]"],
    column_name: str,
    new_column_name: str,
    layer: Optional[str] = None,
):
    """
    Rename the column specified.

    Args:
        path (PathLike): The file path.
        column_name (str): the current column name.
        new_column_name (str): the new column name.
        layer (Optional[str]): The layer name. If not specified, and there is only
            one layer in the file, this layer is used. Otherwise exception.
    """
    # Check input parameters
    path = Path(path)
    if layer is None:
        layer = get_only_layer(path)
    info = get_layerinfo(path)
    if column_name not in info.columns and new_column_name in info.columns:
        logger.info(
            f"Column {column_name} seems to be renamed already to {new_column_name}"
        )
        return

    # Now really rename
    datasource = None
    geofiletype = GeofileType(path)
    try:
        if geofiletype.is_spatialite_based:
            datasource = gdal.OpenEx(str(path), nOpenFlags=gdal.OF_UPDATE)
            sql_stmt = (
                f'ALTER TABLE "{layer}" '
                f'RENAME COLUMN "{column_name}" TO "{new_column_name}"'
            )
            result = datasource.ExecuteSQL(sql_stmt)
            datasource.ReleaseResultSet(result)
        elif geofiletype == GeofileType.ESRIShapefile:
            raise ValueError(f"rename_column is not possible for {geofiletype} file")
        else:
            raise ValueError(f"rename_column is not implemented for {path.suffix} file")
    finally:
        if datasource is not None:
            del datasource


class DataType(enum.Enum):
    """
    This enum defines the standard data types that can be used for columns.
    """

    TEXT = "TEXT"
    """Column with text data: ~ string, char, varchar, clob."""
    INTEGER = "INTEGER"
    """Column with integer data."""
    REAL = "REAL"
    """Column with floating point data: ~ float, double."""
    DATE = "DATE"
    """Column with date data."""
    TIMESTAMP = "TIMESTAMP"
    """Column with timestamp data: ~ datetime."""
    BOOLEAN = "BOOLEAN"
    """Column with boolean data."""
    BLOB = "BLOB"
    """Column with binary data."""
    NUMERIC = "NUMERIC"
    """Column with numeric data: exact decimal data."""


def add_column(
    path: Union[str, "os.PathLike[Any]"],
    name: str,
    type: Union[DataType, str],
    expression: Union[str, int, float, None] = None,
    expression_dialect: Optional[str] = None,
    layer: Optional[str] = None,
    force_update: bool = False,
    width: Optional[int] = None,
):
    """
    Add a column to a layer of the geofile.

    Args:
        path (PathLike): Path to the geofile.
        name (str): Name for the new column.
        type (str): Column type of the new column.
        expression (str, optional): SQLite expression to use to update
            the value. Defaults to None.
        expression_dialect (str, optional): SQL dialect used for the expression.
        layer (str, optional): The layer name. If None and the geofile
            has only one layer, that layer is used. Defaults to None.
        force_update (bool, optional): If the column already exists, execute
            the update anyway. Defaults to False.
        width (int, optional): the width of the field.

    Raises:
        ex: [description]
    """
    # Init
    if isinstance(type, DataType):
        type_str = type.value
    else:
        type_lower = type.lower()
        if type_lower == "string":
            # TODO: think whether being flexible here is a good idea...
            type_str = "TEXT"
        elif type_lower == "binary":
            type_str = "BLOB"
        elif type_lower == "time":
            type_str = "DATETIME"
        else:
            type_str = type
    path = Path(path)
    if layer is None:
        layer = get_only_layer(path)
    layerinfo_orig = get_layerinfo(path, layer)

    # Go!
    datasource = None
    try:
        # If column doesn't exist yet, create it
        columns_upper = [column.upper() for column in layerinfo_orig.columns]
        if name.upper() not in columns_upper:
            width_str = f"({width})" if width is not None else ""
            sql_stmt = (
                f'ALTER TABLE "{layer}" ADD COLUMN "{name}" {type_str}{width_str}'
            )
            datasource = gdal.OpenEx(str(path), nOpenFlags=gdal.OF_UPDATE)
            result = datasource.ExecuteSQL(sql_stmt)
            datasource.ReleaseResultSet(result)
        else:
            logger.warning(f"Column {name} existed already in {path}, layer {layer}")

        # If an expression was provided and update can be done, go for it...
        if expression is not None and (
            name not in layerinfo_orig.columns or force_update is True
        ):
            if datasource is None:
                datasource = gdal.OpenEx(str(path), nOpenFlags=gdal.OF_UPDATE)
            sql_stmt = f'UPDATE "{layer}" SET "{name}" = {expression}'
            result = datasource.ExecuteSQL(sql_stmt, dialect=expression_dialect)
            datasource.ReleaseResultSet(result)
    finally:
        if datasource is not None:
            del datasource


def drop_column(
    path: Union[str, "os.PathLike[Any]"], column_name: str, layer: Optional[str] = None
):
    """
    Drop the column specified.

    Args:
        path (PathLike): The file path.
        column_name (str): the column name.
        layer (Optional[str]): The layer name. If not specified, and there is only
            one layer in the file, this layer is used. Otherwise a ValueError is
            raised.
    """
    # Check input parameters
    path = Path(path)
    if layer is None:
        layer = get_only_layer(path)
    info = get_layerinfo(path, layer)
    if column_name not in info.columns:
        logger.info(f"Column {column_name} not present so cannot be dropped.")
        return

    # Now really rename
    datasource = None
    try:
        datasource = gdal.OpenEx(str(path), nOpenFlags=gdal.OF_UPDATE)
        sql_stmt = f'ALTER TABLE "{layer}" DROP COLUMN "{column_name}"'
        result = datasource.ExecuteSQL(sql_stmt)
        datasource.ReleaseResultSet(result)
    finally:
        if datasource is not None:
            del datasource


def update_column(
    path: Union[str, "os.PathLike[Any]"],
    name: str,
    expression: str,
    layer: Optional[str] = None,
    where: Optional[str] = None,
):
    """
    Update a column from a layer of the geofile.

    Args:
        path (PathLike): Path to the geofile
        name (str): Name for the new column
        expression (str): SQLite expression to use to update
            the value.
        layer (str, optional): The layer name. If None and the geofile
            has only one layer, that layer is used. Defaults to None.
        layer (str, optional): SQL where clause to restrict the rows that will
            be updated. Defaults to None.

    Raises:
        ValueError: an invalid parameter value was passed.
    """

    # Init
    path = Path(path)
    if layer is None:
        layer = get_only_layer(path)
    layerinfo_orig = get_layerinfo(path, layer)
    columns_upper = [column.upper() for column in layerinfo_orig.columns]
    if name.upper() not in columns_upper:
        # If column doesn't exist yet, error!
        raise ValueError(f"Column {name} doesn't exist in {path}, layer {layer}")

    # Go!
    datasource = None
    try:
        datasource = gdal.OpenEx(str(path), nOpenFlags=gdal.OF_UPDATE)
        sqlite_stmt = f'UPDATE "{layer}" SET "{name}" = {expression}'
        if where is not None:
            sqlite_stmt += f"\n WHERE {where}"
        result = datasource.ExecuteSQL(sqlite_stmt, dialect="SQLITE")
        datasource.ReleaseResultSet(result)
    finally:
        if datasource is not None:
            del datasource


def read_file(
    path: Union[str, "os.PathLike[Any]"],
    layer: Optional[str] = None,
    columns: Optional[Iterable[str]] = None,
    bbox=None,
    rows=None,
    ignore_geometry: bool = False,
) -> gpd.GeoDataFrame:
    """
    Reads a file to a geopandas GeoDataframe.

    The file format is detected based on the filepath extension.

    Args:
        path (file path): path to the file to read from
        layer (str, optional): The layer to read. Defaults to None,
            then reads the only layer in the file or throws error.
        columns (Iterable[str], optional): The (non-geometry) columns to read will
            be returned in the order specified. If None, all columns are read.
            Defaults to None.
        bbox ([type], optional): Read only geometries intersecting this bbox.
            Defaults to None, then all rows are read.
        rows ([type], optional): Read only the rows specified.
            Defaults to None, then all rows are read.
        ignore_geometry (bool, optional): True not to read/return the geometry.
            Is retained for backwards compatibility, but it is recommended to
            use read_file_nogeom for improved type checking. Defaults to False.

    Raises:
        ValueError: an invalid parameter value was passed.

    Returns:
        gpd.GeoDataFrame: the data read.
    """
    result_gdf = _read_file_base(
        path=path,
        layer=layer,
        columns=columns,
        bbox=bbox,
        rows=rows,
        ignore_geometry=ignore_geometry,
    )

    # No assert to keep backwards compatibility
    return result_gdf  # type: ignore


def read_file_nogeom(
    path: Union[str, "os.PathLike[Any]"],
    layer: Optional[str] = None,
    columns: Optional[Iterable[str]] = None,
    bbox=None,
    rows=None,
) -> pd.DataFrame:
    """
    Reads a file to a pandas Dataframe.

    The file format is detected based on the filepath extension.

    Args:
        path (file path): path to the file to read from
        layer (str, optional): The layer to read. Defaults to None,
            then reads the only layer in the file or throws error.
        columns (Iterable[str], optional): The (non-geometry) columns to read will
            be returned in the order specified. If None, all columns are read.
            Defaults to None.
        bbox ([type], optional): Read only geometries intersecting this bbox.
            Defaults to None, then all rows are read.
        rows ([type], optional): Read only the rows specified.
            Defaults to None, then all rows are read.
        ignore_geometry (bool, optional): True not to read/return the geomatry.
            Defaults to False.

    Raises:
        ValueError: an invalid parameter value was passed.

    Returns:
        pd.DataFrame: the data read.
    """
    result_gdf = _read_file_base(
        path=path,
        layer=layer,
        columns=columns,
        bbox=bbox,
        rows=rows,
        ignore_geometry=True,
    )
    assert isinstance(result_gdf, pd.DataFrame)
    return result_gdf


def _read_file_base(
    path: Union[str, "os.PathLike[Any]"],
    layer: Optional[str] = None,
    columns: Optional[Iterable[str]] = None,
    bbox=None,
    rows=None,
    ignore_geometry: bool = False,
) -> Union[pd.DataFrame, gpd.GeoDataFrame]:
    """
    Reads a file to a pandas Dataframe.

    The file format is detected based on the filepath extension.

    Args:
        path (file path): path to the file to read from
        layer (str, optional): The layer to read. Defaults to None,
            then reads the only layer in the file or throws error.
        columns (Iterable[str], optional): The (non-geometry) columns to read will
            be returned in the order specified. If None, all columns are read.
            Defaults to None.
        bbox ([type], optional): Read only geometries intersecting this bbox.
            Defaults to None, then all rows are read.
        rows ([type], optional): Read only the rows specified.
            Defaults to None, then all rows are read.
        ignore_geometry (bool, optional): True not to read/return the geomatry.
            Defaults to False.

    Raises:
        ValueError: an invalid parameter value was passed.

    Returns:
        Union[pd.DataFrame, gpd.GeoDataFrame]: the data read.
    """
    # Init
    path = Path(path)
    if path.exists() is False:
        raise ValueError(f"File doesnt't exist: {path}")
    geofiletype = GeofileType(path)

    # Convert slice object to pyogrio parameters
    if rows is not None:
        skip_features = rows.start
        max_features = rows.stop - rows.start
    else:
        skip_features = 0
        max_features = None

    # If no layer name specified, check if there is only one layer in the file.
    if layer is None:
        layer = get_only_layer(path)

    # Checking if column names should be read is case sensitive in pyogrio, so
    # make sure the column names specified have the same casing.
    columns_originalcasing = None
    if columns is not None:
        layerinfo = get_layerinfo(path, layer=layer)
        columns_upper = [column.upper() for column in columns]
        columns_originalcasing = [
            column for column in layerinfo.columns if column.upper() in columns_upper
        ]

    # Depending on the extension... different implementations
    if geofiletype.is_spatialite_based or geofiletype in [
        GeofileType.ESRIShapefile,
        GeofileType.GeoJSON,
    ]:
        result_gdf = pyogrio.read_dataframe(
            path,
            columns=columns_originalcasing,
            bbox=bbox,
            skip_features=skip_features,
            max_features=max_features,
            read_geometry=not ignore_geometry,
        )
    else:
        raise ValueError(f"Not implemented for geofiletype {geofiletype}")

    # Reorder columns so they are the same as columns parameter
    if columns_originalcasing is not None and len(columns_originalcasing) > 0:
        columns_originalcasing.append("geometry")
        result_gdf = result_gdf[columns_originalcasing]

    # assert to evade pyLance warning
    assert isinstance(result_gdf, pd.DataFrame) or isinstance(
        result_gdf, gpd.GeoDataFrame
    )
    return result_gdf


def read_file_sql(
    path: Union[str, "os.PathLike[Any]"],
    sql_stmt: str,
    sql_dialect: str = "SQLITE",
    layer: Optional[str] = None,
    ignore_geometry: bool = False,
) -> Union[pd.DataFrame, gpd.GeoDataFrame]:
    """
    Reads a file to a GeoPandas GeoDataFrame, using an sql statement to filter
    the data.

    Args:
        path (file path): path to the file to read from
        sql_stmt (str): sql statement to use
        sql_dialect (str, optional): Sql dialect used. Defaults to 'SQLITE'.
        layer (str, optional): The layer to read. If no layer is specified,
            reads the only layer in the file or throws an Exception.
        ignore_geometry (bool, optional): True not to read/return the geomatry.
            Defaults to False.

    Returns:
        Union[pd.DataFrame, gpd.GeoDataFrame]: The data read.
    """

    # Check and init some parameters/variables
    path = Path(path)
    layer_list = None
    if layer is not None:
        layer_list = [layer]

    # Now we're ready to go!
    with tempfile.TemporaryDirectory() as tmpdir:
        # Execute sql against file and write to temp file
        tmp_path = Path(tmpdir) / "read_file_sql_tmp_file.gpkg"
        _ogr_util.vector_translate(
            input_path=path,
            output_path=tmp_path,
            sql_stmt=sql_stmt,
            sql_dialect=sql_dialect,
            input_layers=layer_list,
            options={"LAYER_CREATION.SPATIAL_INDEX": False},
        )

        # Read and return result
        return _read_file_base(tmp_path, ignore_geometry=ignore_geometry)


def to_file(
    gdf: Union[pd.DataFrame, gpd.GeoDataFrame],
    path: Union[str, "os.PathLike[Any]"],
    layer: Optional[str] = None,
    force_multitype: bool = False,
    append: bool = False,
    append_timeout_s: int = 600,
    index: bool = True,
    create_spatial_index: Optional[bool] = True,
):
    """
    Writes a pandas dataframe to file.

    The fileformat is detected based on the filepath extension.

    Args:
        gdf (gpd.GeoDataFrame): The GeoDataFrame to export to file.
        path (Union[str,): The file path to write to.
        layer (str, optional): The layer to read. If no layer is specified,
            reads the only layer in the file or throws an Exception.
        force_multitype (bool, optional): force the geometry type to a multitype
            for file types that require one geometrytype per layer.
            Defaults to False.
        append (bool, optional): True to append to the file/layer if it exists already.
            If it doesn't exist yet, it is created. Defaults to False.
        append_timeout_s (int, optional): The maximum timeout to wait when the
            output file is already being written to by another process.
            Defaults to 600.
        index (bool, optional): True to write the pandas index to the file as
            well. Defaults to True.
        create_spatial_index (bool, optional): True to force creation of spatial index,
            False to avoid creation. None leads to the default behaviour of gdal.
            Defaults to True.

    Raises:
        ValueError: an invalid parameter value was passed.
        RuntimeError: timeout was reached while trying to append data to path.
    """
    # TODO: think about if possible/how to support adding optional parameter and pass
    # them to next function, example encoding, float_format,...

    # Check input parameters
    """
    if not isinstance(gdf, gpd.GeoDataFrame):
        raise Exception(f"gdf is of an invalid type: {type(gdf)}")
    """
    path = Path(path)

    # If the dataframe is empty, return
    if len(gdf) <= 0:
        return

    # If no layer name specified, determine one
    if layer is None:
        if append and path.exists():
            layer = get_only_layer(path)
        else:
            layer = Path(path).stem

    # If no geometry, prepare to be written as attribute table.
    # Add geometry column with None geometries
    schema = None
    if isinstance(gdf, gpd.GeoDataFrame) is False or (
        isinstance(gdf, gpd.GeoDataFrame) and "geometry" not in gdf.columns
    ):
        gdf = gpd.GeoDataFrame(gdf, geometry=[None for i in gdf.index])  # type: ignore
        schema = gpd_io_file.infer_schema(gdf)
        schema["geometry"] = "None"
    assert isinstance(gdf, gpd.GeoDataFrame)

    def write_to_file(
        gdf: gpd.GeoDataFrame,
        path: Path,
        layer: str,
        index: bool = True,
        force_multitype: bool = False,
        append: bool = False,
        schema: Optional[dict] = None,
        create_spatial_index: Optional[bool] = True,
    ):
        # Change mode if append is true
        if append is True:
            if path.exists():
                mode = "a"
            else:
                mode = "w"
        else:
            mode = "w"

        kwargs = {}
        if create_spatial_index is not None:
            kwargs = {"SPATIAL_INDEX": create_spatial_index}
        geofiletype = GeofileType(path)
        if geofiletype == GeofileType.ESRIShapefile:
            if index is True:
                gdf_to_write = gdf.reset_index(drop=True)
            else:
                gdf_to_write = gdf
<<<<<<< HEAD
            if mode == "w" and schema is None:
                # pyogrio only supports write
                pyogrio.write_dataframe(
                    gdf_to_write, str(path), driver=geofiletype.ogrdriver
                )
            else:
                gdf_to_write.to_file(str(path), driver=geofiletype.ogrdriver, mode=mode)
=======
            gdf_to_write.to_file(
                str(path), driver=geofiletype.ogrdriver, mode=mode, **kwargs
            )
>>>>>>> 7930b481
        elif geofiletype == GeofileType.GPKG:
            if mode == "w" and schema is None:
                # pyogrio only supports write
                pyogrio.write_dataframe(
                    df=gdf, path=path, layer=layer, driver=geofiletype.ogrdriver
                )
            else:
                # Try to harmonize the geometrytype to one (multi)type, as GPKG
                # doesn't like > 1 type in a layer
                gdf_to_write = gdf.copy()
                if schema is None or schema["geometry"] != "None":
                    gdf_to_write.geometry = geoseries_util.harmonize_geometrytypes(
                        gdf.geometry, force_multitype=force_multitype
                    )
                gdf_to_write.to_file(
                    path,
                    layer=layer,
                    driver=geofiletype.ogrdriver,
                    mode=mode,
                    schema=schema,
                )
        elif geofiletype in [GeofileType.SQLite, GeofileType.GeoJSON]:
            if mode == "w" and schema is None:
                # pyogrio only supports write
                pyogrio.write_dataframe(
                    gdf, str(path), layer=layer, driver=geofiletype.ogrdriver
                )
            else:
                gdf.to_file(
                    str(path),
                    layer=layer,
                    driver=geofiletype.ogrdriver,
                    mode=mode,
                    schema=schema,
                )
<<<<<<< HEAD
=======
            gdf_to_write.to_file(
                str(path),
                layer=layer,
                driver=geofiletype.ogrdriver,
                mode=mode,
                schema=schema,
                **kwargs,
            )
        elif geofiletype == GeofileType.SQLite:
            gdf.to_file(
                str(path),
                layer=layer,
                driver=geofiletype.ogrdriver,
                mode=mode,
                **kwargs,
            )
        elif geofiletype == GeofileType.GeoJSON:
            gdf.to_file(str(path), driver=geofiletype.ogrdriver, mode=mode, **kwargs)
>>>>>>> 7930b481
        else:
            raise ValueError(f"Not implemented for geofiletype {geofiletype}")

    # If no append, just write to output path
    if not append:
        write_to_file(
            gdf=gdf,
            path=path,
            layer=layer,
            index=index,
            force_multitype=force_multitype,
            append=append,
            schema=schema,
            create_spatial_index=create_spatial_index,
        )
    else:
        # Append is asked, check if the fiona driver supports appending. If
        # not, write to temporary output file

        # Remark: fiona pre-1.8.14 didn't support appending to geopackage. Once
        # older versions becomes rare, dependency can be put to this version, and
        # this code can be cleaned up...
        geofiletype = GeofileType(path)
        gdftemp_path = None
        gdftemp_lockpath = None
        if "a" not in fiona.supported_drivers[geofiletype.ogrdriver]:
            # Get a unique temp file path. The file cannot be created yet, so
            # only create a lock file to evade other processes using the same
            # temp file name
            gdftemp_path, gdftemp_lockpath = _io_util.get_tempfile_locked(
                base_filename="gdftemp", suffix=path.suffix, dirname="geofile_to_file"
            )
            write_to_file(
                gdf,
                path=gdftemp_path,
                layer=layer,
                index=index,
                force_multitype=force_multitype,
                schema=schema,
                create_spatial_index=create_spatial_index,
            )

        # Files don't typically support having multiple processes writing
        # simultanously to them, so use lock file to synchronize access.
        lockfile = Path(f"{str(path)}.lock")
        start_time = datetime.datetime.now()
        ready = False
        while not ready:
            if _io_util.create_file_atomic(lockfile) is True:
                try:
                    # If gdf wasn't written to temp file, use standard write-to-file
                    if gdftemp_path is None:
                        write_to_file(
                            gdf=gdf,
                            path=path,
                            layer=layer,
                            index=index,
                            force_multitype=force_multitype,
                            append=True,
                            schema=schema,
                            create_spatial_index=create_spatial_index,
                        )
                    else:
                        # If gdf written to temp file, use append_to_nolock + cleanup
                        _append_to_nolock(
                            src=gdftemp_path,
                            dst=path,
                            dst_layer=layer,
                            create_spatial_index=create_spatial_index,
                        )
                        remove(gdftemp_path)
                        if gdftemp_lockpath is not None:
                            gdftemp_lockpath.unlink()
                except Exception as ex:
                    # If sqlite output file locked, also retry
                    if geofiletype.is_spatialite_based and str(ex) not in [
                        "database is locked",
                        "attempt to write a readonly database",
                    ]:
                        raise ex
                finally:
                    ready = True
                    lockfile.unlink()
            else:
                time_waiting = (datetime.datetime.now() - start_time).total_seconds()
                if time_waiting > append_timeout_s:
                    raise RuntimeError(
                        f"to_file timeout of {append_timeout_s} reached, stop append "
                        f"to {path}!"
                    )

            # Sleep for a second before trying again
            time.sleep(1)


def get_crs(path: Union[str, "os.PathLike[Any]"]) -> pyproj.CRS:
    """
    Get the CRS (projection) of the file

    Args:
        path (PathLike): Path to the file.

    Returns:
        pyproj.CRS: The projection of the file
    """
    # TODO: seems like support for multiple layers in the file isn't here yet???
    with fiona.open(str(path), "r") as geofile:
        assert geofile is not None
        return pyproj.CRS(geofile.crs)


def is_geofile(path: Union[str, "os.PathLike[Any]"]) -> bool:
    """
    Determines based on the filepath if this is a geofile.

    Args:
        path (PathLike): The file path.

    Returns:
        bool: True if it is a geo file.
    """
    return is_geofile_ext(Path(path).suffix)


def is_geofile_ext(file_ext: str) -> bool:
    """
    Determines based on the file extension if this is a geofile.

    Args:
        file_ext (str): the extension.

    Returns:
        bool: True if it is a geofile.
    """
    try:
        # If the driver can be determined, it is a (supported) geo file.
        _ = GeofileType(file_ext)
        return True
    except Exception:
        return False


def cmp(
    path1: Union[str, "os.PathLike[Any]"], path2: Union[str, "os.PathLike[Any]"]
) -> bool:
    """
    Compare if two geofiles are identical.

    For geofiles that use multiple files, all relevant files must be identical.
    Eg. for shapefiles, the .shp, .shx and .dbf file must be identical.

    Args:
        path1 (PathLike): path to the first file.
        path2 (PathLike): path to the second file.

    Returns:
        bool: True if the files are identical
    """
    # Check input parameters
    path1_p = Path(path1)
    path2_p = Path(path2)

    # For a shapefile, multiple files need to be compared
    if path1_p.suffix.lower() == ".shp":
        path2_noext, _ = os.path.splitext(path2_p)
        shapefile_base_suffixes = [".shp", ".dbf", ".shx"]
        path1_noext = path1_p.parent / path1_p.stem
        path2_noext = path2_p.parent / path2_p.stem
        for ext in shapefile_base_suffixes:
            if not filecmp.cmp(f"{str(path1_noext)}{ext}", f"{str(path2_noext)}{ext}"):
                logger.info(
                    f"File {path1_noext}{ext} is different from {path2_noext}{ext}"
                )
                return False
        return True
    else:
        return filecmp.cmp(str(path1_p), str(path2_p))


def copy(src: Union[str, "os.PathLike[Any]"], dst: Union[str, "os.PathLike[Any]"]):
    """
    Copies the geofile from src to dst. Is the source file is a geofile containing
    of multiple files (eg. .shp) all files are copied.

    Args:
        src (PathLike): the file to copy.
        dst (PathLike): the location to copy the file(s) to.
    """
    # Check input parameters
    src = Path(src)
    dst = Path(dst)
    geofiletype = GeofileType(src)

    # Copy the main file
    shutil.copy(str(src), dst)

    # For some file types, extra files need to be copied
    # If dest is a dir, just use move. Otherwise concat dest filepaths
    if geofiletype.suffixes_extrafiles is not None:
        if dst.is_dir():
            for suffix in geofiletype.suffixes_extrafiles:
                srcfile = src.parent / f"{src.stem}{suffix}"
                if srcfile.exists():
                    shutil.copy(str(srcfile), dst)
        else:
            for suffix in geofiletype.suffixes_extrafiles:
                srcfile = src.parent / f"{src.stem}{suffix}"
                dstfile = dst.parent / f"{dst.stem}{suffix}"
                if srcfile.exists():
                    shutil.copy(str(srcfile), dstfile)


def move(src: Union[str, "os.PathLike[Any]"], dst: Union[str, "os.PathLike[Any]"]):
    """
    Moves the geofile from src to dst. If the source file is a geofile containing
    of multiple files (eg. .shp) all files are moved.

    Args:
        src (PathLike): the file to move
        dst (PathLike): the location to move the file(s) to
    """
    # Check input parameters
    src = Path(src)
    dst = Path(dst)
    geofiletype = GeofileType(src)

    # Move the main file
    shutil.move(str(src), dst)

    # For some file types, extra files need to be moved
    # If dest is a dir, just use move. Otherwise concat dest filepaths
    if geofiletype.suffixes_extrafiles is not None:
        if dst.is_dir():
            for suffix in geofiletype.suffixes_extrafiles:
                srcfile = src.parent / f"{src.stem}{suffix}"
                if srcfile.exists():
                    shutil.move(str(srcfile), dst)
        else:
            for suffix in geofiletype.suffixes_extrafiles:
                srcfile = src.parent / f"{src.stem}{suffix}"
                dstfile = dst.parent / f"{dst.stem}{suffix}"
                if srcfile.exists():
                    shutil.move(str(srcfile), dstfile)


def remove(path: Union[str, "os.PathLike[Any]"], missing_ok: bool = False):
    """
    Removes the geofile. Is it is a geofile composed of multiple files
    (eg. .shp) all files are removed.
    If .lock files are present, they are removed as well.

    Args:
        path (PathLike): the file to remove
    """
    # Check input parameters
    path = Path(path)
    geofiletype = GeofileType(path)

    # If there is a lock file, remove it
    lockfile_path = path.parent / f"{path.name}.lock"
    lockfile_path.unlink(missing_ok=True)

    # Remove the main file
    if path.exists():
        path.unlink(missing_ok=missing_ok)

    # For some file types, extra files need to be removed
    if geofiletype.suffixes_extrafiles is not None:
        for suffix in geofiletype.suffixes_extrafiles:
            curr_path = path.parent / f"{path.stem}{suffix}"
            curr_path.unlink(missing_ok=True)


def append_to(
    src: Union[str, "os.PathLike[Any]"],
    dst: Union[str, "os.PathLike[Any]"],
    src_layer: Optional[str] = None,
    dst_layer: Optional[str] = None,
    src_crs: Union[int, str, None] = None,
    dst_crs: Union[int, str, None] = None,
    reproject: bool = False,
    explodecollections: bool = False,
    force_output_geometrytype: Union[GeometryType, str, None] = None,
    create_spatial_index: Optional[bool] = True,
    append_timeout_s: int = 600,
    transaction_size: int = 50000,
    options: dict = {},
):
    """
    Append src file to the dst file.

    Remark: append is not supported for all filetypes in fiona/geopandas (0.8)
    so workaround via gdal needed.

    The options parameter can be used to pass any type of options to GDAL in
    the following form:
        { "<option_type>.<option_name>": <option_value> }

    The option types can be any of the following:
        - LAYER_CREATION: layer creation option (lco)
        - DATASET_CREATION: dataset creation option (dsco)
        - INPUT_OPEN: input dataset open option (oo)
        - DESTINATION_OPEN: destination dataset open option (doo)
        - CONFIG: config option (config)

    The options can be found in the [GDAL vector driver documentation]
    (https://gdal.org/drivers/vector/index.html).

    Args:
        src (Union[str,): source file path.
        dst (Union[str,): destination file path.
        src_layer (str, optional): source layer. Defaults to None.
        dst_layer (str, optional): destination layer. Defaults to None.
        src_crs (str, optional): an epsg int or anything supported
            by the OGRSpatialReference.SetFromUserInput() call, which includes
            an EPSG string (eg. "EPSG:4326"), a well known text (WKT) CRS
            definition,... Defaults to None.
        dst_crs (str, optional): an epsg int or anything supported
            by the OGRSpatialReference.SetFromUserInput() call, which includes
            an EPSG string (eg. "EPSG:4326"), a well known text (WKT) CRS
            definition,... Defaults to None.
        reproject (bool, optional): True to reproject while converting the
            file. Defaults to False.
        explodecollections (bool), optional): True to output only simple geometries.
            Defaults to False.
        force_output_geometrytype (GeometryType, optional): geometry type.
            to (try to) force the output to. Defaults to None.
        create_spatial_index (bool, optional): True to create a spatial index
            on the destination file/layer. If None, the default behaviour by gdal for
            that file type is respected. If the LAYER_CREATION.SPATIAL_INDEX
            parameter is specified in options, create_spatial_index is ignored.
            Defaults to True.
        append_timeout_s (int, optional): timeout to use if the output file is
            being written to by another process already. Defaults to 600.
        transaction_size (int, optional): Transaction size.
            Defaults to 50000.
        options (dict, optional): options to pass to gdal.

    Raises:
        ValueError: an invalid parameter value was passed.
        RuntimeError: timeout was reached while trying to append data to path.
    """
    # Check/clean input params
    src = Path(src)
    dst = Path(dst)
    if force_output_geometrytype is not None:
        force_output_geometrytype = GeometryType(force_output_geometrytype)

    # Files don't typically support having multiple processes writing
    # simultanously to them, so use lock file to synchronize access.
    lockfile = Path(f"{str(dst)}.lock")

    # If the destination file doesn't exist yet, but the lockfile does,
    # try removing the lockfile as it might be a ghost lockfile.
    if dst.exists() is False and lockfile.exists() is True:
        try:
            lockfile.unlink()
        except Exception:
            _ = None

    # Creating lockfile and append
    start_time = datetime.datetime.now()
    ready = False
    while not ready:

        if _io_util.create_file_atomic(lockfile) is True:
            try:
                # append
                _append_to_nolock(
                    src=src,
                    dst=dst,
                    src_layer=src_layer,
                    dst_layer=dst_layer,
                    src_crs=src_crs,
                    dst_crs=dst_crs,
                    reproject=reproject,
                    explodecollections=explodecollections,
                    force_output_geometrytype=force_output_geometrytype,
                    create_spatial_index=create_spatial_index,
                    transaction_size=transaction_size,
                    options=options,
                )
            finally:
                ready = True
                lockfile.unlink()
        else:
            time_waiting = (datetime.datetime.now() - start_time).total_seconds()
            if time_waiting > append_timeout_s:
                raise RuntimeError(
                    f"append_to timeout of {append_timeout_s} reached, so stop write "
                    f"to {dst}!"
                )

        # Sleep for a second before trying again
        time.sleep(1)


def _append_to_nolock(
    src: Path,
    dst: Path,
    src_layer: Optional[str] = None,
    dst_layer: Optional[str] = None,
    src_crs: Union[int, str, None] = None,
    dst_crs: Union[int, str, None] = None,
    reproject: bool = False,
    explodecollections: bool = False,
    create_spatial_index: Optional[bool] = True,
    force_output_geometrytype: Optional[GeometryType] = None,
    transaction_size: int = 50000,
    options: dict = {},
):
    # Check/clean input params
    options = _ogr_util._prepare_gdal_options(options)
    if (
        create_spatial_index is not None
        and "LAYER_CREATION.SPATIAL_INDEX" not in options
    ):
        options["LAYER_CREATION.SPATIAL_INDEX"] = create_spatial_index

    # When creating/appending to a shapefile, launder the columns names via
    # a sql statement, otherwise when appending the laundered columns will
    # get NULL values instead of the data.
    sql_stmt = None
    if dst.suffix.lower() == ".shp":
        src_info = get_layerinfo(src)
        src_columns = src_info.columns
        columns_laundered = _launder_column_names(src_columns)
        columns_aliased = [
            f'"{column}" AS "{laundered}"' for column, laundered in columns_laundered
        ]
        layer = src_layer if src_layer is not None else get_only_layer(src)
        sql_stmt = f'SELECT {", ".join(columns_aliased)} FROM "{layer}"'

    # Go!
    translate_info = _ogr_util.VectorTranslateInfo(
        input_path=src,
        output_path=dst,
        input_layers=src_layer,
        output_layer=dst_layer,
        input_srs=src_crs,
        output_srs=dst_crs,
        sql_stmt=sql_stmt,
        sql_dialect="OGRSQL",
        reproject=reproject,
        transaction_size=transaction_size,
        append=True,
        update=True,
        explodecollections=explodecollections,
        force_output_geometrytype=force_output_geometrytype,
        options=options,
    )
    _ogr_util.vector_translate_by_info(info=translate_info)


def convert(
    src: Union[str, "os.PathLike[Any]"],
    dst: Union[str, "os.PathLike[Any]"],
    src_layer: Optional[str] = None,
    dst_layer: Optional[str] = None,
    src_crs: Union[str, int, None] = None,
    dst_crs: Union[str, int, None] = None,
    reproject: bool = False,
    explodecollections: bool = False,
    force_output_geometrytype: Optional[GeometryType] = None,
    create_spatial_index: Optional[bool] = True,
    options: dict = {},
    force: bool = False,
):
    """
    Append src file to the dst file.

    The options parameter can be used to pass any type of options to GDAL in
    the following form:
        { "<option_type>.<option_name>": <option_value> }

    The option types can be any of the following:
        - LAYER_CREATION: layer creation option (lco)
        - DATASET_CREATION: dataset creation option (dsco)
        - INPUT_OPEN: input dataset open option (oo)
        - DESTINATION_OPEN: destination dataset open option (doo)
        - CONFIG: config option (config)

    The options can be found in the [GDAL vector driver documentation]
    (https://gdal.org/drivers/vector/index.html).

    Args:
        src (PathLike): The source file path.
        dst (PathLike): The destination file path.
        src_layer (str, optional): The source layer. If None and there is only
            one layer in the src file, that layer is taken. Defaults to None.
        dst_layer (str, optional): The destination layer. If None, the file
            stem is taken as layer name. Defaults to None.
        src_crs (Union[str, int], optional): an epsg int or anything supported
            by the OGRSpatialReference.SetFromUserInput() call, which includes
            an EPSG string (eg. "EPSG:4326"), a well known text (WKT) CRS
            definition,... Defaults to None.
        dst_crs (Union[str, int], optional): an epsg int or anything supported
            by the OGRSpatialReference.SetFromUserInput() call, which includes
            an EPSG string (eg. "EPSG:4326"), a well known text (WKT) CRS
            definition,... Defaults to None.
        reproject (bool, optional): True to reproject while converting the
            file. Defaults to False.
        explodecollections (bool, optional): True to output only simple
            geometries. Defaults to False.
        force_output_geometrytype (GeometryType, optional): Geometry type.
            to (try to) force the output to. Defaults to None.
        create_spatial_index (bool, optional): True to create a spatial index
            on the destination file/layer. If None, the default behaviour by gdal for
            that file type is respected. If the LAYER_CREATION.SPATIAL_INDEX
            parameter is specified in options, create_spatial_index is ignored.
            Defaults to True.
        options (dict, optional): options to pass to gdal.
        force (bool, optional): overwrite existing output file(s)
            Defaults to False.
    """
    # Init
    src = Path(src)
    dst = Path(dst)

    # If source file doesn't exist, raise error
    if not src.exists():
        raise ValueError(f"src file doesn't exist: {src}")
    # If dest file exists already, remove it
    if dst.exists():
        if force is True:
            remove(dst)
        else:
            logger.info(f"Output file exists already, so stop: {dst}")
            return

    # Convert
    logger.info(f"Convert {src} to {dst}")
    _append_to_nolock(
        src,
        dst,
        src_layer,
        dst_layer,
        src_crs=src_crs,
        dst_crs=dst_crs,
        reproject=reproject,
        explodecollections=explodecollections,
        force_output_geometrytype=force_output_geometrytype,
        create_spatial_index=create_spatial_index,
        options=options,
    )


def _launder_column_names(columns: Iterable) -> List[Tuple[str, str]]:
    """
    Launders the column names passed to comply with shapefile restrictions.

    Rationale: normally gdal launders them if needed, but when you append
    multiple files to a shapefile with columns that need to be laundered
    they are not matched and so are appended with NULL values for these
    columns. Normally the -relaxedFieldNameMatch parameter in ogr2ogr
    should fix this, but it seems that this isn't supported for shapefiles.

    Laundering is based on this text from the gdal shapefile driver
    documentation:

    Shapefile feature attributes are stored in an associated .dbf file, and
    so attributes suffer a number of limitations:
    -   Attribute names can only be up to 10 characters long.
        The OGR Shapefile driver tries to generate unique field
        names. Successive duplicate field names, including those created by
        truncation to 10 characters, will be truncated to 8 characters and
        appended with a serial number from 1 to 99.

        For example:

        -  a → a, a → a_1, A → A_2;
        -  abcdefghijk → abcdefghij, abcdefghijkl → abcdefgh_1

    -   Only Integer, Integer64, Real, String and Date (not DateTime, just
        year/month/day) field types are supported. The various list, and
        binary field types cannot be created.
    -   The field width and precision are directly used to establish storage
        size in the .dbf file. This means that strings longer than the field
        width, or numbers that don't fit into the indicated field format will
        suffer truncation.
    -   Integer fields without an explicit width are treated as width 9, and
        extended to 10 or 11 if needed.
    -   Integer64 fields without an explicit width are treated as width 18,
        and extended to 19 or 20 if needed.
    -   Real (floating point) fields without an explicit width are treated as
        width 24 with 15 decimal places of precision.
    -   String fields without an assigned width are treated as 80 characters.

    Args:
        columns (Iterable): the columns to launder.

    Returns: a List of tupples with the original and laundered column names.
    """
    laundered = []
    laundered_upper = []
    for column in columns:
        # Doubles in casing aree not allowed either
        if len(column) <= 10:
            if column.upper() not in laundered_upper:
                laundered_upper.append(column.upper())
                laundered.append((column, column))
                continue

        # Laundering is needed
        column_laundered = column[:10]
        if column_laundered.upper() not in laundered_upper:
            laundered_upper.append(column_laundered.upper())
            laundered.append((column, column_laundered))
        else:
            # Just taking first 10 characters didn't help
            for index in range(1, 101):
                if index >= 100:
                    raise NotImplementedError(
                        "Not supported to launder > 99 columns starting "
                        f"with {column_laundered[:8]}"
                    )
                if index <= 9:
                    column_laundered = f"{column_laundered[:8]}_{index}"
                else:
                    column_laundered = f"{column_laundered[:8]}{index}"
                if column_laundered.upper() not in laundered_upper:
                    laundered_upper.append(column_laundered.upper())
                    laundered.append((column, column_laundered))
                    break

    return laundered


def get_driver(path: Union[str, "os.PathLike[Any]"]) -> str:
    """
    Get the driver to use for the file extension of this filepath.

    DEPRECATED, use GeometryType(Path).ogrdriver.

    Args:
        path (PathLike): The file path.

    Returns:
        str: The OGR driver name.
    """
    warnings.warn(
        "get_driver is deprecated, use GeometryType(Path).ogrdriver", FutureWarning
    )
    return GeofileType(Path(path)).ogrdriver


def get_driver_for_ext(file_ext: str) -> str:
    """
    Get the driver to use for this file extension.

    DEPRECATED, use GeometryType(file_ext).ogrdriver.

    Args:
        file_ext (str): The extentension.

    Raises:
        ValueError: If input geometrytype is not known.

    Returns:
        str: The OGR driver name.
    """
    warnings.warn(
        "get_driver_for_ext is deprecated, use GeometryType(Path).ogrdriver",
        FutureWarning,
    )
    return GeofileType(file_ext).ogrdriver


def to_multi_type(geometrytypename: str) -> str:
    """
    Map the input geometry type to the corresponding 'MULTI' geometry type...

    DEPRECATED, use to_multigeometrytype

    Args:
        geometrytypename (str): Input geometry type

    Raises:
        ValueError: If input geometrytype is not known.

    Returns:
        str: Corresponding 'MULTI' geometry type
    """
    warnings.warn(
        "to_generaltypeid is deprecated, use GeometryType.to_multigeometrytype",
        FutureWarning,
    )
    return geometry_util.GeometryType(geometrytypename).to_multitype.name


def to_generaltypeid(geometrytypename: str) -> int:
    """
    Map the input geometry type name to the corresponding geometry type id:
        * 1 = POINT-type
        * 2 = LINESTRING-type
        * 3 = POLYGON-type

    DEPRECATED, use to_primitivetypeid()

    Args:
        geometrytypename (str): Input geometry type

    Raises:
        ValueError: If input geometrytype is not known.

    Returns:
        int: Corresponding geometry type id
    """
    warnings.warn(
        "to_generaltypeid is deprecated, use GeometryType.to_primitivetypeid",
        FutureWarning,
    )
    return geometry_util.GeometryType(geometrytypename).to_primitivetype.value<|MERGE_RESOLUTION|>--- conflicted
+++ resolved
@@ -1171,75 +1171,26 @@
                 gdf_to_write = gdf.reset_index(drop=True)
             else:
                 gdf_to_write = gdf
-<<<<<<< HEAD
-            if mode == "w" and schema is None:
-                # pyogrio only supports write
-                pyogrio.write_dataframe(
-                    gdf_to_write, str(path), driver=geofiletype.ogrdriver
+            gdf_to_write.to_file(str(path), driver=geofiletype.ogrdriver, mode=mode)
+        elif geofiletype == GeofileType.GPKG:
+            # Try to harmonize the geometrytype to one (multi)type, as GPKG
+            # doesn't like > 1 type in a layer
+            gdf_to_write = gdf.copy()
+            if schema is None or schema["geometry"] != "None":
+                gdf_to_write.geometry = geoseries_util.harmonize_geometrytypes(
+                    gdf.geometry, force_multitype=force_multitype
                 )
-            else:
-                gdf_to_write.to_file(str(path), driver=geofiletype.ogrdriver, mode=mode)
-=======
-            gdf_to_write.to_file(
-                str(path), driver=geofiletype.ogrdriver, mode=mode, **kwargs
-            )
->>>>>>> 7930b481
-        elif geofiletype == GeofileType.GPKG:
-            if mode == "w" and schema is None:
-                # pyogrio only supports write
-                pyogrio.write_dataframe(
-                    df=gdf, path=path, layer=layer, driver=geofiletype.ogrdriver
-                )
-            else:
-                # Try to harmonize the geometrytype to one (multi)type, as GPKG
-                # doesn't like > 1 type in a layer
-                gdf_to_write = gdf.copy()
-                if schema is None or schema["geometry"] != "None":
-                    gdf_to_write.geometry = geoseries_util.harmonize_geometrytypes(
-                        gdf.geometry, force_multitype=force_multitype
-                    )
-                gdf_to_write.to_file(
-                    path,
-                    layer=layer,
-                    driver=geofiletype.ogrdriver,
-                    mode=mode,
-                    schema=schema,
-                )
-        elif geofiletype in [GeofileType.SQLite, GeofileType.GeoJSON]:
-            if mode == "w" and schema is None:
-                # pyogrio only supports write
-                pyogrio.write_dataframe(
-                    gdf, str(path), layer=layer, driver=geofiletype.ogrdriver
-                )
-            else:
-                gdf.to_file(
-                    str(path),
-                    layer=layer,
-                    driver=geofiletype.ogrdriver,
-                    mode=mode,
-                    schema=schema,
-                )
-<<<<<<< HEAD
-=======
             gdf_to_write.to_file(
                 str(path),
                 layer=layer,
                 driver=geofiletype.ogrdriver,
                 mode=mode,
                 schema=schema,
-                **kwargs,
             )
         elif geofiletype == GeofileType.SQLite:
-            gdf.to_file(
-                str(path),
-                layer=layer,
-                driver=geofiletype.ogrdriver,
-                mode=mode,
-                **kwargs,
-            )
+            gdf.to_file(str(path), layer=layer, driver=geofiletype.ogrdriver, mode=mode)
         elif geofiletype == GeofileType.GeoJSON:
-            gdf.to_file(str(path), driver=geofiletype.ogrdriver, mode=mode, **kwargs)
->>>>>>> 7930b481
+            gdf.to_file(str(path), driver=geofiletype.ogrdriver, mode=mode)
         else:
             raise ValueError(f"Not implemented for geofiletype {geofiletype}")
 
