# -*- coding: utf-8 -*-
"""
Module with helper functions for geo files.
"""

import enum
import datetime
import filecmp
import logging
import os
from pathlib import Path
import pprint
import shutil
import tempfile
import time
from typing import Any, Dict, Iterable, List, Optional, Tuple, Union
import warnings

import fiona
import geopandas as gpd
from osgeo import gdal
import pandas as pd
import pyproj

from geofileops.util import geometry_util
from geofileops.util.geometry_util import GeometryType, PrimitiveType
from geofileops.util import geoseries_util
from geofileops.util import _io_util
from geofileops.util import _ogr_util
from geofileops.util.geofiletype import GeofileType

#-------------------------------------------------------------
# First define/init some general variables/constants
#-------------------------------------------------------------

# Get a logger...
logger = logging.getLogger(__name__)
#logger.setLevel(logging.DEBUG)

# Enable exceptions for GDAL
gdal.UseExceptions()

# Disable this annoying warning in fiona
warnings.filterwarnings(
        action="ignore", 
        category=RuntimeWarning, 
        message="Sequential read of iterator was interrupted. Resetting iterator. This can negatively impact the performance.")

# Hardcoded prj string to replace faulty ones
PRJ_EPSG_31370 = 'PROJCS["Belge_1972_Belgian_Lambert_72",GEOGCS["Belge 1972",DATUM["D_Belge_1972",SPHEROID["International_1924",6378388,297]],PRIMEM["Greenwich",0],UNIT["Degree",0.017453292519943295]],PROJECTION["Lambert_Conformal_Conic"],PARAMETER["standard_parallel_1",51.16666723333333],PARAMETER["standard_parallel_2",49.8333339],PARAMETER["latitude_of_origin",90],PARAMETER["central_meridian",4.367486666666666],PARAMETER["false_easting",150000.013],PARAMETER["false_northing",5400088.438],UNIT["Meter",1],AUTHORITY["EPSG",31370]]'

#-------------------------------------------------------------
# The real work
#-------------------------------------------------------------

'''
def write_vrt(
        input_layer_paths: List[Tuple[Path, str]],
        output_path: Path):
    """
    Create a vrt file where all layers in input_layer_paths.

    Args:
        input_layer_paths (dict): [description]
        output_path (Path): [description]
    """

    # Create vrt file
    with open(output_path, "w") as vrt_file:
        vrt_file.write(f'<OGRVRTDataSource>\n')

        # Loop over all layers and add them to vrt file
        for index, input_layer_path in enumerate(input_layer_paths):
            vrt_file.write(f'  <OGRVRTLayer name="{input_layer_path[1]}">\n')
            vrt_file.write(f'    <SrcDataSource>{input_layer_path[0]}</SrcDataSource>\n')
            vrt_file.write(f'    <SrcLayer>{input_layer_path[1]}</SrcLayer>\n')
            vrt_file.write(f'  </OGRVRTLayer>\n')

            # layer index
            vrt_file.write(f'  <OGRVRTLayer name="rtree_{input_layer_path[1]}_geom">\n')
            vrt_file.write(f'    <SrcDataSource>{input_layer_path[0]}</SrcDataSource>\n')
            vrt_file.write(f'    <SrcLayer>rtree_{input_layer_path[1]}_geom</SrcLayer>\n')
            vrt_file.write(f'    <Field name="minx" />\n')
            vrt_file.write(f'    <Field name="miny" />\n')
            vrt_file.write(f'    <Field name="maxx" />\n')
            vrt_file.write(f'    <Field name="maxy" />\n')
            vrt_file.write(f'    <GeometryType>wkbNone</GeometryType>\n')
            vrt_file.write(f'  </OGRVRTLayer>\n')

        vrt_file.write(f'</OGRVRTDataSource>\n')
'''


def listlayers(
        path: Union[str, 'os.PathLike[Any]'],
        verbose: bool = False) -> List[str]:
    """
    Get the list of layers in a geofile.

    Args:
        path (PathLike): path to the file to get info about
        verbose (bool, optional): True to enable verbose logging. Defaults to False.

    Returns:
        List[str]: the list of layers
    """
    return fiona.listlayers(str(path))

<<<<<<< HEAD
=======
class ColumnInfo:
    """
    A data object containing meta-information about a column.

    Attributes:
        name (str): the name of the column.
        gdal_type (str): the type of the column according to gdal.
        width (int): the width of the column, if specified.
    """
    def __init__(
            self,
            name: str,
            gdal_type: str,
            width: int,
            precision: int,
        ):
        self.name = name
        self.gdal_type = gdal_type
        self.width = width
        self.precision = precision

    def __repr__(self):
        return f"{self.__class__}({self.__dict__})"
>>>>>>> 2d659b27

class LayerInfo:
    """
    A data object containing meta-information about a layer.

    Attributes:
        name (str): the name of the layer.
        featurecount (int): the number of features (rows) in the layer.
        total_bounds (Tuple[float, float, float, float]): the bounding box of 
            the layer.
        geometrycolumn (str): name of the column that contains the 
            primary geometry.
        geometrytypename (str): the geometry type name of the geometrycolumn. 
            The type name returned is one of the following: POINT, MULTIPOINT, 
            LINESTRING, MULTILINESTRING, POLYGON, MULTIPOLYGON, COLLECTION.
        geometrytype (GeometryType): the geometry type of the geometrycolumn.
        columns (dict): the columns (other than the geometry column) that 
            are available on the layer with their properties as a dict.
        crs (pyproj.CRS): the spatial reference of the layer.
        errors (List[str]): list of errors in the layer, eg. invalid column 
            names,... 
    """
    def __init__(self, 
            name: str,
            featurecount: int, 
            total_bounds: Tuple[float, float, float, float],
            geometrycolumn: str, 
            geometrytypename: str,
            geometrytype: GeometryType,
            columns: Dict[str, ColumnInfo],
            crs: Optional[pyproj.CRS],
            errors: List[str]):
        self.name = name
        self.featurecount = featurecount
        self.total_bounds = total_bounds
        self.geometrycolumn = geometrycolumn
        self.geometrytypename = geometrytypename
        self.geometrytype = geometrytype
        self.columns = columns
        self.crs = crs
        self.errors = errors

    def __repr__(self):
        return f"{self.__class__}({self.__dict__})"


def get_layerinfo(
        path: Union[str, 'os.PathLike[Any]'],
        layer: Optional[str] = None) -> LayerInfo:
    """
    Get information about a layer in the geofile.

    Raises an exception if the layer definition has errors like invalid column 
    names,...

    Args:
        path (PathLike): path to the file to get info about
        layer (str): the layer you want info about. Doesn't need to be 
            specified if there is only one layer in the geofile.

    Returns:
        LayerInfo: the information about the layer.
    """
    ##### Init #####
    path_p = Path(path)
    if not path_p.exists():
        raise ValueError(f"File does not exist: {path_p}")

    datasource = None
    try:
        datasource = gdal.OpenEx(str(path_p))
        if layer is not None: #and GeofileType(path_p).is_singlelayer is False:
            datasource_layer = datasource.GetLayer(layer)
        elif datasource.GetLayerCount() == 1:
            datasource_layer = datasource.GetLayerByIndex(0)
        else:
            raise ValueError(f"No layer specified, and file has <> 1 layer: {path_p}")

        # If the layer doesn't exist, return 
        if datasource_layer is None:
            raise ValueError(f"Layer {layer} not found in file: {path_p}")

        # Get column info
        columns = {}
        errors = []
        geofiletype = GeofileType(path_p)
        layer_defn = datasource_layer.GetLayerDefn()
        for i in range(layer_defn.GetFieldCount()):
            name = layer_defn.GetFieldDefn(i).GetName()
            # TODO: think whether the type name should be converted to other names
            gdal_type = layer_defn.GetFieldDefn(i).GetTypeName()
            width = layer_defn.GetFieldDefn(i).GetWidth()
            width = width if width > 0 else None
            precision = layer_defn.GetFieldDefn(i).GetPrecision()
            precision = precision if precision > 0 else None
            illegal_column_chars = ['"']
            for illegal_char in illegal_column_chars:
                if illegal_char in name:
                    errors.append(f"Column name {name} contains illegal char: {illegal_char} in file {path_p}, layer {layer}")
            column_info = ColumnInfo(
                    name=name, gdal_type=gdal_type, width=width, precision=precision)
            columns[name] = column_info
            if geofiletype == GeofileType.ESRIShapefile:
                if name.casefold() == "geometry":
                    errors.append("An attribute column named 'geometry' is not supported in a shapefile")

        # Get geometry column info...
        geometrytypename = gdal.ogr.GeometryTypeToName(datasource_layer.GetGeomType())
        geometrytypename = geometrytypename.replace(' ', '').upper()

        # For shape files, the difference between the 'MULTI' variant and the 
        # single one doesn't exists... so always report MULTI variant by convention.
        if GeofileType(path_p) == GeofileType.ESRIShapefile:
            if(geometrytypename.startswith('POLYGON')
            or geometrytypename.startswith('LINESTRING')
            or geometrytypename.startswith('POINT')):
                geometrytypename = f"MULTI{geometrytypename}"
        if geometrytypename == 'UNKNOWN(ANY)':
            geometrytypename = 'GEOMETRY'

        # Geometrytype
        if geometrytypename != 'NONE':
            geometrytype = GeometryType[geometrytypename]
        else:
            geometrytype = None

        # If the geometry type is not None, fill out the extra properties    
        geometrycolumn = None
        extent = None
        crs = None
        total_bounds = None
        if geometrytype is not None:
            # Geometry column name
            geometrycolumn = datasource_layer.GetGeometryColumn()
            if geometrycolumn == '':
                geometrycolumn = 'geometry'
            # Convert gdal extent (xmin, xmax, ymin, ymax) to bounds (xmin, ymin, xmax, ymax)
            extent = datasource_layer.GetExtent()
            total_bounds = (extent[0], extent[2], extent[1], extent[3])
            # CRS
            spatialref = datasource_layer.GetSpatialRef()
            if spatialref is not None:
                crs = pyproj.CRS(spatialref.ExportToWkt())

                # If spatial ref has no epsg, try to find corresponding one
                crs_epsg = crs.to_epsg()
                if crs_epsg is None:
                    if crs.name in [
                            "Belge 1972 / Belgian Lambert 72",
                            "Belge_1972_Belgian_Lambert_72",
                            "Belge_Lambert_1972",
                            "BD72 / Belgian Lambert 72"]:
                        # Belgian Lambert in name, so assume 31370
                        crs = pyproj.CRS.from_epsg(31370)

                        # If shapefile, add correct 31370 .prj file
                        if GeofileType(path_p) == GeofileType.ESRIShapefile:
                            prj_path = path_p.parent / f"{path_p.stem}.prj"
                            if prj_path.exists():
                                prj_rename_path = path_p.parent / f"{path_p.stem}_orig.prj"
                                if not prj_rename_path.exists():
                                    prj_path.rename(prj_rename_path)
                                else:
                                    prj_path.unlink()
                                prj_path.write_text(PRJ_EPSG_31370)

            return LayerInfo(
                name=datasource_layer.GetName(),
                featurecount=datasource_layer.GetFeatureCount(),
                total_bounds=total_bounds,
                geometrycolumn=geometrycolumn, 
                geometrytypename=geometrytypename,
                geometrytype=geometrytype,
                columns=columns,
                crs=crs,
                errors=errors)
        else:
            errors.append("Layer doesn't have a geometry column!")    

    finally:
        if datasource is not None:
            del datasource    

    # If we didn't return or raise yet here, there must have been errors
    raise Exception(f"Errors found in layer definition of file {path_p}, layer {layer}: \n{pprint.pprint(errors)}")


def get_only_layer(path: Union[str, 'os.PathLike[Any]']) -> str:
    """
    Get the layername for a file that only contains one layer.

    If the file contains multiple layers, an exception is thrown.

    Args:
        path (PathLike): the file.

    Raises:
        ValueError: an invalid parameter value was passed.

    Returns:
        str: the layer name
    """
    layers = fiona.listlayers(str(path))
    nb_layers = len(layers)
    if nb_layers == 1:
        return layers[0]
    elif nb_layers == 0:
        raise ValueError(f"Error: No layers found in {path}")
    else:
        raise ValueError(f"Error: More than 1 layer found in {path}: {layers}")


def get_default_layer(path: Union[str, 'os.PathLike[Any]']) -> str:
    """
    Get the default layer name to be used for a layer in this file.

    This is the stem of the filepath.

    Args:
        path (Union[str,): The path to the file.

    Returns:
        str: The default layer name.
    """
    return Path(path).stem


def execute_sql(
        path: Union[str, 'os.PathLike[Any]'],
        sql_stmt: str,
        sql_dialect: Optional[str] = None):
    """
    Execute a sql statement (DML or DDL) on the file. Is equivalent to running 
    ogrinfo on a file with the -sql parameter. 
    More info here: https://gdal.org/programs/ogrinfo.html 

    To run SELECT statements on a file, use read_file_sql().
    
    Args:
        path (PathLike): The path to the file.
        sql_stmt (str): The sql statement to execute.
        sql_dialect (str): The sql dialect to use: 
            * None: use the native SQL dialect of the geofile.
            * 'OGRSQL': force the use of the OGR SQL dialect.
            * 'SQLITE': force the use of the SQLITE dialect.
            Defaults to None.
    """
    _ogr_util.vector_info(
            path=Path(path),
            sql_stmt=sql_stmt, 
            sql_dialect=sql_dialect, 
            readonly=False)


def create_spatial_index(
        path: Union[str, 'os.PathLike[Any]'],
        layer: Optional[str] = None,
        cache_size_mb: int = 128,
        exist_ok: bool = False,
        force_rebuild: bool = False):
    """
    Create a spatial index on the layer specified.

    Args:
        path (PathLike): The file path.
        layer (str, optional): The layer. If not specified, and there is only 
            one layer in the file, this layer is used. Otherwise exception.
        cache_size_mb (int, optional): memory in MB that can be used while 
            creating spatial index for spatialite files (.gpkg or .sqlite). 
            Defaults to 512.
        exist_ok (bool, options): If True and the index exists already, don't 
            throw an error.
        force_rebuild (bool, options): True to force rebuild even if index 
            exists already. Defaults to False.
    """
    # Init
    path = Path(path)
    if layer is None:
        layer = get_only_layer(path)

    # If index already exists, remove index or return
    if has_spatial_index(path, layer) is True:
        if force_rebuild is True:
            remove_spatial_index(path, layer)
        elif exist_ok is True:
            return
        else:
            raise Exception(
                    f"Error adding spatial index to {path}.{layer}, it exists already")

    # Now really add index
    datasource = None
    try:
        geofiletype = GeofileType(path)
        if geofiletype.is_spatialite_based:
            # The config options need to be set before opening the file!
            geometrycolumn = get_layerinfo(path, layer).geometrycolumn
            with _ogr_util.set_config_options({"OGR_SQLITE_CACHE": cache_size_mb}):
                datasource = gdal.OpenEx(str(path), nOpenFlags=gdal.OF_UPDATE)
                sql = f"SELECT CreateSpatialIndex('{layer}', '{geometrycolumn}')"
                datasource.ExecuteSQL(sql, dialect="SQLITE")
        else:
            datasource = gdal.OpenEx(str(path), nOpenFlags=gdal.OF_UPDATE)
            datasource.ExecuteSQL(f'CREATE SPATIAL INDEX ON "{layer}"')
    except Exception as ex:
        raise Exception(f"Error adding spatial index to {path}.{layer}") from ex
    finally:
        if datasource is not None:
            del datasource


def has_spatial_index(
        path: Union[str, 'os.PathLike[Any]'],
        layer: Optional[str] = None) -> bool:
    """
    Check if the layer/column has a spatial index.

    Args:
        path (PathLike): The file path.
        layer (str, optional): The layer. Defaults to None.

    Raises:
        ValueError: an invalid parameter value was passed.

    Returns:
        bool: True if the spatial column exists.
    """
    # Init
    path = Path(path)

    # Now check the index
    datasource = None
    geofiletype = GeofileType(path)    
    try:
        if geofiletype.is_spatialite_based:
            layerinfo = get_layerinfo(path, layer)
            data_source = gdal.OpenEx(str(path), nOpenFlags=gdal.OF_READONLY)
            sql = f"SELECT HasSpatialIndex('{layerinfo.name}', '{layerinfo.geometrycolumn}')"
            result = data_source.ExecuteSQL(sql, dialect='SQLITE')
            has_spatial_index = (result.GetNextFeature().GetField(0) == 1)
            return has_spatial_index
        elif geofiletype == GeofileType.ESRIShapefile:
            index_path = path.parent / f"{path.stem}.qix"
            return index_path.exists()
        else:
            raise ValueError(f"has_spatial_index not supported for {path}")
    finally:
        if datasource is not None:
            del datasource


def remove_spatial_index(
        path: Union[str, 'os.PathLike[Any]'],
        layer: Optional[str] = None):
    """
    Remove the spatial index from the layer specified.

    Args:
        path (PathLike): The file path.
        layer (str, optional): The layer. If not specified, and there is only 
            one layer in the file, this layer is used. Otherwise exception.
    """
    # Init
    path = Path(path)

    # Now really remove index
    datasource = None
    geofiletype = GeofileType(path)  
    layerinfo = get_layerinfo(path, layer)
    try:
        if geofiletype.is_spatialite_based:
            datasource = gdal.OpenEx(str(path), nOpenFlags=gdal.OF_UPDATE)
            datasource.ExecuteSQL(
                    f"SELECT DisableSpatialIndex('{layerinfo.name}', '{layerinfo.geometrycolumn}')",
                    dialect='SQLITE') 
        elif geofiletype == GeofileType.ESRIShapefile:
            # DROP SPATIAL INDEX ON ... command gives an error, so just remove .qix
            index_path = path.parent / f"{path.stem}.qix" 
            index_path.unlink()
        else:
            raise Exception(f"remove_spatial_index is not supported for {path.suffix} file")
            #datasource = gdal.OpenEx(str(path_p), nOpenFlags=gdal.OF_UPDATE)
            #datasource.ExecuteSQL(f'DROP SPATIAL INDEX ON "{layerinfo.name}"')
    finally:
        if datasource is not None:
            del datasource

def rename_layer(
        path: Union[str, 'os.PathLike[Any]'],
        new_layer: str,
        layer: Optional[str] = None):
    """
    Rename the layer specified.

    Args:
        path (PathLike): The file path.
        layer (Optional[str]): The layer name. If not specified, and there is only 
            one layer in the file, this layer is used. Otherwise exception.
        new_layer (str): The new layer name. If not specified, and there is only 
            one layer in the file, this layer is used. Otherwise exception.
    """
    # Check input parameters
    path_p = Path(path)
    if layer is None:
        layer = get_only_layer(path_p)

    # Now really rename
    datasource = None
    geofiletype = GeofileType(path_p)  
    try:
        if geofiletype.is_spatialite_based:
            datasource = gdal.OpenEx(str(path_p), nOpenFlags=gdal.OF_UPDATE)
            sql_stmt = f'ALTER TABLE "{layer}" RENAME TO "{new_layer}"'
            datasource.ExecuteSQL(sql_stmt)
        elif geofiletype == GeofileType.ESRIShapefile:
            raise ValueError(f"rename_layer is not possible for {geofiletype} file")
        else:
            raise ValueError(f"rename_layer is not implemented for {path_p.suffix} file")
    finally:
        if datasource is not None:
            del datasource

def rename_column(
        path: Union[str, 'os.PathLike[Any]'],
        column_name: str,
        new_column_name: str,
        layer: Optional[str] = None):
    """
    Rename the column specified.

    Args:
        path (PathLike): The file path.
        column_name (str): the current column name.
        new_column_name (str): the new column name.
        layer (Optional[str]): The layer name. If not specified, and there is only 
            one layer in the file, this layer is used. Otherwise exception.
    """
    # Check input parameters
    path_p = Path(path)
    if layer is None:
        layer = get_only_layer(path_p)
    info = get_layerinfo(path_p)
    if column_name not in info.columns and new_column_name in info.columns:
        logger.info(f"Column {column_name} seems to be renamed already to {new_column_name}, so just return")
        return

    # Now really rename
    datasource = None
    geofiletype = GeofileType(path_p)  
    try:
        if geofiletype.is_spatialite_based:
            datasource = gdal.OpenEx(str(path_p), nOpenFlags=gdal.OF_UPDATE)
            sql_stmt = f'ALTER TABLE "{layer}" RENAME COLUMN "{column_name}" TO "{new_column_name}"'
            datasource.ExecuteSQL(sql_stmt)
        elif geofiletype == GeofileType.ESRIShapefile:
            raise ValueError(f"rename_column is not possible for {geofiletype} file")
        else:
            raise ValueError(f"rename_column is not implemented for {path_p.suffix} file")
    finally:
        if datasource is not None:
            del datasource
            
class DataType(enum.Enum):
    """
    This enum defines the standard data types that can be used for columns. 
    """
    TEXT = 'TEXT'           
    """Column with text data: ~ string, char, varchar, clob."""
    INTEGER = 'INTEGER'     
    """Column with integer data."""
    REAL = 'REAL'           
    """Column with floating point data: ~ float, double."""
    DATE = 'DATE'           
    """Column with date data."""
    TIMESTAMP = 'TIMESTAMP' 
    """Column with timestamp data: ~ datetime."""
    BOOLEAN = 'BOOLEAN'     
    """Column with boolean data."""
    BLOB = 'BLOB'           
    """Column with binary data."""
    NUMERIC = 'NUMERIC'     
    """Column with numeric data: exact decimal data."""
    
def add_column(
        path: Union[str, 'os.PathLike[Any]'],
        name: str,
        type: Union[DataType, str],
        expression: Union[str, int, float, None] = None,
        expression_dialect: Optional[str] = None, 
        layer: Optional[str] = None,
        force_update: bool = False,
        width: Optional[int] = None):
    """
    Add a column to a layer of the geofile.

    Args:
        path (PathLike): Path to the geofile.
        name (str): Name for the new column.
        type (str): Column type of the new column.
        expression (str, optional): SQLite expression to use to update 
            the value. Defaults to None.
        expression_dialect (str, optional): SQL dialect used for the expression.
        layer (str, optional): The layer name. If None and the geofile
            has only one layer, that layer is used. Defaults to None.
        force_update (bool, optional): If the column already exists, execute 
            the update anyway. Defaults to False. 
        width (int, optional): the width of the field.

    Raises:
        ex: [description]
    """
    # Init
    if isinstance(type, DataType):
        type_str = type.value
    else:
        type_lower = type.lower()
        if type_lower == "string":
            # TODO: think whether being flexible here is a good idea...
            type_str = "TEXT"
        elif type_lower == "binary":
            type_str = "BLOB"
        elif type_lower == "time":
            type_str = "DATETIME"
        else:
            type_str = type
    path = Path(path)
    if layer is None:
        layer = get_only_layer(path)
    layerinfo_orig = get_layerinfo(path, layer)
    
    # Go!
    datasource = None
    try:
        # If column doesn't exist yet, create it
        columns_upper = [column.upper() for column in layerinfo_orig.columns]
        if name.upper() not in columns_upper:
            width_str = f"({width})" if width is not None else ""
            sql_stmt = f'ALTER TABLE "{layer}" ADD COLUMN "{name}" {type_str}{width_str}'
            datasource = gdal.OpenEx(str(path), nOpenFlags=gdal.OF_UPDATE)
            datasource.ExecuteSQL(sql_stmt)
        else:
            logger.warning(f"Column {name} existed already in {path}, layer {layer}")
            
        # If an expression was provided and update can be done, go for it...
        if(expression is not None 
           and (name not in layerinfo_orig.columns 
                or force_update is True)):
            if datasource is None:
                datasource = gdal.OpenEx(str(path), nOpenFlags=gdal.OF_UPDATE)
            sql_stmt = f'UPDATE "{layer}" SET "{name}" = {expression}'
            datasource.ExecuteSQL(sql_stmt, dialect=expression_dialect)
    finally:
        if datasource is not None:
            del datasource

def drop_column(
        path: Union[str, 'os.PathLike[Any]'],
        column_name: str,
        layer: Optional[str] = None):
    """
    Drop the column specified.

    Args:
        path (PathLike): The file path.
        column_name (str): the column name.
        layer (Optional[str]): The layer name. If not specified, and there is only 
            one layer in the file, this layer is used. Otherwise exception.
    """
    # Check input parameters
    path_p = Path(path)
    if layer is None:
        layer = get_only_layer(path_p)
    info = get_layerinfo(path_p, layer)
    if column_name not in info.columns:
        logger.info(f"Column {column_name} not present so cannot be dropped, so just return")
        return

    # Now really rename
    datasource = None
    try:
        datasource = gdal.OpenEx(str(path_p), nOpenFlags=gdal.OF_UPDATE)
        sql_stmt = f'ALTER TABLE "{layer}" DROP COLUMN "{column_name}"'
        datasource.ExecuteSQL(sql_stmt)
    finally:
        if datasource is not None:
            del datasource

def update_column(
        path: Union[str, 'os.PathLike[Any]'],
        name: str, 
        expression: str,
        layer: Optional[str] = None,
        where: Optional[str] = None):
    """
    Update a column from a layer of the geofile.

    Args:
        path (PathLike): Path to the geofile
        name (str): Name for the new column
        expression (str): SQLite expression to use to update 
            the value. 
        layer (str, optional): The layer name. If None and the geofile
            has only one layer, that layer is used. Defaults to None.
        layer (str, optional): SQL where clause to restrict the rows that will 
            be updated. Defaults to None.

    Raises:
        ValueError: an invalid parameter value was passed.
    """

    ##### Init #####
    path_p = Path(path)
    if layer is None:
        layer = get_only_layer(path_p)
    layerinfo_orig = get_layerinfo(path_p, layer)
    
    ##### Go! #####
    datasource = None
    try:
        #datasource = gdal.OpenEx(str(path_p), nOpenFlags=gdal.OF_UPDATE)
        columns_upper = [column.upper() for column in layerinfo_orig.columns]
        if name.upper() not in columns_upper:
            # If column doesn't exist yet, error!
            raise ValueError(f"Column {name} doesn't exist in {path_p}, layer {layer}")
            
        # If an expression was provided and update can be done, go for it...
        sqlite_stmt = f'UPDATE "{layer}" SET "{name}" = {expression}'
        if where is not None:
            sqlite_stmt += f"\n WHERE {where}"
        _ogr_util.vector_info(path=path_p, sql_stmt=sqlite_stmt, sql_dialect='SQLITE', readonly=False)
        #datasource.ExecuteSQL(sqlite_stmt, dialect='SQLITE')
    finally:
        if datasource is not None:
            del datasource

def read_file(
        path: Union[str, 'os.PathLike[Any]'],
        layer: Optional[str] = None,
        columns: Optional[Iterable[str]] = None,
        bbox = None,
        rows = None,
        ignore_geometry: bool = False) -> gpd.GeoDataFrame:
    """
    Reads a file to a geopandas GeoDataframe. 
    
    The file format is detected based on the filepath extension.

    Args:
        path (file path): path to the file to read from
        layer (str, optional): The layer to read. Defaults to None,  
            then reads the only layer in the file or throws error.
        columns (Iterable[str], optional): The (non-geometry) columns to read. 
            Defaults to None, then all columns are read.
        bbox ([type], optional): Read only geometries intersecting this bbox. 
            Defaults to None, then all rows are read.
        rows ([type], optional): Read only the rows specified. 
            Defaults to None, then all rows are read.
        ignore_geometry (bool, optional): True not to read/return the geometry. 
            Is retained for backwards compatibility, but it is recommended to 
            use read_file_nogeom for improved type checking. Defaults to False.

    Raises:
        ValueError: an invalid parameter value was passed.

    Returns:
        gpd.GeoDataFrame: the data read.
    """
    result_gdf = _read_file_base(
            path=path,
            layer=layer,
            columns=columns,
            bbox=bbox,
            rows=rows,
            ignore_geometry=ignore_geometry)

    # No assert to keep backwards compatibility
    return result_gdf    # type: ignore

def read_file_nogeom(
        path: Union[str, 'os.PathLike[Any]'],
        layer: Optional[str] = None,
        columns: Optional[Iterable[str]] = None,
        bbox = None,
        rows = None) -> pd.DataFrame:
    """
    Reads a file to a pandas Dataframe. 
    
    The file format is detected based on the filepath extension.

    Args:
        path (file path): path to the file to read from
        layer (str, optional): The layer to read. Defaults to None,  
            then reads the only layer in the file or throws error.
        columns (Iterable[str], optional): The (non-geometry) columns to read. 
            Defaults to None, then all columns are read.
        bbox ([type], optional): Read only geometries intersecting this bbox. 
            Defaults to None, then all rows are read.
        rows ([type], optional): Read only the rows specified. 
            Defaults to None, then all rows are read.
        ignore_geometry (bool, optional): True not to read/return the geomatry. 
            Defaults to False.

    Raises:
        ValueError: an invalid parameter value was passed.

    Returns:
        pd.DataFrame: the data read.
    """
    result_gdf = _read_file_base(
            path=path,
            layer=layer,
            columns=columns,
            bbox=bbox,
            rows=rows,
            ignore_geometry=True)
    assert isinstance(result_gdf, pd.DataFrame)
    return result_gdf

def _read_file_base(
        path: Union[str, 'os.PathLike[Any]'],
        layer: Optional[str] = None,
        columns: Optional[Iterable[str]] = None,
        bbox = None,
        rows = None,
        ignore_geometry: bool = False) -> Union[pd.DataFrame, gpd.GeoDataFrame]:
    """
    Reads a file to a pandas Dataframe. 
    
    The file format is detected based on the filepath extension.

    Args:
        path (file path): path to the file to read from
        layer (str, optional): The layer to read. Defaults to None,  
            then reads the only layer in the file or throws error.
        columns (Iterable[str], optional): The (non-geometry) columns to read. 
            Defaults to None, then all columns are read.
        bbox ([type], optional): Read only geometries intersecting this bbox. 
            Defaults to None, then all rows are read.
        rows ([type], optional): Read only the rows specified. 
            Defaults to None, then all rows are read.
        ignore_geometry (bool, optional): True not to read/return the geomatry. 
            Defaults to False.

    Raises:
        ValueError: an invalid parameter value was passed.

    Returns:
        Union[pd.DataFrame, gpd.GeoDataFrame]: the data read.
    """
    # Init
    path_p = Path(path)
    if path_p.exists() is False:
        raise ValueError(f"File doesnt't exist: {path}")
    geofiletype = GeofileType(path_p)

    # If no layer name specified, check if there is only one layer in the file.
    if layer is None:
        layer = get_only_layer(path_p)

    # Depending on the extension... different implementations
    if geofiletype == GeofileType.ESRIShapefile:
        result_gdf = gpd.read_file(str(path_p), bbox=bbox, rows=rows, ignore_geometry=ignore_geometry)
    elif geofiletype == GeofileType.GeoJSON:
        result_gdf = gpd.read_file(str(path_p), bbox=bbox, rows=rows, ignore_geometry=ignore_geometry)
    elif geofiletype.is_spatialite_based:
        result_gdf = gpd.read_file(str(path_p), layer=layer, bbox=bbox, rows=rows, ignore_geometry=ignore_geometry)
    else:
        raise ValueError(f"Not implemented for geofiletype {geofiletype}")

    # If columns to read are specified... filter non-geometry columns 
    # case-insensitive 
    if columns is not None:
        columns_upper = [column.upper() for column in columns]
        columns_upper.append('GEOMETRY')
        columns_to_keep = [col for col in result_gdf.columns if (col.upper() in columns_upper)]
        result_gdf = result_gdf[columns_to_keep]
    
    # assert to evade pyLance warning 
    assert isinstance(result_gdf, pd.DataFrame) or isinstance(result_gdf, gpd.GeoDataFrame) 
    return result_gdf

def read_file_sql(
        path: Union[str, 'os.PathLike[Any]'],
        sql_stmt: str,
        sql_dialect: str = 'SQLITE',
        layer: Optional[str] = None,
        ignore_geometry: bool = False) -> Union[pd.DataFrame, gpd.GeoDataFrame]:
    """
    Reads a file to a GeoPandas GeoDataFrame, using an sql statement to filter 
    the data. 

    Args:
        path (file path): path to the file to read from
        sql_stmt (str): sql statement to use
        sql_dialect (str, optional): Sql dialect used. Defaults to 'SQLITE'.
        layer (str, optional): The layer to read. If no layer is specified, 
            reads the only layer in the file or throws an Exception.
        ignore_geometry (bool, optional): True not to read/return the geomatry. 
            Defaults to False.

    Returns:
        Union[pd.DataFrame, gpd.GeoDataFrame]: The data read.
    """

    # Check and init some parameters/variables
    path_p = Path(path)
    layer_list = None
    if layer is not None:
        layer_list = [layer]

    # Now we're ready to go!
    with tempfile.TemporaryDirectory() as tmpdir:
        # Execute sql against file and write to temp file
        tmp_path = Path(tmpdir) / 'read_file_sql_tmp_file.gpkg'
        _ogr_util.vector_translate(
                input_path=path_p,
                output_path=tmp_path,
                sql_stmt=sql_stmt,
                sql_dialect=sql_dialect,
                input_layers=layer_list,
                options={"LAYER_CREATION.SPATIAL_INDEX": False})
            
        # Read and return result
        return _read_file_base(tmp_path, ignore_geometry=ignore_geometry)

def to_file(
        gdf: gpd.GeoDataFrame,
        path: Union[str, 'os.PathLike[Any]'],
        layer: Optional[str] = None,
        force_multitype: bool = False,
        append: bool = False,
        append_timeout_s: int = 600,
        index: bool = True):
    """
    Writes a pandas dataframe to file. The fileformat is detected based on the filepath extension.
 
    Args:
        gdf (gpd.GeoDataFrame): The GeoDataFrame to export to file.
        path (Union[str,): The file path to write to.
        layer (str, optional): The layer to read. If no layer is specified, 
            reads the only layer in the file or throws an Exception.
        force_multitype (bool, optional): force the geometry type to a multitype
            for file types that require one geometrytype per layer.
            Defaults to False.
        append (bool, optional): True to append to the file. Defaults to False.
        append_timeout_s (int, optional): The maximum timeout to wait when the 
            output file is already being written to by another process. 
            Defaults to 600.
        index (bool, optional): True to write the pandas index to the file as 
            well. Defaults to True.

    Raises:
        ValueError: an invalid parameter value was passed.
        RuntimeError: timeout was reached while trying to append data to path.
    """
    # TODO: think about if possible/how to support adding optional parameter and pass them to next 
    # function, example encoding, float_format,...

    # Check input parameters
    path = Path(path)

    # If no layer name specified, use the filename (without extension)
    if layer is None:
        layer = Path(path).stem
    # If the dataframe is empty, log warning and return
    if len(gdf) <= 0:
        #logger.warn(f"Cannot write an empty dataframe to {filepath}.{layer}")
        return

    def write_to_file(
            gdf: gpd.GeoDataFrame,
            path: Path, 
            layer: str, 
            index: bool = True,
            force_multitype: bool = False,
            append: bool = False):

        # Change mode if append is true
        if append is True:
            if path.exists():
                mode = 'a'
            else:
                mode = 'w'
        else:
            mode = 'w'

        geofiletype = GeofileType(path)
        if geofiletype == GeofileType.ESRIShapefile:
            if index is True:
                gdf_to_write = gdf.reset_index(drop=True)
            else:
                gdf_to_write = gdf
            gdf_to_write.to_file(str(path), driver=geofiletype.ogrdriver, mode=mode)
        elif geofiletype == GeofileType.GPKG:
            # Try to harmonize the geometrytype to one (multi)type, as GPKG
            # doesn't like > 1 type in a layer
            gdf_to_write = gdf.copy()
            gdf_to_write.geometry = geoseries_util.harmonize_geometrytypes(
                    gdf.geometry, force_multitype=force_multitype)
            gdf_to_write.to_file(str(path), layer=layer, driver=geofiletype.ogrdriver, mode=mode)
        elif geofiletype == GeofileType.SQLite:
            gdf.to_file(str(path), layer=layer, driver=geofiletype.ogrdriver, mode=mode)
        elif geofiletype == GeofileType.GeoJSON:
            gdf.to_file(str(path), driver=geofiletype.ogrdriver, mode=mode)
        else:
            raise ValueError(f"Not implemented for geofiletype {geofiletype}")

    # If no append, just write to output path
    if append is False:
        write_to_file(gdf=gdf, path=path, layer=layer, index=index, 
                force_multitype=force_multitype, append=append)
    else:
        # If append is asked, check if the fiona driver supports appending. If
        # not, write to temporary output file 
        
        # Remark: fiona pre-1.8.14 didn't support appending to geopackage. Once 
        # older versions becomes rare, dependency can be put to this version, and 
        # this code can be cleaned up...
        geofiletype = GeofileType(path)
        gdftemp_path = None
        gdftemp_lockpath = None
        if 'a' not in fiona.supported_drivers[geofiletype.ogrdriver]:
            # Get a unique temp file path. The file cannot be created yet, so 
            # only create a lock file to evade other processes using the same 
            # temp file name 
            gdftemp_path, gdftemp_lockpath = _io_util.get_tempfile_locked(
                    base_filename='gdftemp',
                    suffix=path.suffix,
                    dirname='geofile_to_file')
            write_to_file(gdf, path=gdftemp_path, layer=layer, index=index, 
                    force_multitype=force_multitype)  
        
        # Files don't typically support having multiple processes writing 
        # simultanously to them, so use lock file to synchronize access.
        lockfile = Path(f"{str(path)}.lock")
        start_time = datetime.datetime.now()
        while(True):
            if _io_util.create_file_atomic(lockfile) is True:
                try:
                    # If gdf wasn't written to temp file, use standard write-to-file
                    if gdftemp_path is None:
                        write_to_file(gdf=gdf, path=path, layer=layer, index=index, 
                                force_multitype=force_multitype, append=True)
                    else:
                        # If gdf was written to temp file, use append_to_nolock + cleanup
                        _append_to_nolock(src=gdftemp_path, dst=path, dst_layer=layer)
                        remove(gdftemp_path)
                        if gdftemp_lockpath is not None:
                            gdftemp_lockpath.unlink()
                finally:
                    lockfile.unlink()
                    return
            else:
                time_waiting = (datetime.datetime.now()-start_time).total_seconds()
                if time_waiting > append_timeout_s:
                    raise RuntimeError(f"to_file timeout of {append_timeout_s} reached, so stop trying append to {path}!")
            
            # Sleep for a second before trying again
            time.sleep(1)
        
def get_crs(path: Union[str, 'os.PathLike[Any]']) -> pyproj.CRS:
    """
    Get the CRS (projection) of the file

    Args:
        path (PathLike): Path to the file.

    Returns:
        pyproj.CRS: The projection of the file
    """
    # TODO: seems like support for multiple layers in the file isn't here yet??? 
    with fiona.open(str(path), 'r') as geofile:
        assert geofile is not None
        return pyproj.CRS(geofile.crs)

def is_geofile(path: Union[str, 'os.PathLike[Any]']) -> bool:
    """
    Determines based on the filepath if this is a geofile.

    Args:
        path (PathLike): The file path.

    Returns:
        bool: True if it is a geo file.
    """
    return is_geofile_ext(Path(path).suffix)

def is_geofile_ext(file_ext: str) -> bool:
    """
    Determines based on the file extension if this is a geofile.

    Args:
        file_ext (str): the extension. 

    Returns:
        bool: True if it is a geofile.
    """
    try:
        # If the driver can be determined, it is a (supported) geo file. 
        _ = GeofileType(file_ext)
        return True
    except:
        return False

def cmp(path1: Union[str, 'os.PathLike[Any]'], 
        path2: Union[str, 'os.PathLike[Any]']) -> bool:
    """
    Compare if two geofiles are identical. 

    For geofiles that use multiple files, all relevant files must be identical.
    Eg. for shapefiles, the .shp, .shx and .dbf file must be identical.

    Args:
        path1 (PathLike): path to the first file.
        path2 (PathLike): path to the second file.

    Returns:
        bool: True if the files are identical
    """
    # Check input parameters
    path1_p = Path(path1)
    path2_p = Path(path2)

    # For a shapefile, multiple files need to be compared
    if path1_p.suffix.lower() == '.shp':
        path2_noext, _ = os.path.splitext(path2_p)
        shapefile_base_suffixes = [".shp", ".dbf", ".shx"]
        path1_noext = path1_p.parent / path1_p.stem
        path2_noext = path2_p.parent / path2_p.stem
        for ext in shapefile_base_suffixes:
            if not filecmp.cmp(f"{str(path1_noext)}{ext}", f"{str(path2_noext)}{ext}"):
                logger.info(f"File {path1_noext}{ext} is different from {path2_noext}{ext}")
                return False
        return True
    else:
        return filecmp.cmp(str(path1_p), str(path2_p))
    
def copy(
        src: Union[str, 'os.PathLike[Any]'], 
        dst: Union[str, 'os.PathLike[Any]']):
    """
    Copies the geofile from src to dst. Is the source file is a geofile containing
    of multiple files (eg. .shp) all files are copied.

    Args:
        src (PathLike): the file to copy.
        dst (PathLike): the location to copy the file(s) to.
    """
    # Check input parameters
    src_p = Path(src)
    dst_p = Path(dst)
    geofiletype = GeofileType(src_p)

    # Copy the main file
    shutil.copy(str(src_p), dst_p)

    # For some file types, extra files need to be copied
    # If dest is a dir, just use move. Otherwise concat dest filepaths
    if geofiletype.suffixes_extrafiles is not None:
        if dst_p.is_dir():
            for suffix in geofiletype.suffixes_extrafiles:
                srcfile = src_p.parent / f"{src_p.stem}{suffix}"
                if srcfile.exists():
                    shutil.copy(str(srcfile), dst_p)
        else:
            for suffix in geofiletype.suffixes_extrafiles:
                srcfile = src_p.parent / f"{src_p.stem}{suffix}"
                dstfile = dst_p.parent / f"{dst_p.stem}{suffix}"
                if srcfile.exists():
                    shutil.copy(str(srcfile), dstfile)                

def move(
        src: Union[str, 'os.PathLike[Any]'], 
        dst: Union[str, 'os.PathLike[Any]']):
    """
    Moves the geofile from src to dst. If the source file is a geofile containing
    of multiple files (eg. .shp) all files are moved.

    Args:
        src (PathLike): the file to move
        dst (PathLike): the location to move the file(s) to
    """
    # Check input parameters
    src_p = Path(src)
    dst_p = Path(dst)
    geofiletype = GeofileType(src_p)

    # Move the main file
    shutil.move(str(src_p), dst_p, copy_function=_io_util.copyfile)

    # For some file types, extra files need to be moved
    # If dest is a dir, just use move. Otherwise concat dest filepaths
    if geofiletype.suffixes_extrafiles is not None:
        if dst_p.is_dir():
            for suffix in geofiletype.suffixes_extrafiles:
                srcfile = src_p.parent / f"{src_p.stem}{suffix}"
                if srcfile.exists():
                    shutil.move(str(srcfile), dst_p, copy_function=_io_util.copyfile)
        else:
            for suffix in geofiletype.suffixes_extrafiles:
                srcfile = src_p.parent / f"{src_p.stem}{suffix}"
                dstfile = dst_p.parent / f"{dst_p.stem}{suffix}"
                if srcfile.exists():
                    shutil.move(str(srcfile), dstfile, copy_function=_io_util.copyfile)

def remove(path: Union[str, 'os.PathLike[Any]']):
    """
    Removes the geofile. Is it is a geofile composed of multiple files 
    (eg. .shp) all files are removed. 
    If .lock files are present, they are removed as well. 

    Args:
        path (PathLike): the file to remove
    """
    # Check input parameters
    path_p = Path(path)
    geofiletype = GeofileType(path_p)
    
    # If there is a lock file, remove it
    lockfile_path = path_p.parent / f"{path_p.name}.lock"
    lockfile_path.unlink(missing_ok=True)

    # Remove the main file
    if path_p.exists():
        path_p.unlink()

    # For some file types, extra files need to be removed
    if geofiletype.suffixes_extrafiles is not None:
        for suffix in geofiletype.suffixes_extrafiles:
            curr_path = path_p.parent / f"{path_p.stem}{suffix}"
            if curr_path.exists():
                curr_path.unlink()

def append_to(
        src: Union[str, 'os.PathLike[Any]'], 
        dst: Union[str, 'os.PathLike[Any]'],
        src_layer: Optional[str] = None,
        dst_layer: Optional[str] = None,
        src_crs: Union[int, str, None] = None,
        dst_crs: Union[int, str, None] = None,
        reproject: bool = False,
        explodecollections: bool = False,
        force_output_geometrytype: Union[GeometryType, str, None] = None,
        create_spatial_index: bool = True,
        append_timeout_s: int = 600,
        transaction_size: int = 50000,
        options: dict = {}):
    """
    Append src file to the dst file.

    Remark: append is not supported for all filetypes in fiona/geopandas (0.8)
    so workaround via gdal needed.

    The options parameter can be used to pass any type of options to GDAL in 
    the following form: 
        { "<option_type>.<option_name>": <option_value> }

    The option types can be any of the following:
        - LAYER_CREATION: layer creation option (lco)
        - DATASET_CREATION: dataset creation option (dsco)
        - INPUT_OPEN: input dataset open option (oo)
        - DESTINATION_OPEN: destination dataset open option (doo)
        - CONFIG: config option (config) 

    The options can be found in the [GDAL vector driver documentation]
    (https://gdal.org/drivers/vector/index.html). 

    Args:
        src (Union[str,): source file path.
        dst (Union[str,): destination file path.
        src_layer (str, optional): source layer. Defaults to None.
        dst_layer (str, optional): destination layer. Defaults to None.
        src_crs (str, optional): an epsg int or anything supported 
            by the OGRSpatialReference.SetFromUserInput() call, which includes 
            an EPSG string (eg. "EPSG:4326"), a well known text (WKT) CRS 
            definition,... Defaults to None.
        dst_crs (str, optional): an epsg int or anything supported 
            by the OGRSpatialReference.SetFromUserInput() call, which includes 
            an EPSG string (eg. "EPSG:4326"), a well known text (WKT) CRS 
            definition,... Defaults to None.
        reproject (bool, optional): True to reproject while converting the 
            file. Defaults to False.
        explodecollections (bool), optional): True to output only simple geometries. 
            Defaults to False.
        force_output_geometrytype (GeometryType, optional): geometry type. 
            to (try to) force the output to. Defaults to None.
        create_spatial_index (bool, optional): True to create a spatial index 
            on the destination file/layer. If the LAYER_CREATION.SPATIAL_INDEX 
            parameter is specified in options, create_spatial_index is ignored. 
            Defaults to True.
        append_timeout_s (int, optional): timeout to use if the output file is
            being written to by another process already. Defaults to 600.
        transaction_size (int, optional): Transaction size. 
            Defaults to 50000.
        options (dict, optional): options to pass to gdal.
        verbose (bool, optional): True to write verbose output. Defaults to False.

    Raises:
        ValueError: an invalid parameter value was passed.
        RuntimeError: timeout was reached while trying to append data to path.
    """
    # Check/clean input params
    src = Path(src)
    dst = Path(dst)
    if force_output_geometrytype is not None:
        force_output_geometrytype = GeometryType(force_output_geometrytype)

    # Files don't typically support having multiple processes writing 
    # simultanously to them, so use lock file to synchronize access.
    lockfile = Path(f"{str(dst)}.lock")

    # If the destination file doesn't exist yet, but the lockfile does, 
    # try removing the lockfile as it might be a ghost lockfile. 
    if dst.exists() is False and lockfile.exists() is True:
        try: 
            lockfile.unlink()
        except:
            _ = None

    # Creating lockfile and append
    start_time = datetime.datetime.now()
    while(True):
            
        if _io_util.create_file_atomic(lockfile) is True:
            try:
                # append
                _append_to_nolock(
                        src=src, 
                        dst=dst,
                        src_layer=src_layer,
                        dst_layer=dst_layer,
                        src_crs=src_crs,
                        dst_crs=dst_crs,
                        reproject=reproject, 
                        explodecollections=explodecollections,
                        force_output_geometrytype=force_output_geometrytype,
                        create_spatial_index=create_spatial_index,
                        transaction_size=transaction_size,
                        options=options)
            finally:
                lockfile.unlink()
                return
        else:
            time_waiting = (datetime.datetime.now()-start_time).total_seconds()
            if time_waiting > append_timeout_s:
                raise RuntimeError(f"append_to timeout of {append_timeout_s} reached, so stop trying to write to {dst}!")
        
        # Sleep for a second before trying again
        time.sleep(1)

def _append_to_nolock(
        src: Path, 
        dst: Path,
        src_layer: Optional[str] = None,
        dst_layer: Optional[str] = None,
        src_crs: Union[int, str, None] = None,
        dst_crs: Union[int, str, None] = None,
        reproject: bool = False,
        explodecollections: bool = False,
        create_spatial_index: bool = True,
        force_output_geometrytype: Optional[GeometryType] = None,
        transaction_size: int = 50000,
        options: dict = {}):
    # Check/clean input params
    options = _ogr_util._prepare_gdal_options(options)
    if "LAYER_CREATION.SPATIAL_INDEX" not in options:
        options["LAYER_CREATION.SPATIAL_INDEX"] = create_spatial_index

    # When creating/appending to a shapefile, launder the columns names via 
    # a sql statement, otherwise when appending the laundered columns will 
    # get NULL values instead of the data.
    sql_stmt = None
    if dst.suffix.lower() == ".shp":
        src_columns = get_layerinfo(src).columns
        columns_laundered = _launder_column_names(src_columns)
        columns_aliased = [f'"{column}" AS "{laundered}"' for column, laundered in columns_laundered]
        layer = src_layer if src_layer is not None else get_only_layer(src)
        sql_stmt = f'SELECT {", ".join(columns_aliased)} FROM "{layer}"'
        
    # Go!
    translate_info = _ogr_util.VectorTranslateInfo(
            input_path=src,
            output_path=dst,
            input_layers=src_layer,
            output_layer=dst_layer,
            input_srs=src_crs,
            output_srs=dst_crs,
            sql_stmt=sql_stmt,
            sql_dialect="OGRSQL",
            reproject=reproject,
            transaction_size=transaction_size,
            append=True,
            update=True,
            explodecollections=explodecollections,
            force_output_geometrytype=force_output_geometrytype,
            options=options)
    _ogr_util.vector_translate_by_info(info=translate_info)

def convert(
        src: Union[str, 'os.PathLike[Any]'], 
        dst: Union[str, 'os.PathLike[Any]'],
        src_layer: Optional[str] = None,
        dst_layer: Optional[str] = None,
        src_crs: Union[str, int, None] = None,
        dst_crs: Union[str, int, None] = None,
        reproject: bool = False,
        explodecollections: bool = False,
        force_output_geometrytype: Optional[GeometryType] = None,
        create_spatial_index: bool = True,
        options: dict = {},
        force: bool = False):
    """
    Append src file to the dst file.

    The options parameter can be used to pass any type of options to GDAL in 
    the following form: 
        { "<option_type>.<option_name>": <option_value> }

    The option types can be any of the following:
        - LAYER_CREATION: layer creation option (lco)
        - DATASET_CREATION: dataset creation option (dsco)
        - INPUT_OPEN: input dataset open option (oo)
        - DESTINATION_OPEN: destination dataset open option (doo)
        - CONFIG: config option (config) 

    The options can be found in the [GDAL vector driver documentation]
    (https://gdal.org/drivers/vector/index.html). 

    Args:
        src (PathLike): The source file path.
        dst (PathLike): The destination file path.
        src_layer (str, optional): The source layer. If None and there is only  
            one layer in the src file, that layer is taken. Defaults to None.
        dst_layer (str, optional): The destination layer. If None, the file 
            stem is taken as layer name. Defaults to None.
        src_crs (Union[str, int], optional): an epsg int or anything supported 
            by the OGRSpatialReference.SetFromUserInput() call, which includes 
            an EPSG string (eg. "EPSG:4326"), a well known text (WKT) CRS 
            definition,... Defaults to None.
        dst_crs (Union[str, int], optional): an epsg int or anything supported 
            by the OGRSpatialReference.SetFromUserInput() call, which includes 
            an EPSG string (eg. "EPSG:4326"), a well known text (WKT) CRS 
            definition,... Defaults to None.
        reproject (bool, optional): True to reproject while converting the 
            file. Defaults to False.
        explodecollections (bool, optional): True to output only simple 
            geometries. Defaults to False.
        force_output_geometrytype (GeometryType, optional): Geometry type. 
            to (try to) force the output to. Defaults to None.
        create_spatial_index (bool, optional): True to create a spatial index 
            on the destination file/layer. If the LAYER_CREATION.SPATIAL_INDEX 
            parameter is specified in options, create_spatial_index is ignored. 
            Defaults to True.
        options (dict, optional): options to pass to gdal.
        force (bool, optional): overwrite existing output file(s) 
            Defaults to False.
    """
    src_p = Path(src)
    dst_p = Path(dst)
   
    # If dest file exists already, remove it
    if dst_p.exists():
        if force is True:
            remove(dst_p)
        else:
            logger.info(f"Output file exists already, so stop: {dst_p}")
            return

    # Convert
    logger.info(f"Convert {src_p} to {dst_p}")
    _append_to_nolock(
            src_p, dst_p, src_layer, dst_layer,
            src_crs=src_crs,
            dst_crs=dst_crs,
            reproject=reproject, 
            explodecollections=explodecollections, 
            force_output_geometrytype=force_output_geometrytype,
            create_spatial_index=create_spatial_index,
            options=options)

def _launder_column_names(columns: Iterable) -> List[Tuple[str, str]]:
    """
    Launders the column names passed to comply with shapefile restrictions. 

    Rationale: normally gdal launders them if needed, but when you append 
    multiple files to a shapefile with columns that need to be laundered 
    they are not matched and so are appended with NULL values for these 
    columns. Normally the -relaxedFieldNameMatch parameter in ogr2ogr 
    should fix this, but it seems that this isn't supported for shapefiles.

    Laundering is based on this text from the gdal shapefile driver 
    documentation:
    
    Shapefile feature attributes are stored in an associated .dbf file, and
    so attributes suffer a number of limitations:
    -   Attribute names can only be up to 10 characters long.
        The OGR Shapefile driver tries to generate unique field
        names. Successive duplicate field names, including those created by
        truncation to 10 characters, will be truncated to 8 characters and
        appended with a serial number from 1 to 99.

        For example:

        -  a → a, a → a_1, A → A_2;
        -  abcdefghijk → abcdefghij, abcdefghijkl → abcdefgh_1

    -   Only Integer, Integer64, Real, String and Date (not DateTime, just
        year/month/day) field types are supported. The various list, and
        binary field types cannot be created.
    -   The field width and precision are directly used to establish storage
        size in the .dbf file. This means that strings longer than the field
        width, or numbers that don't fit into the indicated field format will
        suffer truncation.
    -   Integer fields without an explicit width are treated as width 9, and
        extended to 10 or 11 if needed.
    -   Integer64 fields without an explicit width are treated as width 18,
        and extended to 19 or 20 if needed.
    -   Real (floating point) fields without an explicit width are treated as
        width 24 with 15 decimal places of precision.
    -   String fields without an assigned width are treated as 80 characters.

    Args:
        columns (Iterable): the columns to launder.

    Returns: a List of tupples with the original and laundered column names.
    """
    laundered = []
    laundered_upper = []
    for column in columns:
        # Doubles in casing aree not allowed either 
        if len(column) <= 10:
            if column.upper() not in laundered_upper:
                laundered_upper.append(column.upper())
                laundered.append((column, column))
                continue
        
        # Laundering is needed
        column_laundered = column[:10]
        if column_laundered.upper() not in laundered_upper:
            laundered_upper.append(column_laundered.upper())
            laundered.append((column, column_laundered))
        else:
            # Just taking first 10 characters didn't help
            for index in range(1, 101):
                if index >= 100:
                    raise NotImplementedError(f"Not supported to launder > 99 columns starting with {column_laundered[:8]}")
                if index <= 9:
                    column_laundered = f"{column_laundered[:8]}_{index}"
                else:
                    column_laundered = f"{column_laundered[:8]}{index}"
                if column_laundered.upper() not in laundered_upper:
                    laundered_upper.append(column_laundered.upper())
                    laundered.append((column, column_laundered))
                    break

    return laundered
        
def get_driver(path: Union[str, 'os.PathLike[Any]']) -> str:
    """
    Get the driver to use for the file extension of this filepath.

    DEPRECATED, use GeometryType(Path).ogrdriver.

    Args:
        path (PathLike): The file path.

    Returns:
        str: The OGR driver name.
    """
    warnings.warn("get_driver is deprecated, use GeometryType(Path).ogrdriver", FutureWarning)
    return GeofileType(Path(path)).ogrdriver 

def get_driver_for_ext(file_ext: str) -> str:
    """
    Get the driver to use for this file extension.

    DEPRECATED, use GeometryType(file_ext).ogrdriver.

    Args:
        file_ext (str): The extentension.

    Raises:
        ValueError: If input geometrytype is not known.

    Returns:
        str: The OGR driver name.
    """
    warnings.warn("get_driver_for_ext is deprecated, use GeometryType(Path).ogrdriver", FutureWarning)
    return GeofileType(file_ext).ogrdriver      

def to_multi_type(geometrytypename: str) -> str:
    """
    Map the input geometry type to the corresponding 'MULTI' geometry type...

    DEPRECATED, use to_multigeometrytype
    
    Args:
        geometrytypename (str): Input geometry type

    Raises:
        ValueError: If input geometrytype is not known.

    Returns:
        str: Corresponding 'MULTI' geometry type
    """
    warnings.warn("to_generaltypeid is deprecated, use GeometryType.to_multigeometrytype", FutureWarning)
    return geometry_util.GeometryType(geometrytypename).to_multitype.name

def to_generaltypeid(geometrytypename: str) -> int:
    """
    Map the input geometry type name to the corresponding geometry type id:
        * 1 = POINT-type
        * 2 = LINESTRING-type
        * 3 = POLYGON-type

    DEPRECATED, use to_primitivetypeid()

    Args:
        geometrytypename (str): Input geometry type

    Raises:
        ValueError: If input geometrytype is not known.

    Returns:
        int: Corresponding geometry type id
    """
    warnings.warn("to_generaltypeid is deprecated, use GeometryType.to_primitivetypeid", FutureWarning)
    return geometry_util.GeometryType(geometrytypename).to_primitivetype.value<|MERGE_RESOLUTION|>--- conflicted
+++ resolved
@@ -106,8 +106,7 @@
     """
     return fiona.listlayers(str(path))
 
-<<<<<<< HEAD
-=======
+
 class ColumnInfo:
     """
     A data object containing meta-information about a column.
@@ -131,7 +130,7 @@
 
     def __repr__(self):
         return f"{self.__class__}({self.__dict__})"
->>>>>>> 2d659b27
+
 
 class LayerInfo:
     """
