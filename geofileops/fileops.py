--- conflicted
+++ resolved
@@ -26,10 +26,7 @@
 from pandas.api.types import is_integer_dtype
 from pygeoops import GeometryType, PrimitiveType  # noqa: F401
 
-<<<<<<< HEAD
 from geofileops._compat import PYOGRIO_GTE_07, PYOGRIO_GTE_08
-=======
->>>>>>> ef032e5a
 from geofileops.helpers._configoptions_helper import ConfigOptions
 from geofileops.util import (
     _geofileinfo,
@@ -1573,7 +1570,6 @@
     **kwargs,
 ) -> pd.DataFrame | gpd.GeoDataFrame:
     """Reads a file to a pandas Dataframe using pyogrio."""
-<<<<<<< HEAD
     # Init
     path = Path(path)
     if path.exists() is False:
@@ -1582,8 +1578,6 @@
     if columns is not None:
         columns = list(columns)
 
-=======
->>>>>>> ef032e5a
     # Convert rows slice object to pyogrio parameters
     if rows is not None:
         skip_features = rows.start
