# -*- coding: utf-8 -*-
"""
Module with helper functions for geo files.
"""

import enum
import datetime
import filecmp
import logging
import os
from pathlib import Path
import pprint
import shutil
import tempfile
import time
from typing import Any, Dict, Iterable, List, Optional, Tuple, Union
import warnings

import fiona
import geopandas as gpd
from geopandas.io import file as gpd_io_file
import numpy as np
from osgeo import gdal
import pandas as pd
import pyogrio
import pyproj

from geofileops.util import geometry_util
from geofileops.util.geometry_util import GeometryType, PrimitiveType  # noqa: F401
from geofileops.util import geoseries_util
from geofileops.util import _io_util
from geofileops.util import _ogr_util
from geofileops.util.geofiletype import GeofileType

#####################################################################
# First define/init some general variables/constants
#####################################################################

# Get a logger...
logger = logging.getLogger(__name__)
# logger.setLevel(logging.DEBUG)

# Enable exceptions for GDAL
gdal.UseExceptions()

# Disable this warning in fiona
warnings.filterwarnings(
    action="ignore",
    category=RuntimeWarning,
    message=(
        "^Sequential read of iterator was interrupted. Resetting iterator. "
        "This can negatively impact the performance.$"
    ),
)

# Disable this warning in pyogrio
warnings.filterwarnings(
    action="ignore",
    category=UserWarning,
    message="^Layer .* does not have any features to read$",
)

# Hardcoded 31370 prj string to replace faulty ones
PRJ_EPSG_31370 = (
    'PROJCS["Belge_1972_Belgian_Lambert_72",'
    'GEOGCS["Belge 1972",'
    'DATUM["D_Belge_1972",SPHEROID["International_1924",6378388,297]],'
    'PRIMEM["Greenwich",0],'
    'UNIT["Degree",0.017453292519943295]'
    "],"
    'PROJECTION["Lambert_Conformal_Conic"],'
    'PARAMETER["standard_parallel_1",51.16666723333333],'
    'PARAMETER["standard_parallel_2",49.8333339],'
    'PARAMETER["latitude_of_origin",90],'
    'PARAMETER["central_meridian",4.367486666666666],'
    'PARAMETER["false_easting",150000.013],'
    'PARAMETER["false_northing",5400088.438],'
    'UNIT["Meter",1],'
    'AUTHORITY["EPSG",31370]'
    "]"
)

#####################################################################
# The real work
#####################################################################


def listlayers(
    path: Union[str, "os.PathLike[Any]"],
    only_spatial_layers: bool = True,
) -> List[str]:
    """
    Get the list of layers in a geofile.

    Args:
        path (PathLike): path to the file to get info about
        only_spatial_layers (bool, optional): True to only list spatial layers.
            False to list all tables.

    Returns:
        List[str]: the list of layers
    """
    path = Path(path)
    if path.suffix.lower() == ".shp":
        return [path.stem]

    datasource = None
    layers = []
    try:
        datasource = gdal.OpenEx(str(path))
        nb_layers = datasource.GetLayerCount()
        for layer_id in range(nb_layers):
            datasource_layer = datasource.GetLayerByIndex(layer_id)
            if (
                only_spatial_layers is False
                or datasource_layer.GetGeometryColumn() != ""
            ):
                layers.append(datasource_layer.GetName())
    finally:
        if datasource is not None:
            del datasource

    return layers


class ColumnInfo:
    """
    A data object containing meta-information about a column.

    Attributes:
        name (str): the name of the column.
        gdal_type (str): the type of the column according to gdal.
        width (int): the width of the column, if specified.
    """

    def __init__(
        self,
        name: str,
        gdal_type: str,
        width: Optional[int],
        precision: Optional[int],
    ):
        self.name = name
        self.gdal_type = gdal_type
        self.width = width
        self.precision = precision

    def __repr__(self):
        return f"{self.__class__}({self.__dict__})"


class LayerInfo:
    """
    A data object containing meta-information about a layer.

    Attributes:
        name (str): the name of the layer.
        featurecount (int): the number of features (rows) in the layer.
        total_bounds (Tuple[float, float, float, float]): the bounding box of
            the layer.
        geometrycolumn (str): name of the column that contains the
            primary geometry.
        geometrytypename (str): the geometry type name of the geometrycolumn.
            The type name returned is one of the following: POINT, MULTIPOINT,
            LINESTRING, MULTILINESTRING, POLYGON, MULTIPOLYGON, COLLECTION.
        geometrytype (GeometryType): the geometry type of the geometrycolumn.
        columns (dict): the columns (other than the geometry column) that
            are available on the layer with their properties as a dict.
        crs (pyproj.CRS): the spatial reference of the layer.
        errors (List[str]): list of errors in the layer, eg. invalid column
            names,...
    """

    def __init__(
        self,
        name: str,
        featurecount: int,
        total_bounds: Tuple[float, float, float, float],
        geometrycolumn: str,
        geometrytypename: str,
        geometrytype: GeometryType,
        columns: Dict[str, ColumnInfo],
        crs: Optional[pyproj.CRS],
        errors: List[str],
    ):
        self.name = name
        self.featurecount = featurecount
        self.total_bounds = total_bounds
        self.geometrycolumn = geometrycolumn
        self.geometrytypename = geometrytypename
        self.geometrytype = geometrytype
        self.columns = columns
        self.crs = crs
        self.errors = errors

    def __repr__(self):
        return f"{self.__class__}({self.__dict__})"


def get_layerinfo(
    path: Union[str, "os.PathLike[Any]"], layer: Optional[str] = None
) -> LayerInfo:
    """
    Get information about a layer in the geofile.

    Raises an exception if the layer definition has errors like invalid column
    names,...

    Args:
        path (PathLike): path to the file to get info about
        layer (str): the layer you want info about. Doesn't need to be
            specified if there is only one layer in the geofile.

    Returns:
        LayerInfo: the information about the layer.
    """
    # Init
    path = Path(path)
    if not path.exists():
        raise ValueError(f"File does not exist: {path}")

    if layer is None:
        layer = get_only_layer(path)

    datasource = None
    try:
        datasource = gdal.OpenEx(str(path))
        datasource_layer = datasource.GetLayer(layer)

        # If the layer doesn't exist, return
        if datasource_layer is None:
            raise ValueError(f"Layer {layer} not found in file: {path}")

        # Get column info
        columns = {}
        errors = []
        geofiletype = GeofileType(path)
        layer_defn = datasource_layer.GetLayerDefn()
        for i in range(layer_defn.GetFieldCount()):
            name = layer_defn.GetFieldDefn(i).GetName()
            # TODO: think whether the type name should be converted to other names
            gdal_type = layer_defn.GetFieldDefn(i).GetTypeName()
            width = layer_defn.GetFieldDefn(i).GetWidth()
            width = width if width > 0 else None
            precision = layer_defn.GetFieldDefn(i).GetPrecision()
            precision = precision if precision > 0 else None
            illegal_column_chars = ['"']
            for illegal_char in illegal_column_chars:
                if illegal_char in name:
                    errors.append(
                        f"Column name {name} contains illegal char: {illegal_char} "
                        f"in file {path}, layer {layer}"
                    )
            column_info = ColumnInfo(
                name=name, gdal_type=gdal_type, width=width, precision=precision
            )
            columns[name] = column_info
            if geofiletype == GeofileType.ESRIShapefile:
                if name.casefold() == "geometry":
                    errors.append(
                        "An attribute column 'geometry' is not supported in a shapefile"
                    )

        # Get geometry column info...
        geometrytypename = gdal.ogr.GeometryTypeToName(datasource_layer.GetGeomType())
        geometrytypename = geometrytypename.replace(" ", "").upper()

        # For shape files, the difference between the 'MULTI' variant and the
        # single one doesn't exists... so always report MULTI variant by convention.
        if GeofileType(path) == GeofileType.ESRIShapefile:
            if (
                geometrytypename.startswith("POLYGON")
                or geometrytypename.startswith("LINESTRING")
                or geometrytypename.startswith("POINT")
            ):
                geometrytypename = f"MULTI{geometrytypename}"
        if geometrytypename == "UNKNOWN(ANY)":
            geometrytypename = "GEOMETRY"

        # Geometrytype
        if geometrytypename != "NONE":
            geometrytype = GeometryType[geometrytypename]
        else:
            geometrytype = None

        # If the geometry type is not None, fill out the extra properties
        geometrycolumn = None
        extent = None
        crs = None
        total_bounds = None
        if geometrytype is not None:
            # Geometry column name
            geometrycolumn = datasource_layer.GetGeometryColumn()
            if geometrycolumn == "":
                geometrycolumn = "geometry"
            # Convert extent (xmin, xmax, ymin, ymax) to bounds (xmin, ymin, xmax, ymax)
            extent = datasource_layer.GetExtent()
            total_bounds = (extent[0], extent[2], extent[1], extent[3])
            # CRS
            spatialref = datasource_layer.GetSpatialRef()
            if spatialref is not None:
                crs = pyproj.CRS(spatialref.ExportToWkt())

                # If spatial ref has no epsg, try to find corresponding one
                crs_epsg = crs.to_epsg()
                if crs_epsg is None:
                    if crs.name in [
                        "Belge 1972 / Belgian Lambert 72",
                        "Belge_1972_Belgian_Lambert_72",
                        "Belge_Lambert_1972",
                        "BD72 / Belgian Lambert 72",
                    ]:
                        # Belgian Lambert in name, so assume 31370
                        crs = pyproj.CRS.from_epsg(31370)

                        # If shapefile, add correct 31370 .prj file
                        if GeofileType(path) == GeofileType.ESRIShapefile:
                            prj_path = path.parent / f"{path.stem}.prj"
                            if prj_path.exists():
                                prj_rename_path = path.parent / f"{path.stem}_orig.prj"
                                if not prj_rename_path.exists():
                                    prj_path.rename(prj_rename_path)
                                else:
                                    prj_path.unlink()
                                prj_path.write_text(PRJ_EPSG_31370)

            return LayerInfo(
                name=datasource_layer.GetName(),
                featurecount=datasource_layer.GetFeatureCount(),
                total_bounds=total_bounds,
                geometrycolumn=geometrycolumn,
                geometrytypename=geometrytypename,
                geometrytype=geometrytype,
                columns=columns,
                crs=crs,
                errors=errors,
            )
        else:
            errors.append("Layer doesn't have a geometry column!")

    finally:
        if datasource is not None:
            del datasource

    # If we didn't return or raise yet here, there must have been errors
    errors_str = pprint.pformat(errors)
    raise Exception(
        f"Errors in layer definition of file {path}, layer {layer}: \n{errors_str}"
    )


def get_only_layer(path: Union[str, "os.PathLike[Any]"]) -> str:
    """
    Get the layername for a file that only contains one layer.

    If the file contains multiple layers, an exception is thrown.

    Args:
        path (PathLike): the file.

    Raises:
        ValueError: an invalid parameter value was passed.

    Returns:
        str: the layer name
    """
    datasource = None
    try:
        datasource_layer = None
        datasource = gdal.OpenEx(
            str(path), nOpenFlags=gdal.OF_VECTOR | gdal.OF_READONLY | gdal.OF_SHARED
        )
        nb_layers = datasource.GetLayerCount()
        if nb_layers == 1:
            datasource_layer = datasource.GetLayerByIndex(0)
        elif nb_layers == 0:
            raise ValueError(f"Error: No layers found in {path}")
        else:
            # Check if there is only one spatial layer
            layers = listlayers(path, only_spatial_layers=True)
            if len(layers) == 1:
                datasource_layer = datasource.GetLayer(layers[0])
            else:
                raise ValueError(f"Layer has > 1 layer: {path}: {layers}")

        return datasource_layer.GetName()

    finally:
        if datasource is not None:
            del datasource


def get_default_layer(path: Union[str, "os.PathLike[Any]"]) -> str:
    """
    Get the default layer name to be used for a layer in this file.

    This is the stem of the filepath.

    Args:
        path (Union[str,): The path to the file.

    Returns:
        str: The default layer name.
    """
    return Path(path).stem


def execute_sql(
    path: Union[str, "os.PathLike[Any]"],
    sql_stmt: str,
    sql_dialect: Optional[str] = None,
):
    """
    Execute a sql statement (DML or DDL) on the file. Is equivalent to running
    ogrinfo on a file with the -sql parameter.
    More info here: https://gdal.org/programs/ogrinfo.html

    To run SELECT statements on a file, use read_file_sql().

    Args:
        path (PathLike): The path to the file.
        sql_stmt (str): The sql statement to execute.
        sql_dialect (str): The sql dialect to use:
            * None: use the native SQL dialect of the geofile.
            * 'OGRSQL': force the use of the OGR SQL dialect.
            * 'SQLITE': force the use of the SQLITE dialect.
            Defaults to None.
    """
    datasource = None
    try:
        datasource = gdal.OpenEx(str(path), nOpenFlags=gdal.OF_UPDATE)
        result = datasource.ExecuteSQL(sql_stmt, dialect=sql_dialect)
        datasource.ReleaseResultSet(result)
    finally:
        if datasource is not None:
            del datasource


def create_spatial_index(
    path: Union[str, "os.PathLike[Any]"],
    layer: Optional[str] = None,
    cache_size_mb: int = 128,
    exist_ok: bool = False,
    force_rebuild: bool = False,
):
    """
    Create a spatial index on the layer specified.

    Args:
        path (PathLike): The file path.
        layer (str, optional): The layer. If not specified, and there is only
            one layer in the file, this layer is used. Otherwise exception.
        cache_size_mb (int, optional): memory in MB that can be used while
            creating spatial index for spatialite files (.gpkg or .sqlite).
            Defaults to 128.
        exist_ok (bool, options): If True and the index exists already, don't
            throw an error.
        force_rebuild (bool, options): True to force rebuild even if index
            exists already. Defaults to False.
    """
    # Init
    path = Path(path)
    if layer is None:
        layer = get_only_layer(path)

    # If index already exists, remove index or return
    if has_spatial_index(path, layer) is True:
        if force_rebuild is True:
            remove_spatial_index(path, layer)
        elif exist_ok is True:
            return
        else:
            raise Exception(
                f"Error adding spatial index to {path}.{layer}, it exists already"
            )

    # Now really add index
    datasource = None
    try:
        geofiletype = GeofileType(path)
        if geofiletype.is_spatialite_based:
            # The config options need to be set before opening the file!
            geometrycolumn = get_layerinfo(path, layer).geometrycolumn
            with _ogr_util.set_config_options({"OGR_SQLITE_CACHE": cache_size_mb}):
                datasource = gdal.OpenEx(str(path), nOpenFlags=gdal.OF_UPDATE)
                sql = f"SELECT CreateSpatialIndex('{layer}', '{geometrycolumn}')"
                result = datasource.ExecuteSQL(sql, dialect="SQLITE")
                datasource.ReleaseResultSet(result)
        else:
            datasource = gdal.OpenEx(str(path), nOpenFlags=gdal.OF_UPDATE)
            result = datasource.ExecuteSQL(f'CREATE SPATIAL INDEX ON "{layer}"')
            datasource.ReleaseResultSet(result)
    except Exception as ex:
        raise Exception(f"Error adding spatial index to {path}.{layer}") from ex
    finally:
        if datasource is not None:
            del datasource


def has_spatial_index(
    path: Union[str, "os.PathLike[Any]"], layer: Optional[str] = None
) -> bool:
    """
    Check if the layer/column has a spatial index.

    Args:
        path (PathLike): The file path.
        layer (str, optional): The layer. Defaults to None.

    Raises:
        ValueError: an invalid parameter value was passed.

    Returns:
        bool: True if the spatial column exists.
    """
    # Init
    path = Path(path)

    # Now check the index
    datasource = None
    geofiletype = GeofileType(path)
    try:
        if geofiletype.is_spatialite_based:
            layerinfo = get_layerinfo(path, layer)
            datasource = gdal.OpenEx(str(path), nOpenFlags=gdal.OF_READONLY)
            sql = f"""
                SELECT HasSpatialIndex('{layerinfo.name}',
                                       '{layerinfo.geometrycolumn}')
            """
            result = datasource.ExecuteSQL(sql, dialect="SQLITE")
            has_spatial_index = result.GetNextFeature().GetField(0) == 1
            datasource.ReleaseResultSet(result)
            return has_spatial_index
        elif geofiletype == GeofileType.ESRIShapefile:
            index_path = path.parent / f"{path.stem}.qix"
            return index_path.exists()
        else:
            raise ValueError(f"has_spatial_index not supported for {path}")
    finally:
        if datasource is not None:
            del datasource


def remove_spatial_index(
    path: Union[str, "os.PathLike[Any]"], layer: Optional[str] = None
):
    """
    Remove the spatial index from the layer specified.

    Args:
        path (PathLike): The file path.
        layer (str, optional): The layer. If not specified, and there is only
            one layer in the file, this layer is used. Otherwise exception.
    """
    # Init
    path = Path(path)

    # Now really remove index
    datasource = None
    geofiletype = GeofileType(path)
    layerinfo = get_layerinfo(path, layer)
    try:
        if geofiletype.is_spatialite_based:
            datasource = gdal.OpenEx(str(path), nOpenFlags=gdal.OF_UPDATE)
            result = datasource.ExecuteSQL(
                f"SELECT DisableSpatialIndex('{layerinfo.name}', '{layerinfo.geometrycolumn}')",  # noqa: E501
                dialect="SQLITE",
            )
            datasource.ReleaseResultSet(result)
        elif geofiletype == GeofileType.ESRIShapefile:
            # DROP SPATIAL INDEX ON ... command gives an error, so just remove .qix
            index_path = path.parent / f"{path.stem}.qix"
            index_path.unlink()
        else:
            raise Exception(
                f"remove_spatial_index is not supported for {path.suffix} file"
            )
    finally:
        if datasource is not None:
            del datasource


def rename_layer(
    path: Union[str, "os.PathLike[Any]"], new_layer: str, layer: Optional[str] = None
):
    """
    Rename the layer specified.

    Args:
        path (PathLike): The file path.
        layer (Optional[str]): The layer name. If not specified, and there is only
            one layer in the file, this layer is used. Otherwise exception.
        new_layer (str): The new layer name. If not specified, and there is only
            one layer in the file, this layer is used. Otherwise exception.
    """
    # Check input parameters
    path = Path(path)
    if layer is None:
        layer = get_only_layer(path)

    # Now really rename
    datasource = None
    geofiletype = GeofileType(path)
    try:
        if geofiletype.is_spatialite_based:
            datasource = gdal.OpenEx(str(path), nOpenFlags=gdal.OF_UPDATE)
            sql_stmt = f'ALTER TABLE "{layer}" RENAME TO "{new_layer}"'
            result = datasource.ExecuteSQL(sql_stmt)
            datasource.ReleaseResultSet(result)
        elif geofiletype == GeofileType.ESRIShapefile:
            raise ValueError(f"rename_layer is not possible for {geofiletype} file")
        else:
            raise ValueError(f"rename_layer is not implemented for {path.suffix} file")
    finally:
        if datasource is not None:
            del datasource


def rename_column(
    path: Union[str, "os.PathLike[Any]"],
    column_name: str,
    new_column_name: str,
    layer: Optional[str] = None,
):
    """
    Rename the column specified.

    Args:
        path (PathLike): The file path.
        column_name (str): the current column name.
        new_column_name (str): the new column name.
        layer (Optional[str]): The layer name. If not specified, and there is only
            one layer in the file, this layer is used. Otherwise exception.
    """
    # Check input parameters
    path = Path(path)
    if layer is None:
        layer = get_only_layer(path)
    info = get_layerinfo(path)
    if column_name not in info.columns and new_column_name in info.columns:
        logger.info(
            f"Column {column_name} seems to be renamed already to {new_column_name}"
        )
        return

    # Now really rename
    datasource = None
    geofiletype = GeofileType(path)
    try:
        if geofiletype.is_spatialite_based:
            datasource = gdal.OpenEx(str(path), nOpenFlags=gdal.OF_UPDATE)
            sql_stmt = (
                f'ALTER TABLE "{layer}" '
                f'RENAME COLUMN "{column_name}" TO "{new_column_name}"'
            )
            result = datasource.ExecuteSQL(sql_stmt)
            datasource.ReleaseResultSet(result)
        elif geofiletype == GeofileType.ESRIShapefile:
            raise ValueError(f"rename_column is not possible for {geofiletype} file")
        else:
            raise ValueError(f"rename_column is not implemented for {path.suffix} file")
    finally:
        if datasource is not None:
            del datasource


class DataType(enum.Enum):
    """
    This enum defines the standard data types that can be used for columns.
    """

    TEXT = "TEXT"
    """Column with text data: ~ string, char, varchar, clob."""
    INTEGER = "INTEGER"
    """Column with integer data."""
    REAL = "REAL"
    """Column with floating point data: ~ float, double."""
    DATE = "DATE"
    """Column with date data."""
    TIMESTAMP = "TIMESTAMP"
    """Column with timestamp data: ~ datetime."""
    BOOLEAN = "BOOLEAN"
    """Column with boolean data."""
    BLOB = "BLOB"
    """Column with binary data."""
    NUMERIC = "NUMERIC"
    """Column with numeric data: exact decimal data."""


def add_column(
    path: Union[str, "os.PathLike[Any]"],
    name: str,
    type: Union[DataType, str],
    expression: Union[str, int, float, None] = None,
    expression_dialect: Optional[str] = None,
    layer: Optional[str] = None,
    force_update: bool = False,
    width: Optional[int] = None,
):
    """
    Add a column to a layer of the geofile.

    Args:
        path (PathLike): Path to the geofile.
        name (str): Name for the new column.
        type (str): Column type of the new column.
        expression (str, optional): SQLite expression to use to update
            the value. Defaults to None.
        expression_dialect (str, optional): SQL dialect used for the expression.
        layer (str, optional): The layer name. If None and the geofile
            has only one layer, that layer is used. Defaults to None.
        force_update (bool, optional): If the column already exists, execute
            the update anyway. Defaults to False.
        width (int, optional): the width of the field.

    Raises:
        ex: [description]
    """
    # Init
    if isinstance(type, DataType):
        type_str = type.value
    else:
        type_lower = type.lower()
        if type_lower == "string":
            # TODO: think whether being flexible here is a good idea...
            type_str = "TEXT"
        elif type_lower == "binary":
            type_str = "BLOB"
        elif type_lower == "time":
            type_str = "DATETIME"
        else:
            type_str = type
    path = Path(path)
    if layer is None:
        layer = get_only_layer(path)
    layerinfo_orig = get_layerinfo(path, layer)

    # Go!
    datasource = None
    try:
        # If column doesn't exist yet, create it
        columns_upper = [column.upper() for column in layerinfo_orig.columns]
        if name.upper() not in columns_upper:
            width_str = f"({width})" if width is not None else ""
            sql_stmt = (
                f'ALTER TABLE "{layer}" ADD COLUMN "{name}" {type_str}{width_str}'
            )
            datasource = gdal.OpenEx(str(path), nOpenFlags=gdal.OF_UPDATE)
            result = datasource.ExecuteSQL(sql_stmt)
            datasource.ReleaseResultSet(result)
        else:
            logger.warning(f"Column {name} existed already in {path}, layer {layer}")

        # If an expression was provided and update can be done, go for it...
        if expression is not None and (
            name not in layerinfo_orig.columns or force_update is True
        ):
            if datasource is None:
                datasource = gdal.OpenEx(str(path), nOpenFlags=gdal.OF_UPDATE)
            sql_stmt = f'UPDATE "{layer}" SET "{name}" = {expression}'
            result = datasource.ExecuteSQL(sql_stmt, dialect=expression_dialect)
            datasource.ReleaseResultSet(result)
    finally:
        if datasource is not None:
            del datasource


def drop_column(
    path: Union[str, "os.PathLike[Any]"], column_name: str, layer: Optional[str] = None
):
    """
    Drop the column specified.

    Args:
        path (PathLike): The file path.
        column_name (str): the column name.
        layer (Optional[str]): The layer name. If not specified, and there is only
            one layer in the file, this layer is used. Otherwise a ValueError is
            raised.
    """
    # Check input parameters
    path = Path(path)
    if layer is None:
        layer = get_only_layer(path)
    info = get_layerinfo(path, layer)
    if column_name not in info.columns:
        logger.info(f"Column {column_name} not present so cannot be dropped.")
        return

    # Now really rename
    datasource = None
    try:
        datasource = gdal.OpenEx(str(path), nOpenFlags=gdal.OF_UPDATE)
        sql_stmt = f'ALTER TABLE "{layer}" DROP COLUMN "{column_name}"'
        result = datasource.ExecuteSQL(sql_stmt)
        datasource.ReleaseResultSet(result)
    finally:
        if datasource is not None:
            del datasource


def update_column(
    path: Union[str, "os.PathLike[Any]"],
    name: str,
    expression: str,
    layer: Optional[str] = None,
    where: Optional[str] = None,
):
    """
    Update a column from a layer of the geofile.

    Args:
        path (PathLike): Path to the geofile
        name (str): Name for the new column
        expression (str): SQLite expression to use to update
            the value.
        layer (str, optional): The layer name. If None and the geofile
            has only one layer, that layer is used. Defaults to None.
        layer (str, optional): SQL where clause to restrict the rows that will
            be updated. Defaults to None.

    Raises:
        ValueError: an invalid parameter value was passed.
    """

    # Init
    path = Path(path)
    if layer is None:
        layer = get_only_layer(path)
    layerinfo_orig = get_layerinfo(path, layer)
    columns_upper = [column.upper() for column in layerinfo_orig.columns]
    if name.upper() not in columns_upper:
        # If column doesn't exist yet, error!
        raise ValueError(f"Column {name} doesn't exist in {path}, layer {layer}")

    # Go!
    datasource = None
    try:
        datasource = gdal.OpenEx(str(path), nOpenFlags=gdal.OF_UPDATE)
        sqlite_stmt = f'UPDATE "{layer}" SET "{name}" = {expression}'
        if where is not None:
            sqlite_stmt += f"\n WHERE {where}"
        result = datasource.ExecuteSQL(sqlite_stmt, dialect="SQLITE")
        datasource.ReleaseResultSet(result)
    finally:
        if datasource is not None:
            del datasource


def read_file(
    path: Union[str, "os.PathLike[Any]"],
    layer: Optional[str] = None,
    columns: Optional[Iterable[str]] = None,
    bbox=None,
    rows=None,
    ignore_geometry: bool = False,
) -> gpd.GeoDataFrame:
    """
    Reads a file to a geopandas GeoDataframe.

    The file format is detected based on the filepath extension.

    Args:
        path (file path): path to the file to read from
        layer (str, optional): The layer to read. Defaults to None,
            then reads the only layer in the file or throws error.
        columns (Iterable[str], optional): The (non-geometry) columns to read will
            be returned in the order specified. If None, all columns are read.
            Defaults to None.
        bbox ([type], optional): Read only geometries intersecting this bbox.
            Defaults to None, then all rows are read.
        rows ([type], optional): Read only the rows specified.
            Defaults to None, then all rows are read.
        ignore_geometry (bool, optional): True not to read/return the geometry.
            Is retained for backwards compatibility, but it is recommended to
            use read_file_nogeom for improved type checking. Defaults to False.

    Raises:
        ValueError: an invalid parameter value was passed.

    Returns:
        gpd.GeoDataFrame: the data read.
    """
    result_gdf = _read_file_base(
        path=path,
        layer=layer,
        columns=columns,
        bbox=bbox,
        rows=rows,
        ignore_geometry=ignore_geometry,
    )

    # No assert to keep backwards compatibility
    return result_gdf  # type: ignore


def read_file_nogeom(
    path: Union[str, "os.PathLike[Any]"],
    layer: Optional[str] = None,
    columns: Optional[Iterable[str]] = None,
    bbox=None,
    rows=None,
) -> pd.DataFrame:
    """
    Reads a file to a pandas Dataframe.

    The file format is detected based on the filepath extension.

    Args:
        path (file path): path to the file to read from
        layer (str, optional): The layer to read. Defaults to None,
            then reads the only layer in the file or throws error.
        columns (Iterable[str], optional): The (non-geometry) columns to read will
            be returned in the order specified. If None, all columns are read.
            Defaults to None.
        bbox ([type], optional): Read only geometries intersecting this bbox.
            Defaults to None, then all rows are read.
        rows ([type], optional): Read only the rows specified.
            Defaults to None, then all rows are read.
        ignore_geometry (bool, optional): True not to read/return the geomatry.
            Defaults to False.

    Raises:
        ValueError: an invalid parameter value was passed.

    Returns:
        pd.DataFrame: the data read.
    """
    result_gdf = _read_file_base(
        path=path,
        layer=layer,
        columns=columns,
        bbox=bbox,
        rows=rows,
        ignore_geometry=True,
    )
    assert isinstance(result_gdf, pd.DataFrame)
    return result_gdf


def _read_file_base(
    path: Union[str, "os.PathLike[Any]"],
    layer: Optional[str] = None,
    columns: Optional[Iterable[str]] = None,
    bbox=None,
    rows=None,
    ignore_geometry: bool = False,
) -> Union[pd.DataFrame, gpd.GeoDataFrame]:
    """
    Reads a file to a pandas Dataframe.

    The file format is detected based on the filepath extension.

    Args:
        path (file path): path to the file to read from
        layer (str, optional): The layer to read. Defaults to None,
            then reads the only layer in the file or throws error.
        columns (Iterable[str], optional): The (non-geometry) columns to read will
            be returned in the order specified. If None, all columns are read.
            Defaults to None.
        bbox ([type], optional): Read only geometries intersecting this bbox.
            Defaults to None, then all rows are read.
        rows ([type], optional): Read only the rows specified.
            Defaults to None, then all rows are read.
        ignore_geometry (bool, optional): True not to read/return the geomatry.
            Defaults to False.

    Raises:
        ValueError: an invalid parameter value was passed.

    Returns:
        Union[pd.DataFrame, gpd.GeoDataFrame]: the data read.
    """
    # Init
    path = Path(path)
    if path.exists() is False:
        raise ValueError(f"File doesnt't exist: {path}")
    geofiletype = GeofileType(path)

    # Convert slice object to pyogrio parameters
    if rows is not None:
        skip_features = rows.start
        max_features = rows.stop - rows.start
    else:
        skip_features = 0
        max_features = None

    # If no layer name specified, check if there is only one layer in the file.
    if layer is None:
        layer = get_only_layer(path)

    # Checking if column names should be read is case sensitive in pyogrio, so
    # make sure the column names specified have the same casing.
    columns_originalcasing = None
    if columns is not None:
        layerinfo = get_layerinfo(path, layer=layer)
        columns_upper = [column.upper() for column in columns]
        columns_originalcasing = [
            column for column in layerinfo.columns if column.upper() in columns_upper
        ]

    # Depending on the extension... different implementations
    if geofiletype.is_spatialite_based or geofiletype in [
        GeofileType.ESRIShapefile,
        GeofileType.GeoJSON,
    ]:
        result_gdf = pyogrio.read_dataframe(
            path,
            columns=columns_originalcasing,
            bbox=bbox,
            skip_features=skip_features,
            max_features=max_features,
            read_geometry=not ignore_geometry,
        )
    else:
        raise ValueError(f"Not implemented for geofiletype {geofiletype}")

<<<<<<< HEAD
    # Reorder columns so they are the same as columns parameter
    if columns_originalcasing is not None and len(columns_originalcasing) > 0:
        columns_originalcasing.append("geometry")
        result_gdf = result_gdf[columns_originalcasing]
=======
    # If columns to read are specified... filter non-geometry columns
    # case-insensitive
    if columns is not None:
        columns_upper = [column.upper() for column in columns]
        columns_upper.append("GEOMETRY")
        columns_to_keep = [
            col for col in result_gdf.columns if (str(col).upper() in columns_upper)
        ]
        result_gdf = result_gdf[columns_to_keep]
>>>>>>> b01f89a5

    # Starting from fiona 1.9, string columns with all None values are read as being
    # float columns. Convert them to object type.
    float_cols = list(result_gdf.select_dtypes(["float64"]).columns)
    if len(float_cols) > 0:
        # Check for all float columns found if they should be object columns instead
        with fiona.open(path, layer=layer) as collection:
            assert collection.schema is not None
            properties = collection.schema["properties"]
            for col in float_cols:
                if col in properties and properties[col].startswith("str"):
                    result_gdf[col] = (
                        result_gdf[col]  # type: ignore
                        .astype(object)
                        .replace(np.nan, None)
                    )

    # assert to evade pyLance warning
    assert isinstance(result_gdf, pd.DataFrame) or isinstance(
        result_gdf, gpd.GeoDataFrame
    )
    return result_gdf


def read_file_sql(
    path: Union[str, "os.PathLike[Any]"],
    sql_stmt: str,
    sql_dialect: str = "SQLITE",
    layer: Optional[str] = None,
    ignore_geometry: bool = False,
) -> Union[pd.DataFrame, gpd.GeoDataFrame]:
    """
    Reads a file to a GeoPandas GeoDataFrame, using an sql statement to filter
    the data.

    Args:
        path (file path): path to the file to read from
        sql_stmt (str): sql statement to use
        sql_dialect (str, optional): Sql dialect used. Defaults to 'SQLITE'.
        layer (str, optional): The layer to read. If no layer is specified,
            reads the only layer in the file or throws an Exception.
        ignore_geometry (bool, optional): True not to read/return the geomatry.
            Defaults to False.

    Returns:
        Union[pd.DataFrame, gpd.GeoDataFrame]: The data read.
    """

    # Check and init some parameters/variables
    path = Path(path)
    layer_list = None
    if layer is not None:
        layer_list = [layer]

    # Now we're ready to go!
    with tempfile.TemporaryDirectory() as tmpdir:
        # Execute sql against file and write to temp file
        tmp_path = Path(tmpdir) / "read_file_sql_tmp_file.gpkg"
        _ogr_util.vector_translate(
            input_path=path,
            output_path=tmp_path,
            sql_stmt=sql_stmt,
            sql_dialect=sql_dialect,
            input_layers=layer_list,
            options={"LAYER_CREATION.SPATIAL_INDEX": False},
        )

        # Read and return result
        if tmp_path.exists():
            return _read_file_base(tmp_path, ignore_geometry=ignore_geometry)
        else:
            return pd.DataFrame()


def to_file(
    gdf: Union[pd.DataFrame, gpd.GeoDataFrame],
    path: Union[str, "os.PathLike[Any]"],
    layer: Optional[str] = None,
    force_multitype: bool = False,
    append: bool = False,
    append_timeout_s: int = 600,
    index: bool = True,
    create_spatial_index: Optional[bool] = True,
):
    """
    Writes a pandas dataframe to file.

    The fileformat is detected based on the filepath extension.

    Args:
        gdf (gpd.GeoDataFrame): The GeoDataFrame to export to file.
        path (Union[str,): The file path to write to.
        layer (str, optional): The layer to read. If no layer is specified,
            reads the only layer in the file or throws an Exception.
        force_multitype (bool, optional): force the geometry type to a multitype
            for file types that require one geometrytype per layer.
            Defaults to False.
        append (bool, optional): True to append to the file/layer if it exists already.
            If it doesn't exist yet, it is created. Defaults to False.
        append_timeout_s (int, optional): The maximum timeout to wait when the
            output file is already being written to by another process.
            Defaults to 600.
        index (bool, optional): True to write the pandas index to the file as
            well. Defaults to True.
        create_spatial_index (bool, optional): True to force creation of spatial index,
            False to avoid creation. None leads to the default behaviour of gdal.
            Defaults to True.

    Raises:
        ValueError: an invalid parameter value was passed.
        RuntimeError: timeout was reached while trying to append data to path.
    """
    # TODO: think about if possible/how to support adding optional parameter and pass
    # them to next function, example encoding, float_format,...

    # Check input parameters
    """
    if not isinstance(gdf, gpd.GeoDataFrame):
        raise Exception(f"gdf is of an invalid type: {type(gdf)}")
    """
    path = Path(path)

    # If the dataframe is empty, return
    if len(gdf) <= 0:
        return

    # If no layer name specified, determine one
    if layer is None:
        if append and path.exists():
            layer = get_only_layer(path)
        else:
            layer = Path(path).stem

    # If no geometry, prepare to be written as attribute table.
    # Add geometry column with None geometries
    schema = None
    if isinstance(gdf, gpd.GeoDataFrame) is False or (
        isinstance(gdf, gpd.GeoDataFrame) and "geometry" not in gdf.columns
    ):
        gdf = gpd.GeoDataFrame(gdf, geometry=[None for i in gdf.index])  # type: ignore
        schema = gpd_io_file.infer_schema(gdf)
        schema["geometry"] = "None"
    assert isinstance(gdf, gpd.GeoDataFrame)

    def write_to_file(
        gdf: gpd.GeoDataFrame,
        path: Path,
        layer: str,
        index: bool = True,
        force_multitype: bool = False,
        append: bool = False,
        schema: Optional[dict] = None,
        create_spatial_index: Optional[bool] = True,
    ):
        # Change mode if append is true
        if append is True:
            if path.exists():
                mode = "a"
            else:
                mode = "w"
        else:
            mode = "w"

        kwargs = {}
        if create_spatial_index is not None:
            kwargs["SPATIAL_INDEX"] = create_spatial_index
        if schema is not None:
            kwargs["schema"] = schema
        geofiletype = GeofileType(path)
        if geofiletype == GeofileType.ESRIShapefile:
            if index is True:
                gdf_to_write = gdf.reset_index(drop=True)
            else:
                gdf_to_write = gdf
            gdf_to_write.to_file(
                str(path), driver=geofiletype.ogrdriver, mode=mode, **kwargs
            )
        elif geofiletype == GeofileType.GPKG:
            # Try to harmonize the geometrytype to one (multi)type, as GPKG
            # doesn't like > 1 type in a layer
            gdf_to_write = gdf.copy()
            if schema is None or schema["geometry"] != "None":
                gdf_to_write.geometry = geoseries_util.harmonize_geometrytypes(
                    gdf.geometry, force_multitype=force_multitype
                )
            gdf_to_write.to_file(
                str(path),
                layer=layer,
                driver=geofiletype.ogrdriver,
                mode=mode,
                **kwargs,
            )
        elif geofiletype == GeofileType.SQLite:
            gdf.to_file(
                str(path),
                layer=layer,
                driver=geofiletype.ogrdriver,
                mode=mode,
                **kwargs,
            )
        elif geofiletype == GeofileType.GeoJSON:
            gdf.to_file(str(path), driver=geofiletype.ogrdriver, mode=mode, **kwargs)
        else:
            raise ValueError(f"Not implemented for geofiletype {geofiletype}")

    # If no append, just write to output path
    if not append:
        write_to_file(
            gdf=gdf,
            path=path,
            layer=layer,
            index=index,
            force_multitype=force_multitype,
            append=append,
            schema=schema,
            create_spatial_index=create_spatial_index,
        )
    else:
        # Append is asked, check if the fiona driver supports appending. If
        # not, write to temporary output file

        # Remark: fiona pre-1.8.14 didn't support appending to geopackage. Once
        # older versions becomes rare, dependency can be put to this version, and
        # this code can be cleaned up...
        geofiletype = GeofileType(path)
        gdftemp_path = None
        gdftemp_lockpath = None
        if "a" not in fiona.supported_drivers[geofiletype.ogrdriver]:
            # Get a unique temp file path. The file cannot be created yet, so
            # only create a lock file to evade other processes using the same
            # temp file name
            gdftemp_path, gdftemp_lockpath = _io_util.get_tempfile_locked(
                base_filename="gdftemp", suffix=path.suffix, dirname="geofile_to_file"
            )
            write_to_file(
                gdf,
                path=gdftemp_path,
                layer=layer,
                index=index,
                force_multitype=force_multitype,
                schema=schema,
                create_spatial_index=create_spatial_index,
            )

        # Files don't typically support having multiple processes writing
        # simultanously to them, so use lock file to synchronize access.
        lockfile = Path(f"{str(path)}.lock")
        start_time = datetime.datetime.now()
        ready = False
        while not ready:
            if _io_util.create_file_atomic(lockfile) is True:
                try:
                    # If gdf wasn't written to temp file, use standard write-to-file
                    if gdftemp_path is None:
                        write_to_file(
                            gdf=gdf,
                            path=path,
                            layer=layer,
                            index=index,
                            force_multitype=force_multitype,
                            append=True,
                            schema=schema,
                            create_spatial_index=create_spatial_index,
                        )
                    else:
                        # If gdf written to temp file, use append_to_nolock + cleanup
                        _append_to_nolock(
                            src=gdftemp_path,
                            dst=path,
                            dst_layer=layer,
                            create_spatial_index=create_spatial_index,
                        )
                        remove(gdftemp_path)
                        if gdftemp_lockpath is not None:
                            gdftemp_lockpath.unlink()
                except Exception as ex:
                    # If sqlite output file locked, also retry
                    if geofiletype.is_spatialite_based and str(ex) not in [
                        "database is locked",
                        "attempt to write a readonly database",
                    ]:
                        raise ex
                finally:
                    ready = True
                    lockfile.unlink()
            else:
                time_waiting = (datetime.datetime.now() - start_time).total_seconds()
                if time_waiting > append_timeout_s:
                    raise RuntimeError(
                        f"to_file timeout of {append_timeout_s} reached, stop append "
                        f"to {path}!"
                    )

            # Sleep for a second before trying again
            time.sleep(1)


def get_crs(path: Union[str, "os.PathLike[Any]"]) -> pyproj.CRS:
    """
    Get the CRS (projection) of the file

    Args:
        path (PathLike): Path to the file.

    Returns:
        pyproj.CRS: The projection of the file
    """
    # TODO: seems like support for multiple layers in the file isn't here yet???
    with fiona.open(str(path), "r") as geofile:
        assert geofile is not None
        return pyproj.CRS(geofile.crs)


def is_geofile(path: Union[str, "os.PathLike[Any]"]) -> bool:
    """
    Determines based on the filepath if this is a geofile.

    Args:
        path (PathLike): The file path.

    Returns:
        bool: True if it is a geo file.
    """
    return is_geofile_ext(Path(path).suffix)


def is_geofile_ext(file_ext: str) -> bool:
    """
    Determines based on the file extension if this is a geofile.

    Args:
        file_ext (str): the extension.

    Returns:
        bool: True if it is a geofile.
    """
    try:
        # If the driver can be determined, it is a (supported) geo file.
        _ = GeofileType(file_ext)
        return True
    except Exception:
        return False


def cmp(
    path1: Union[str, "os.PathLike[Any]"], path2: Union[str, "os.PathLike[Any]"]
) -> bool:
    """
    Compare if two geofiles are identical.

    For geofiles that use multiple files, all relevant files must be identical.
    Eg. for shapefiles, the .shp, .shx and .dbf file must be identical.

    Args:
        path1 (PathLike): path to the first file.
        path2 (PathLike): path to the second file.

    Returns:
        bool: True if the files are identical
    """
    # Check input parameters
    path1_p = Path(path1)
    path2_p = Path(path2)

    # For a shapefile, multiple files need to be compared
    if path1_p.suffix.lower() == ".shp":
        path2_noext, _ = os.path.splitext(path2_p)
        shapefile_base_suffixes = [".shp", ".dbf", ".shx"]
        path1_noext = path1_p.parent / path1_p.stem
        path2_noext = path2_p.parent / path2_p.stem
        for ext in shapefile_base_suffixes:
            if not filecmp.cmp(f"{str(path1_noext)}{ext}", f"{str(path2_noext)}{ext}"):
                logger.info(
                    f"File {path1_noext}{ext} is different from {path2_noext}{ext}"
                )
                return False
        return True
    else:
        return filecmp.cmp(str(path1_p), str(path2_p))


def copy(src: Union[str, "os.PathLike[Any]"], dst: Union[str, "os.PathLike[Any]"]):
    """
    Copies the geofile from src to dst. Is the source file is a geofile containing
    of multiple files (eg. .shp) all files are copied.

    Args:
        src (PathLike): the file to copy.
        dst (PathLike): the location to copy the file(s) to.
    """
    # Check input parameters
    src = Path(src)
    dst = Path(dst)
    geofiletype = GeofileType(src)

    # Copy the main file
    shutil.copy(str(src), dst)

    # For some file types, extra files need to be copied
    # If dest is a dir, just use move. Otherwise concat dest filepaths
    if geofiletype.suffixes_extrafiles is not None:
        if dst.is_dir():
            for suffix in geofiletype.suffixes_extrafiles:
                srcfile = src.parent / f"{src.stem}{suffix}"
                if srcfile.exists():
                    shutil.copy(str(srcfile), dst)
        else:
            for suffix in geofiletype.suffixes_extrafiles:
                srcfile = src.parent / f"{src.stem}{suffix}"
                dstfile = dst.parent / f"{dst.stem}{suffix}"
                if srcfile.exists():
                    shutil.copy(str(srcfile), dstfile)


def move(src: Union[str, "os.PathLike[Any]"], dst: Union[str, "os.PathLike[Any]"]):
    """
    Moves the geofile from src to dst. If the source file is a geofile containing
    of multiple files (eg. .shp) all files are moved.

    Args:
        src (PathLike): the file to move
        dst (PathLike): the location to move the file(s) to
    """
    # Check input parameters
    src = Path(src)
    dst = Path(dst)
    geofiletype = GeofileType(src)

    # Move the main file
    shutil.move(str(src), dst)

    # For some file types, extra files need to be moved
    # If dest is a dir, just use move. Otherwise concat dest filepaths
    if geofiletype.suffixes_extrafiles is not None:
        if dst.is_dir():
            for suffix in geofiletype.suffixes_extrafiles:
                srcfile = src.parent / f"{src.stem}{suffix}"
                if srcfile.exists():
                    shutil.move(str(srcfile), dst)
        else:
            for suffix in geofiletype.suffixes_extrafiles:
                srcfile = src.parent / f"{src.stem}{suffix}"
                dstfile = dst.parent / f"{dst.stem}{suffix}"
                if srcfile.exists():
                    shutil.move(str(srcfile), dstfile)


def remove(path: Union[str, "os.PathLike[Any]"], missing_ok: bool = False):
    """
    Removes the geofile. Is it is a geofile composed of multiple files
    (eg. .shp) all files are removed.
    If .lock files are present, they are removed as well.

    Args:
        path (PathLike): the file to remove
    """
    # Check input parameters
    path = Path(path)
    geofiletype = GeofileType(path)

    # If there is a lock file, remove it
    lockfile_path = path.parent / f"{path.name}.lock"
    lockfile_path.unlink(missing_ok=True)

    # Remove the main file
    if path.exists():
        path.unlink(missing_ok=missing_ok)

    # For some file types, extra files need to be removed
    if geofiletype.suffixes_extrafiles is not None:
        for suffix in geofiletype.suffixes_extrafiles:
            curr_path = path.parent / f"{path.stem}{suffix}"
            curr_path.unlink(missing_ok=True)


def append_to(
    src: Union[str, "os.PathLike[Any]"],
    dst: Union[str, "os.PathLike[Any]"],
    src_layer: Optional[str] = None,
    dst_layer: Optional[str] = None,
    src_crs: Union[int, str, None] = None,
    dst_crs: Union[int, str, None] = None,
    reproject: bool = False,
    explodecollections: bool = False,
    force_output_geometrytype: Union[GeometryType, str, None] = None,
    create_spatial_index: Optional[bool] = True,
    append_timeout_s: int = 600,
    transaction_size: int = 50000,
    options: dict = {},
):
    """
    Append src file to the dst file.

    Remark: append is not supported for all filetypes in fiona/geopandas (0.8)
    so workaround via gdal needed.

    The options parameter can be used to pass any type of options to GDAL in
    the following form:
        { "<option_type>.<option_name>": <option_value> }

    The option types can be any of the following:
        - LAYER_CREATION: layer creation option (lco)
        - DATASET_CREATION: dataset creation option (dsco)
        - INPUT_OPEN: input dataset open option (oo)
        - DESTINATION_OPEN: destination dataset open option (doo)
        - CONFIG: config option (config)

    The options can be found in the [GDAL vector driver documentation]
    (https://gdal.org/drivers/vector/index.html).

    Args:
        src (Union[str,): source file path.
        dst (Union[str,): destination file path.
        src_layer (str, optional): source layer. Defaults to None.
        dst_layer (str, optional): destination layer. Defaults to None.
        src_crs (str, optional): an epsg int or anything supported
            by the OGRSpatialReference.SetFromUserInput() call, which includes
            an EPSG string (eg. "EPSG:4326"), a well known text (WKT) CRS
            definition,... Defaults to None.
        dst_crs (str, optional): an epsg int or anything supported
            by the OGRSpatialReference.SetFromUserInput() call, which includes
            an EPSG string (eg. "EPSG:4326"), a well known text (WKT) CRS
            definition,... Defaults to None.
        reproject (bool, optional): True to reproject while converting the
            file. Defaults to False.
        explodecollections (bool), optional): True to output only simple geometries.
            Defaults to False.
        force_output_geometrytype (GeometryType, optional): geometry type.
            to (try to) force the output to. Defaults to None.
        create_spatial_index (bool, optional): True to create a spatial index
            on the destination file/layer. If None, the default behaviour by gdal for
            that file type is respected. If the LAYER_CREATION.SPATIAL_INDEX
            parameter is specified in options, create_spatial_index is ignored.
            Defaults to True.
        append_timeout_s (int, optional): timeout to use if the output file is
            being written to by another process already. Defaults to 600.
        transaction_size (int, optional): Transaction size.
            Defaults to 50000.
        options (dict, optional): options to pass to gdal.

    Raises:
        ValueError: an invalid parameter value was passed.
        RuntimeError: timeout was reached while trying to append data to path.
    """
    # Check/clean input params
    src = Path(src)
    dst = Path(dst)
    if force_output_geometrytype is not None:
        force_output_geometrytype = GeometryType(force_output_geometrytype)

    # Files don't typically support having multiple processes writing
    # simultanously to them, so use lock file to synchronize access.
    lockfile = Path(f"{str(dst)}.lock")

    # If the destination file doesn't exist yet, but the lockfile does,
    # try removing the lockfile as it might be a ghost lockfile.
    if dst.exists() is False and lockfile.exists() is True:
        try:
            lockfile.unlink()
        except Exception:
            _ = None

    # Creating lockfile and append
    start_time = datetime.datetime.now()
    ready = False
    while not ready:

        if _io_util.create_file_atomic(lockfile) is True:
            try:
                # append
                _append_to_nolock(
                    src=src,
                    dst=dst,
                    src_layer=src_layer,
                    dst_layer=dst_layer,
                    src_crs=src_crs,
                    dst_crs=dst_crs,
                    reproject=reproject,
                    explodecollections=explodecollections,
                    force_output_geometrytype=force_output_geometrytype,
                    create_spatial_index=create_spatial_index,
                    transaction_size=transaction_size,
                    options=options,
                )
            finally:
                ready = True
                lockfile.unlink()
        else:
            time_waiting = (datetime.datetime.now() - start_time).total_seconds()
            if time_waiting > append_timeout_s:
                raise RuntimeError(
                    f"append_to timeout of {append_timeout_s} reached, so stop write "
                    f"to {dst}!"
                )

        # Sleep for a second before trying again
        time.sleep(1)


def _append_to_nolock(
    src: Path,
    dst: Path,
    src_layer: Optional[str] = None,
    dst_layer: Optional[str] = None,
    src_crs: Union[int, str, None] = None,
    dst_crs: Union[int, str, None] = None,
    reproject: bool = False,
    explodecollections: bool = False,
    create_spatial_index: Optional[bool] = True,
    force_output_geometrytype: Optional[GeometryType] = None,
    transaction_size: int = 50000,
    options: dict = {},
):
    # Check/clean input params
    options = _ogr_util._prepare_gdal_options(options)
    if (
        create_spatial_index is not None
        and "LAYER_CREATION.SPATIAL_INDEX" not in options
    ):
        options["LAYER_CREATION.SPATIAL_INDEX"] = create_spatial_index

    # When creating/appending to a shapefile, launder the columns names via
    # a sql statement, otherwise when appending the laundered columns will
    # get NULL values instead of the data.
    sql_stmt = None
    if dst.suffix.lower() == ".shp":
        src_info = get_layerinfo(src)
        src_columns = src_info.columns
        columns_laundered = _launder_column_names(src_columns)
        columns_aliased = [
            f'"{column}" AS "{laundered}"' for column, laundered in columns_laundered
        ]
        layer = src_layer if src_layer is not None else get_only_layer(src)
        sql_stmt = f'SELECT {", ".join(columns_aliased)} FROM "{layer}"'

    # Go!
    translate_info = _ogr_util.VectorTranslateInfo(
        input_path=src,
        output_path=dst,
        input_layers=src_layer,
        output_layer=dst_layer,
        input_srs=src_crs,
        output_srs=dst_crs,
        sql_stmt=sql_stmt,
        sql_dialect="OGRSQL",
        reproject=reproject,
        transaction_size=transaction_size,
        append=True,
        update=True,
        explodecollections=explodecollections,
        force_output_geometrytype=force_output_geometrytype,
        options=options,
    )
    _ogr_util.vector_translate_by_info(info=translate_info)


def convert(
    src: Union[str, "os.PathLike[Any]"],
    dst: Union[str, "os.PathLike[Any]"],
    src_layer: Optional[str] = None,
    dst_layer: Optional[str] = None,
    src_crs: Union[str, int, None] = None,
    dst_crs: Union[str, int, None] = None,
    reproject: bool = False,
    explodecollections: bool = False,
    force_output_geometrytype: Optional[GeometryType] = None,
    create_spatial_index: Optional[bool] = True,
    options: dict = {},
    force: bool = False,
):
    """
    Append src file to the dst file.

    The options parameter can be used to pass any type of options to GDAL in
    the following form:
        { "<option_type>.<option_name>": <option_value> }

    The option types can be any of the following:
        - LAYER_CREATION: layer creation option (lco)
        - DATASET_CREATION: dataset creation option (dsco)
        - INPUT_OPEN: input dataset open option (oo)
        - DESTINATION_OPEN: destination dataset open option (doo)
        - CONFIG: config option (config)

    The options can be found in the [GDAL vector driver documentation]
    (https://gdal.org/drivers/vector/index.html).

    Args:
        src (PathLike): The source file path.
        dst (PathLike): The destination file path.
        src_layer (str, optional): The source layer. If None and there is only
            one layer in the src file, that layer is taken. Defaults to None.
        dst_layer (str, optional): The destination layer. If None, the file
            stem is taken as layer name. Defaults to None.
        src_crs (Union[str, int], optional): an epsg int or anything supported
            by the OGRSpatialReference.SetFromUserInput() call, which includes
            an EPSG string (eg. "EPSG:4326"), a well known text (WKT) CRS
            definition,... Defaults to None.
        dst_crs (Union[str, int], optional): an epsg int or anything supported
            by the OGRSpatialReference.SetFromUserInput() call, which includes
            an EPSG string (eg. "EPSG:4326"), a well known text (WKT) CRS
            definition,... Defaults to None.
        reproject (bool, optional): True to reproject while converting the
            file. Defaults to False.
        explodecollections (bool, optional): True to output only simple
            geometries. Defaults to False.
        force_output_geometrytype (GeometryType, optional): Geometry type.
            to (try to) force the output to. Defaults to None.
        create_spatial_index (bool, optional): True to create a spatial index
            on the destination file/layer. If None, the default behaviour by gdal for
            that file type is respected. If the LAYER_CREATION.SPATIAL_INDEX
            parameter is specified in options, create_spatial_index is ignored.
            Defaults to True.
        options (dict, optional): options to pass to gdal.
        force (bool, optional): overwrite existing output file(s)
            Defaults to False.
    """
    # Init
    src = Path(src)
    dst = Path(dst)

    # If source file doesn't exist, raise error
    if not src.exists():
        raise ValueError(f"src file doesn't exist: {src}")
    # If dest file exists already, remove it
    if dst.exists():
        if force is True:
            remove(dst)
        else:
            logger.info(f"Output file exists already, so stop: {dst}")
            return

    # Convert
    logger.info(f"Convert {src} to {dst}")
    _append_to_nolock(
        src,
        dst,
        src_layer,
        dst_layer,
        src_crs=src_crs,
        dst_crs=dst_crs,
        reproject=reproject,
        explodecollections=explodecollections,
        force_output_geometrytype=force_output_geometrytype,
        create_spatial_index=create_spatial_index,
        options=options,
    )


def _launder_column_names(columns: Iterable) -> List[Tuple[str, str]]:
    """
    Launders the column names passed to comply with shapefile restrictions.

    Rationale: normally gdal launders them if needed, but when you append
    multiple files to a shapefile with columns that need to be laundered
    they are not matched and so are appended with NULL values for these
    columns. Normally the -relaxedFieldNameMatch parameter in ogr2ogr
    should fix this, but it seems that this isn't supported for shapefiles.

    Laundering is based on this text from the gdal shapefile driver
    documentation:

    Shapefile feature attributes are stored in an associated .dbf file, and
    so attributes suffer a number of limitations:
    -   Attribute names can only be up to 10 characters long.
        The OGR Shapefile driver tries to generate unique field
        names. Successive duplicate field names, including those created by
        truncation to 10 characters, will be truncated to 8 characters and
        appended with a serial number from 1 to 99.

        For example:

        -  a → a, a → a_1, A → A_2;
        -  abcdefghijk → abcdefghij, abcdefghijkl → abcdefgh_1

    -   Only Integer, Integer64, Real, String and Date (not DateTime, just
        year/month/day) field types are supported. The various list, and
        binary field types cannot be created.
    -   The field width and precision are directly used to establish storage
        size in the .dbf file. This means that strings longer than the field
        width, or numbers that don't fit into the indicated field format will
        suffer truncation.
    -   Integer fields without an explicit width are treated as width 9, and
        extended to 10 or 11 if needed.
    -   Integer64 fields without an explicit width are treated as width 18,
        and extended to 19 or 20 if needed.
    -   Real (floating point) fields without an explicit width are treated as
        width 24 with 15 decimal places of precision.
    -   String fields without an assigned width are treated as 80 characters.

    Args:
        columns (Iterable): the columns to launder.

    Returns: a List of tupples with the original and laundered column names.
    """
    laundered = []
    laundered_upper = []
    for column in columns:
        # Doubles in casing aree not allowed either
        if len(column) <= 10:
            if column.upper() not in laundered_upper:
                laundered_upper.append(column.upper())
                laundered.append((column, column))
                continue

        # Laundering is needed
        column_laundered = column[:10]
        if column_laundered.upper() not in laundered_upper:
            laundered_upper.append(column_laundered.upper())
            laundered.append((column, column_laundered))
        else:
            # Just taking first 10 characters didn't help
            for index in range(1, 101):
                if index >= 100:
                    raise NotImplementedError(
                        "Not supported to launder > 99 columns starting "
                        f"with {column_laundered[:8]}"
                    )
                if index <= 9:
                    column_laundered = f"{column_laundered[:8]}_{index}"
                else:
                    column_laundered = f"{column_laundered[:8]}{index}"
                if column_laundered.upper() not in laundered_upper:
                    laundered_upper.append(column_laundered.upper())
                    laundered.append((column, column_laundered))
                    break

    return laundered


def get_driver(path: Union[str, "os.PathLike[Any]"]) -> str:
    """
    Get the driver to use for the file extension of this filepath.

    DEPRECATED, use GeometryType(Path).ogrdriver.

    Args:
        path (PathLike): The file path.

    Returns:
        str: The OGR driver name.
    """
    warnings.warn(
        "get_driver is deprecated, use GeometryType(Path).ogrdriver", FutureWarning
    )
    return GeofileType(Path(path)).ogrdriver


def get_driver_for_ext(file_ext: str) -> str:
    """
    Get the driver to use for this file extension.

    DEPRECATED, use GeometryType(file_ext).ogrdriver.

    Args:
        file_ext (str): The extentension.

    Raises:
        ValueError: If input geometrytype is not known.

    Returns:
        str: The OGR driver name.
    """
    warnings.warn(
        "get_driver_for_ext is deprecated, use GeometryType(Path).ogrdriver",
        FutureWarning,
    )
    return GeofileType(file_ext).ogrdriver


def to_multi_type(geometrytypename: str) -> str:
    """
    Map the input geometry type to the corresponding 'MULTI' geometry type...

    DEPRECATED, use to_multigeometrytype

    Args:
        geometrytypename (str): Input geometry type

    Raises:
        ValueError: If input geometrytype is not known.

    Returns:
        str: Corresponding 'MULTI' geometry type
    """
    warnings.warn(
        "to_generaltypeid is deprecated, use GeometryType.to_multigeometrytype",
        FutureWarning,
    )
    return geometry_util.GeometryType(geometrytypename).to_multitype.name


def to_generaltypeid(geometrytypename: str) -> int:
    """
    Map the input geometry type name to the corresponding geometry type id:
        * 1 = POINT-type
        * 2 = LINESTRING-type
        * 3 = POLYGON-type

    DEPRECATED, use to_primitivetypeid()

    Args:
        geometrytypename (str): Input geometry type

    Raises:
        ValueError: If input geometrytype is not known.

    Returns:
        int: Corresponding geometry type id
    """
    warnings.warn(
        "to_generaltypeid is deprecated, use GeometryType.to_primitivetypeid",
        FutureWarning,
    )
    return geometry_util.GeometryType(geometrytypename).to_primitivetype.value<|MERGE_RESOLUTION|>--- conflicted
+++ resolved
@@ -1015,38 +1015,10 @@
     else:
         raise ValueError(f"Not implemented for geofiletype {geofiletype}")
 
-<<<<<<< HEAD
     # Reorder columns so they are the same as columns parameter
     if columns_originalcasing is not None and len(columns_originalcasing) > 0:
         columns_originalcasing.append("geometry")
         result_gdf = result_gdf[columns_originalcasing]
-=======
-    # If columns to read are specified... filter non-geometry columns
-    # case-insensitive
-    if columns is not None:
-        columns_upper = [column.upper() for column in columns]
-        columns_upper.append("GEOMETRY")
-        columns_to_keep = [
-            col for col in result_gdf.columns if (str(col).upper() in columns_upper)
-        ]
-        result_gdf = result_gdf[columns_to_keep]
->>>>>>> b01f89a5
-
-    # Starting from fiona 1.9, string columns with all None values are read as being
-    # float columns. Convert them to object type.
-    float_cols = list(result_gdf.select_dtypes(["float64"]).columns)
-    if len(float_cols) > 0:
-        # Check for all float columns found if they should be object columns instead
-        with fiona.open(path, layer=layer) as collection:
-            assert collection.schema is not None
-            properties = collection.schema["properties"]
-            for col in float_cols:
-                if col in properties and properties[col].startswith("str"):
-                    result_gdf[col] = (
-                        result_gdf[col]  # type: ignore
-                        .astype(object)
-                        .replace(np.nan, None)
-                    )
 
     # assert to evade pyLance warning
     assert isinstance(result_gdf, pd.DataFrame) or isinstance(
