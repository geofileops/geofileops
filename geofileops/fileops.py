--- conflicted
+++ resolved
@@ -1412,13 +1412,8 @@
         # Checking if column names should be read is case sensitive in pyogrio, so
         # make sure the column names specified have the same casing.
         if columns is not None:
-<<<<<<< HEAD
-            layerinfo = get_layerinfo(path, layer=layer, raise_on_nogeom=False)
-
-=======
             if not isinstance(layer, LayerInfo):
                 layer = get_layerinfo(path, layer, raise_on_nogeom=False)
->>>>>>> 1b1ed5f7
             columns_upper_lookup = {column.upper(): column for column in columns}
             columns_prepared = {
                 column: columns_upper_lookup[column.upper()]
@@ -1426,7 +1421,6 @@
                 if column.upper() in columns_upper_lookup
             }
 
-<<<<<<< HEAD
         # When reading datetime columns, don't use arrow as this can give issues.
         # See https://github.com/geopandas/pyogrio/issues/487
         if use_arrow and (columns is None or len(columns) > 0):
@@ -1443,11 +1437,9 @@
                         use_arrow = False
                         break
 
-=======
         # If no sql + no layer specified, there should be only one layer in the file.
         if layer is None:
             layer = get_only_layer(path)
->>>>>>> 1b1ed5f7
     else:
         # Fill out placeholders, keep columns_prepared None because column filtering
         # should happen in sql_stmt.
