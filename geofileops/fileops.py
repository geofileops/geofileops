--- conflicted
+++ resolved
@@ -2066,11 +2066,6 @@
     ):
         options["LAYER_CREATION.SPATIAL_INDEX"] = create_spatial_index
 
-<<<<<<< HEAD
-    # When creating/appending to a shapefile, some extra things need to be done/checked.
-    sql_stmt = None
-=======
->>>>>>> e6ff9f44
     src_layerinfo = None
     if where is not None:
         if src_layerinfo is None:
@@ -2083,12 +2078,8 @@
         # If the destination file doesn't exist yet, and the source file has
         # geometrytype "Geometry", raise because type is not supported by shp (and will
         # default to linestring).
-<<<<<<< HEAD
-        src_layerinfo = get_layerinfo(src, src_layer)
-=======
         if src_layerinfo is None:
             src_layerinfo = get_layerinfo(src, src_layer)
->>>>>>> e6ff9f44
         if (
             force_output_geometrytype is None
             and src_layerinfo.geometrytype
