--- conflicted
+++ resolved
@@ -89,91 +89,6 @@
 )
 
 
-<<<<<<< HEAD
-def concat(
-    input_paths: Iterable[Union[str, "os.PathLike[Any]"]],
-    output_path: Union[str, "os.PathLike[Any]"],
-    input_layers: Iterable[str | None] | None = None,
-    output_layer: str | None = None,
-    columns: Iterable[str] | None = None,
-    explodecollections: bool = False,
-    spatial_index: bool | None = None,
-    force: bool = False,
-):
-    """Concatenate multiple geofiles into one output geofile.
-
-    The input files will be appended one after the other in the output file, so only
-    output file types that support appending can be used.
-
-    Args:
-        input_paths (Iterable[PathLike]): the paths to the files to concatenate.
-        output_path (PathLike): the path to the output file.
-        input_layers (Iterable[str | None], optional): the layer names to use in the
-            input files. The layer names don't need to be specified for input files that
-            only contain a single layer. Defaults to None.
-        output_layer (str, optional): the layer name to use in the output file. If not
-            specified, the default layer name is used. Defaults to None.
-        columns (Iterable[str], optional): the columns to keep in the output file.
-            If not specified, all columns are kept. Defaults to None.
-        explodecollections (bool, optional): True to explode geometry collections
-            into separate features. Defaults to False.
-        spatial_index (bool, optional): True to create a spatial index on the
-            destination file/layer. If None, the default behaviour by gdal for that file
-            type is respected. Defaults to None.
-        force (bool, optional): True to overwrite the output file if it already exists.
-    """
-    # Validate + cleanup input parameters
-    input_paths = list(input_paths)
-    if input_layers is None:
-        input_layers = [None] * len(input_paths)
-    else:
-        input_layers = list(input_layers)
-        if len(input_layers) != len(input_paths):
-            raise ValueError(
-                "src_layers must have the same length as the src file list if specified"
-            )
-    if _vsi_exists(output_path) and not force:
-        logger.info(f"Destination file already exists, so stop: {output_path}")
-        return
-
-    # Concat all files
-    tmp_dir = _io_util.create_tempdir("concat")
-    tmp_dst = tmp_dir / Path(output_path).name
-    is_first = True
-    for src_path, src_layer in zip(input_paths, input_layers):
-        if is_first:
-            force_local = force
-            write_mode = "create"
-        else:
-            force_local = False
-            write_mode = "append"
-
-        copy_layer(
-            src=src_path,
-            dst=tmp_dst,
-            write_mode=write_mode,
-            src_layer=src_layer,
-            dst_layer=output_layer,
-            columns=columns,
-            explodecollections=explodecollections,
-            create_spatial_index=False,
-            force=force_local,
-        )
-
-        if is_first:
-            is_first = False
-
-    # Add a spatial index if needed
-    if spatial_index is None:
-        spatial_index = _geofileinfo.get_geofileinfo(tmp_dst).default_spatial_index
-    if spatial_index:
-        create_spatial_index(tmp_dst, output_layer)
-
-    move(tmp_dst, output_path)
-
-
-=======
->>>>>>> 0da8cc9b
 def listlayers(
     path: Union[str, "os.PathLike[Any]"], only_spatial_layers: bool = True
 ) -> list[str]:
@@ -2687,19 +2602,6 @@
             stem is taken as layer name. Defaults to None.
         write_mode (str, optional): The write mode. Defaults to "create". Valid values:
 
-<<<<<<< HEAD
-            - **"create"**: create a new destination file. If the file already exists
-              and `force=True` the function just returns, if `force=False` the file is
-              overwritten.
-            - **"add_layer"**: add the source layer to the destination file as a new
-              layer. When using "add_layer", `dst_layer` should be specified. If the
-              layer already exists and `force=True` the function just returns, if
-              `force=False` the layer is overwritten.
-            - **"append"**: append the source layer to the destination layer, if the
-              layer already exists. If not, the file and/or layer will be created.
-              If the file already contains layers named differently than the default
-              layer name for the file, `dst_layer` becomes mandatory.
-=======
             - "create": create a new destination file. If the file already exists and
                 `force=True` the function just returns, if `force=False` the file is
                 overwritten.
@@ -2716,7 +2618,6 @@
                 destination layer. If the layer doesn't exist, it will be created.
                 If the file already contains layers named differently than the default
                 layer name for the file, `dst_layer` becomes mandatory.
->>>>>>> 0da8cc9b
 
         src_crs (Union[str, int], optional): an epsg int or anything supported
             by the OGRSpatialReference.SetFromUserInput() call, which includes
