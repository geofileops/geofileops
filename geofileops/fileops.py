"""
Module with helper functions for geo files.
"""

import enum
import datetime
import filecmp
import logging
import os
from pathlib import Path
import pprint
import shutil
import string
import tempfile
import time
from typing import Any, Dict, Iterable, List, Literal, Optional, Tuple, Union
import warnings

import fiona
import geopandas as gpd
from geopandas.io import file as gpd_io_file
import numpy as np
from osgeo import gdal
import pandas as pd
from pandas.api.types import is_integer_dtype
from pygeoops import GeometryType, PrimitiveType  # noqa: F401
import pyogrio
import pyproj

from geofileops.util import _geofileinfo
from geofileops.util import _geoseries_util
from geofileops.util import _io_util
from geofileops.util import _ogr_util
from geofileops.util import _ogr_sql_util

#####################################################################
# First define/init some general variables/constants
#####################################################################

# Get a logger...
logger = logging.getLogger(__name__)
# logger.setLevel(logging.DEBUG)

# Enable exceptions for GDAL
gdal.UseExceptions()
gdal.ogr.UseExceptions()

# Disable this warning in fiona
warnings.filterwarnings(
    action="ignore",
    category=RuntimeWarning,
    message=(
        "^Sequential read of iterator was interrupted. Resetting iterator. "
        "This can negatively impact the performance.$"
    ),
)

# Disable this warning in pyogrio
warnings.filterwarnings(
    action="ignore",
    category=UserWarning,
    message="^Layer .* does not have any features to read$",
)
# Set logging level for pyogrio to warning
pyogrio_logger = logging.getLogger("pyogrio")
pyogrio_logger.setLevel(logging.WARNING)

# Hardcoded 31370 prj string to replace faulty ones
PRJ_EPSG_31370 = (
    'PROJCS["Belge_1972_Belgian_Lambert_72",'
    'GEOGCS["Belge 1972",'
    'DATUM["D_Belge_1972",SPHEROID["International_1924",6378388,297]],'
    'PRIMEM["Greenwich",0],'
    'UNIT["Degree",0.017453292519943295]'
    "],"
    'PROJECTION["Lambert_Conformal_Conic"],'
    'PARAMETER["standard_parallel_1",51.16666723333333],'
    'PARAMETER["standard_parallel_2",49.8333339],'
    'PARAMETER["latitude_of_origin",90],'
    'PARAMETER["central_meridian",4.367486666666666],'
    'PARAMETER["false_easting",150000.013],'
    'PARAMETER["false_northing",5400088.438],'
    'UNIT["Meter",1],'
    'AUTHORITY["EPSG",31370]'
    "]"
)

#####################################################################
# The real work
#####################################################################


def listlayers(
    path: Union[str, "os.PathLike[Any]"],
    only_spatial_layers: bool = True,
) -> List[str]:
    """
    Get the list of layers in a geofile.

    Args:
        path (PathLike): path to the file to get info about
        only_spatial_layers (bool, optional): True to only list spatial layers.
            False to list all tables.

    Returns:
        List[str]: the list of layers
    """
    path = Path(path)
    if path.suffix.lower() == ".shp":
        return [path.stem]

    datasource = None
    layers = []
    try:
        datasource = gdal.OpenEx(
            str(path), nOpenFlags=gdal.OF_VECTOR | gdal.OF_READONLY | gdal.OF_SHARED
        )
        nb_layers = datasource.GetLayerCount()
        for layer_id in range(nb_layers):
            datasource_layer = datasource.GetLayerByIndex(layer_id)
            if (
                only_spatial_layers is False
                or datasource_layer.GetGeometryColumn() != ""
            ):
                layers.append(datasource_layer.GetName())

    except Exception as ex:
        ex.args = (f"listlayers error for {path}:\n  {ex}",)
        raise
    finally:
        datasource = None

    return layers


class ColumnInfo:
    """
    A data object containing meta-information about a column.

    Attributes:
        name (str): the name of the column.
        gdal_type (str): the type of the column according to gdal.
        width (int): the width of the column, if specified.
    """

    def __init__(
        self,
        name: str,
        gdal_type: str,
        width: Optional[int],
        precision: Optional[int],
    ):
        """
        Constructor of ColumnInfo.

        Args:
            name (str): the column name.
            gdal_type (str): the gdal type of the column.
            width (Optional[int]): the width of the column, if applicable.
            precision (Optional[int]): the precision of the column, if applicable.
        """
        self.name = name
        self.gdal_type = gdal_type
        self.width = width
        self.precision = precision

    def __repr__(self):
        """Overrides the representation property of ColumnInfo."""
        return f"{self.__class__}({self.__dict__})"


class LayerInfo:
    """
    A data object containing meta-information about a layer.

    Attributes:
        name (str): the name of the layer.
        featurecount (int): the number of features (rows) in the layer.
        total_bounds (Tuple[float, float, float, float]): the bounding box of
            the layer: (minx, miny, maxx, maxy).
        geometrycolumn (str): name of the column that contains the
            primary geometry.
        geometrytypename (str): the geometry type name of the geometrycolumn.
            The type name returned is one of the following: POINT, MULTIPOINT,
            LINESTRING, MULTILINESTRING, POLYGON, MULTIPOLYGON, COLLECTION.
        geometrytype (GeometryType): the geometry type of the geometrycolumn.
        columns (dict): the columns (other than the geometry column) that
            are available on the layer with their properties as a dict.
        fid_column (str): column name of the FID column. Is "" for file types that don't
            explicitly store an FID, like shapefile.
        crs (pyproj.CRS): the spatial reference of the layer.
        errors (List[str]): list of errors in the layer, eg. invalid column
            names,...
    """

    def __init__(
        self,
        name: str,
        featurecount: int,
        total_bounds: Tuple[float, float, float, float],
        geometrycolumn: str,
        geometrytypename: str,
        geometrytype: GeometryType,
        columns: Dict[str, ColumnInfo],
        fid_column: str,
        crs: Optional[pyproj.CRS],
        errors: List[str],
    ):
        """
        Constructor of Layerinfo.

        Args:
            name (str): name of the layer.
            featurecount (int): number of features in the layer.
            total_bounds (Tuple[float, float, float, float]): the bounds of the layer.
            geometrycolumn (str): the name of the geometry column.
            geometrytypename (str): the name of the geometry column type.
            geometrytype (GeometryType): the type of the geometry column.
            columns (Dict[str, ColumnInfo]): the attribute columns of the layer.
            fid_column (str): the name of the fid column.
            crs (Optional[pyproj.CRS]): the crs of the layer.
            errors (List[str]): errors encountered reading the layer info.
        """
        self.name = name
        self.featurecount = featurecount
        self.total_bounds = total_bounds
        self.geometrycolumn = geometrycolumn
        self.geometrytypename = geometrytypename
        self.geometrytype = geometrytype
        self.columns = columns
        self.fid_column = fid_column
        self.crs = crs
        self.errors = errors

    def __repr__(self):
        """Overrides the representation property of LayerInfo."""
        return f"{self.__class__}({self.__dict__})"


def get_layer_geometrytypes(
    path: Union[str, "os.PathLike[Any]"], layer: Optional[str] = None
) -> List[str]:
    """
    Get the geometry types in the layer by examining each geometry in the layer.

    The general geometry type of the layer can be determined using
    :meth:`~get_layerinfo`.

    Args:
        path (PathLike): path to the file to get info about
        layer (str): the layer you want info about. Doesn't need to be
            specified if there is only one layer in the geofile.

    Returns:
        List[str]: the geometry types in the layer.
    """
    sql_stmt = """
        SELECT DISTINCT
               CASE
                 WHEN CastToSingle({geometrycolumn}) IS NOT NULL THEN
                     ST_GeometryType(CastToSingle({geometrycolumn}))
                 ELSE ST_GeometryType({geometrycolumn})
               END AS geom_type
          FROM "{input_layer}" layer
    """
    result_df = read_file(path, sql_stmt=sql_stmt, sql_dialect="SQLITE")
    return result_df["geom_type"].to_list()


def get_layerinfo(
    path: Union[str, "os.PathLike[Any]"],
    layer: Optional[str] = None,
    raise_on_nogeom: bool = True,
) -> LayerInfo:
    """
    Get information about a layer in the geofile.

    Raises ValueError if the layer definition has errors like invalid column names,...

    Args:
        path (PathLike): path to the file to get info about
        layer (str, optional): the layer you want info about. Doesn't need to be
            specified if there is only one layer in the geofile.
        raise_on_nogeom (bool, optional): True to raise if the layer doesn't have a
            geometry column. If False, the returned LayerInfo.geometrycolumn will be
            None. Defaults to True.

    Returns:
        LayerInfo: the information about the layer.
    """
    # Init
    path = Path(path)
    if not path.exists():
        raise ValueError(f"input_path doesn't exist: {path}")

    if layer is None:
        layer = get_only_layer(path)

    datasource = None
    try:
        datasource = gdal.OpenEx(
            str(path), nOpenFlags=gdal.OF_VECTOR | gdal.OF_READONLY | gdal.OF_SHARED
        )
        datasource_layer = datasource.GetLayer(layer)

        # If the layer doesn't exist, return
        if datasource_layer is None:
            raise ValueError(f"Layer {layer} not found in file: {path}")

        # Get column info
        columns = {}
        errors = []
        driver = datasource.GetDriver().ShortName
        layer_defn = datasource_layer.GetLayerDefn()
        for i in range(layer_defn.GetFieldCount()):
            name = layer_defn.GetFieldDefn(i).GetName()
            # TODO: think whether the type name should be converted to other names
            gdal_type = layer_defn.GetFieldDefn(i).GetTypeName()
            width = layer_defn.GetFieldDefn(i).GetWidth()
            width = width if width > 0 else None
            precision = layer_defn.GetFieldDefn(i).GetPrecision()
            precision = precision if precision > 0 else None
            illegal_column_chars = ['"']
            for illegal_char in illegal_column_chars:
                if illegal_char in name:
                    errors.append(
                        f"Column name {name} contains illegal char: {illegal_char} "
                        f"in file {path}, layer {layer}"
                    )
            column_info = ColumnInfo(
                name=name, gdal_type=gdal_type, width=width, precision=precision
            )
            columns[name] = column_info
            if driver == "ESRI Shapefile":
                if name.casefold() == "geometry":
                    errors.append(
                        "An attribute column 'geometry' is not supported in a shapefile"
                    )

        # Get geometry column info...
        geometrytype = _ogr_util.ogrtype_to_geometrytype[datasource_layer.GetGeomType()]
        if geometrytype is None:
            geometrytypename = "NONE"
        else:
            # For shape files, the difference between the 'MULTI' variant and the
            # single one doesn't exists... so always report MULTI variant by convention.
            if driver == "ESRI Shapefile":
                geometrytype = geometrytype.to_multitype

            geometrytypename = geometrytype.name

        # If the geometry type is not None, fill out the extra properties
        geometrycolumn = None
        extent = None
        crs = None
        total_bounds = None
        if geometrytype is not None:
            # Geometry column name
            geometrycolumn = datasource_layer.GetGeometryColumn()
            if geometrycolumn == "":
                geometrycolumn = "geometry"
            # Convert extent (xmin, xmax, ymin, ymax) to bounds (xmin, ymin, xmax, ymax)
            extent = datasource_layer.GetExtent()
            total_bounds = (extent[0], extent[2], extent[1], extent[3])
            # CRS
            spatialref = datasource_layer.GetSpatialRef()
            if spatialref is not None:
                crs = pyproj.CRS(spatialref.ExportToWkt())

                # If spatial ref has no epsg, try to find corresponding one
                crs_epsg = crs.to_epsg()
                if crs_epsg is None:
                    if crs.name in [
                        "Belge 1972 / Belgian Lambert 72",
                        "Belge_1972_Belgian_Lambert_72",
                        "Belge_Lambert_1972",
                        "BD72 / Belgian Lambert 72",
                    ]:
                        # Belgian Lambert in name, so assume 31370
                        crs = pyproj.CRS.from_epsg(31370)

                        # If shapefile, add correct 31370 .prj file
                        if driver == "ESRI Shapefile":
                            prj_path = path.parent / f"{path.stem}.prj"
                            if prj_path.exists():
                                prj_rename_path = path.parent / f"{path.stem}_orig.prj"
                                if not prj_rename_path.exists():
                                    prj_path.rename(prj_rename_path)
                                else:
                                    prj_path.unlink()
                                prj_path.write_text(PRJ_EPSG_31370)
        elif raise_on_nogeom:
            errors.append("Layer doesn't have a geometry column!")

        # If there were no errors, everything was OK so we can return.
        if len(errors) == 0:
            return LayerInfo(
                name=datasource_layer.GetName(),
                featurecount=datasource_layer.GetFeatureCount(),
                total_bounds=total_bounds,  # type: ignore[arg-type]
                geometrycolumn=geometrycolumn,  # type: ignore[arg-type]
                geometrytypename=geometrytypename,
                geometrytype=geometrytype,  # type: ignore[arg-type]
                columns=columns,
                fid_column=datasource_layer.GetFIDColumn(),
                crs=crs,
                errors=errors,
            )

    except Exception as ex:
        ex.args = (f"get_layerinfo error for {path}.{layer}:\n  {ex}",)
        raise
    finally:
        datasource = None

    # If we didn't return or raise yet here, there must have been errors
    errors_str = pprint.pformat(errors)
    raise ValueError(
        f"Errors in layer definition of file {path}, layer {layer}: \n{errors_str}"
    )


def get_only_layer(path: Union[str, "os.PathLike[Any]"]) -> str:
    """
    Get the layername for a file that only contains one layer.

    If the file contains multiple layers, an exception is thrown.

    Args:
        path (PathLike): the file.

    Raises:
        ValueError: an invalid parameter value was passed.

    Returns:
        str: the layer name
    """
    datasource = None
    try:
        datasource_layer = None
        datasource = gdal.OpenEx(
            str(path), nOpenFlags=gdal.OF_VECTOR | gdal.OF_READONLY | gdal.OF_SHARED
        )
        nb_layers = datasource.GetLayerCount()
        if nb_layers == 1:
            datasource_layer = datasource.GetLayerByIndex(0)
        elif nb_layers == 0:
            raise ValueError(f"Error: No layers found in {path}")
        else:
            # Check if there is only one spatial layer
            layers = listlayers(path, only_spatial_layers=True)
            if len(layers) == 1:
                datasource_layer = datasource.GetLayer(layers[0])
            else:
                raise ValueError(f"Layer has > 1 layer: {path}: {layers}")

        return datasource_layer.GetName()

    except Exception as ex:
        ex.args = (f"get_only_layer error for {path}:\n  {ex}",)
        raise
    finally:
        datasource = None


def get_default_layer(path: Union[str, "os.PathLike[Any]"]) -> str:
    """
    Get the default layer name to be used for a layer in this file.

    This is the stem of the filepath.

    Args:
        path (Union[str,): The path to the file.

    Returns:
        str: The default layer name.
    """
    return Path(path).stem


def execute_sql(
    path: Union[str, "os.PathLike[Any]"],
    sql_stmt: str,
    sql_dialect: Optional[str] = None,
):
    """
    Execute a sql statement (DML or DDL) on the file.

    To run SELECT sql statements on a file, use :meth:`~read_file`.

    Args:
        path (PathLike): The path to the file.
        sql_stmt (str): The sql statement to execute.
        sql_dialect (str): The sql dialect to use:
            * None: use the native SQL dialect of the geofile.
            * 'OGRSQL': force the use of the OGR SQL dialect.
            * 'SQLITE': force the use of the SQLITE dialect.
            Defaults to None.
    """
    datasource = None
    try:
        datasource = gdal.OpenEx(str(path), nOpenFlags=gdal.OF_UPDATE)
        result = datasource.ExecuteSQL(sql_stmt, dialect=sql_dialect)
        datasource.ReleaseResultSet(result)

    except Exception as ex:
        ex.args = (f"execute_sql error for {path}\n  {ex}",)
        raise
    finally:
        datasource = None


def create_spatial_index(
    path: Union[str, "os.PathLike[Any]"],
    layer: Optional[str] = None,
    cache_size_mb: Optional[int] = 128,
    exist_ok: bool = False,
    force_rebuild: bool = False,
    no_geom_ok: bool = False,
):
    """
    Create a spatial index on the layer specified.

    Args:
        path (PathLike): The file path.
        layer (str, optional): The layer. If not specified, and there is only
            one layer in the file, this layer is used. Otherwise exception.
        cache_size_mb (int, optional): cache memory in MB that can be used while
            creating spatial index for spatialite files (.gpkg or .sqlite). If None,
            the default cache_size from sqlite is used. Defaults to 128.
        exist_ok (bool, optional): If True and the index exists already, don't
            throw an error. Defaults to False.
        force_rebuild (bool, options): True to force rebuild even if index
            exists already. Defaults to False.
        no_geom_ok (bool, options): If True and the file doesn't have a geometry column,
            don't throw an error. Defaults to False.
    """
    # Init
    path = Path(path)
    if layer is None:
        layer = get_only_layer(path)

    # Add index
    datasource = None
    try:
        path_info = _geofileinfo.get_geofileinfo(path)

        layerinfo = get_layerinfo(path, layer, raise_on_nogeom=not no_geom_ok)
        if no_geom_ok and layerinfo.geometrycolumn is None:
            return

        # If index already exists, remove index or return
        if has_spatial_index(path, layer):
            if force_rebuild:
                remove_spatial_index(path, layer)
            elif exist_ok:
                return
            else:
                raise RuntimeError(f"spatial index exists already on {path}.{layer}")

        if path_info.is_spatialite_based:
            # The config options need to be set before opening the file!
            with _ogr_util.set_config_options({"OGR_SQLITE_CACHE": cache_size_mb}):
                datasource = gdal.OpenEx(str(path), nOpenFlags=gdal.OF_UPDATE)
                geometrycolumn = layerinfo.geometrycolumn
                sql = f"SELECT CreateSpatialIndex('{layer}', '{geometrycolumn}')"
                result = datasource.ExecuteSQL(sql, dialect="SQLITE")
                datasource.ReleaseResultSet(result)
        else:
            datasource = gdal.OpenEx(str(path), nOpenFlags=gdal.OF_UPDATE)
            result = datasource.ExecuteSQL(f'CREATE SPATIAL INDEX ON "{layer}"')
            datasource.ReleaseResultSet(result)

    except Exception as ex:
        if isinstance(ex, ValueError) and str(ex).startswith(
            "has_spatial_index not supported for"
        ):
            raise ValueError(
                f"create_spatial_index not supported for {path_info.driver}: {path}"
            ) from ex
        else:
            ex.args = (f"create_spatial_index error: {ex}, for {path}.{layer}",)
        raise
    finally:
        datasource = None

    if not has_spatial_index(path, layer):
        raise RuntimeError(f"create_spatial_index failed on {path}, layer: {layer}")


def has_spatial_index(
    path: Union[str, "os.PathLike[Any]"],
    layer: Optional[str] = None,
    no_geom_ok: bool = False,
) -> bool:
    """
    Check if the layer/column has a spatial index.

    Args:
        path (PathLike): The file path.
        layer (str, optional): The layer. Defaults to None.
        no_geom_ok (bool, options): If True and the file doesn't have a geometry column,
            don't throw an error. Defaults to False.

    Raises:
        ValueError: an invalid parameter value was passed.

    Returns:
        bool: True if a spatial index exists, False if it doesn't exist.
    """
    # Init
    path = Path(path)

    # Now check the index
    datasource = None
    path_info = _geofileinfo.get_geofileinfo(path)
    try:
        if path_info.is_spatialite_based:
            layerinfo = get_layerinfo(path, layer, raise_on_nogeom=not no_geom_ok)
            if no_geom_ok and layerinfo.geometrycolumn is None:
                return False
            datasource = gdal.OpenEx(str(path), nOpenFlags=gdal.OF_READONLY)
            sql = f"""
                SELECT HasSpatialIndex('{layerinfo.name}',
                                       '{layerinfo.geometrycolumn}')
            """
            result = datasource.ExecuteSQL(sql, dialect="SQLITE")
            has_spatial_index = result.GetNextFeature().GetField(0) == 1
            datasource.ReleaseResultSet(result)
            return has_spatial_index
        elif path_info.driver == "ESRI Shapefile":
            index_path = path.parent / f"{path.stem}.qix"
            return index_path.exists()
        else:
            raise ValueError(
                f"has_spatial_index not supported for {path_info.driver}: {path}"
            )

    except ValueError:
        raise
    except Exception as ex:
        ex.args = (f"has_spatial_index error: {ex}, for {path}.{layer}",)
        raise
    finally:
        datasource = None


def remove_spatial_index(
    path: Union[str, "os.PathLike[Any]"], layer: Optional[str] = None
):
    """
    Remove the spatial index from the layer specified.

    Args:
        path (PathLike): The file path.
        layer (str, optional): The layer. If not specified, and there is only
            one layer in the file, this layer is used. Otherwise exception.
    """
    # Init
    path = Path(path)

    # Now really remove index
    datasource = None
    path_info = _geofileinfo.get_geofileinfo(path)
    path_layerinfo = get_layerinfo(path, layer)
    try:
        if path_info.is_spatialite_based:
            datasource = gdal.OpenEx(str(path), nOpenFlags=gdal.OF_UPDATE)
            result = datasource.ExecuteSQL(
                "SELECT DisableSpatialIndex("
                f"      '{path_layerinfo.name}', '{path_layerinfo.geometrycolumn}')",
                dialect="SQLITE",
            )
            datasource.ReleaseResultSet(result)
        elif path_info.driver == "ESRI Shapefile":
            # DROP SPATIAL INDEX ON ... command gives an error, so just remove .qix
            index_path = path.parent / f"{path.stem}.qix"
            index_path.unlink()
        else:
            raise ValueError(
                f"remove_spatial_index not supported for {path_info.driver}: {path}"
            )

    except ValueError:
        raise
    except Exception as ex:
        ex.args = (f"remove_spatial_index error: {ex}, for {path}.{layer}",)
        raise
    finally:
        datasource = None


def rename_layer(
    path: Union[str, "os.PathLike[Any]"], new_layer: str, layer: Optional[str] = None
):
    """
    Rename the layer specified.

    Args:
        path (PathLike): The file path.
        layer (Optional[str]): The layer name. If not specified, and there is only
            one layer in the file, this layer is used. Otherwise exception.
        new_layer (str): The new layer name. If not specified, and there is only
            one layer in the file, this layer is used. Otherwise exception.
    """
    # Check input parameters
    path = Path(path)
    if layer is None:
        layer = get_only_layer(path)

    # Renaming the layer name is not possible for single layer file formats.
    path_info = _geofileinfo.get_geofileinfo(path)
    if path_info.is_singlelayer:
        raise ValueError(f"rename_layer not possible for {path_info.driver} file")

    # Now really rename
    datasource = None
    try:
        datasource = gdal.OpenEx(str(path), nOpenFlags=gdal.OF_UPDATE)
        sql_stmt = f'ALTER TABLE "{layer}" RENAME TO "{new_layer}"'
        result = datasource.ExecuteSQL(sql_stmt)
        datasource.ReleaseResultSet(result)
    except Exception as ex:
        ex.args = (f"rename_layer error: {ex}, for {path}.{layer}",)
        raise
    finally:
        datasource = None


def rename_column(
    path: Union[str, "os.PathLike[Any]"],
    column_name: str,
    new_column_name: str,
    layer: Optional[str] = None,
):
    """
    Rename the column specified.

    Args:
        path (PathLike): The file path.
        column_name (str): the current column name.
        new_column_name (str): the new column name.
        layer (Optional[str]): The layer name. If not specified, and there is only
            one layer in the file, this layer is used. Otherwise exception.
    """
    # Check input parameters
    path = Path(path)
    if layer is None:
        layer = get_only_layer(path)
    info = get_layerinfo(path, layer, raise_on_nogeom=False)
    if column_name not in info.columns and new_column_name in info.columns:
        logger.info(
            f"Column {column_name} seems to be renamed already to {new_column_name}"
        )
        return

    # Now really rename
    datasource = None
    try:
        datasource = gdal.OpenEx(str(path), nOpenFlags=gdal.OF_UPDATE)
        datasource_layer = datasource.GetLayer(layer)
        if not datasource_layer.TestCapability(gdal.ogr.OLCAlterFieldDefn):
            raise ValueError(f"rename_column not supported for {path}")

        # Rename column
        sql_stmt = (
            f'ALTER TABLE "{layer}" '
            f'RENAME COLUMN "{column_name}" TO "{new_column_name}"'
        )
        result = datasource.ExecuteSQL(sql_stmt)
        datasource.ReleaseResultSet(result)

    except Exception as ex:
        # If it is the ValueError thrown above, just raise
        if isinstance(ex, ValueError) and str(ex).startswith(
            "rename_column not supported for"
        ):
            raise

        # It is another error... add some more context
        ex.args = (f"rename_column error: {ex} for {path}.{layer}",)
        raise
    finally:
        datasource = None


class DataType(enum.Enum):
    """
    This enum defines the standard data types that can be used for columns.
    """

    TEXT = "TEXT"
    """Column with text data: ~ string, char, varchar, clob."""
    INTEGER = "INTEGER"
    """Column with integer data."""
    REAL = "REAL"
    """Column with floating point data: ~ float, double."""
    DATE = "DATE"
    """Column with date data."""
    TIMESTAMP = "TIMESTAMP"
    """Column with timestamp data: ~ datetime."""
    BOOLEAN = "BOOLEAN"
    """Column with boolean data."""
    BLOB = "BLOB"
    """Column with binary data."""
    NUMERIC = "NUMERIC"
    """Column with numeric data: exact decimal data."""


def add_column(
    path: Union[str, "os.PathLike[Any]"],
    name: str,
    type: Union[DataType, str],
    expression: Union[str, int, float, None] = None,
    expression_dialect: Optional[str] = None,
    layer: Optional[str] = None,
    force_update: bool = False,
    width: Optional[int] = None,
):
    """
    Add a column to a layer of the geofile.

    Args:
        path (PathLike): Path to the geofile.
        name (str): Name for the new column.
        type (str): Column type of the new column.
        expression (str, optional): SQLite expression to use to update
            the value. Defaults to None.
        expression_dialect (str, optional): SQL dialect used for the expression.
        layer (str, optional): The layer name. If None and the geofile
            has only one layer, that layer is used. Defaults to None.
        force_update (bool, optional): If the column already exists, execute
            the update anyway. Defaults to False.
        width (int, optional): the width of the field.

    Raises:
        ex: [description]
    """
    # Init
    if isinstance(type, DataType):
        type_str = type.value
    else:
        type_lower = type.lower()
        if type_lower == "string":
            # TODO: think whether being flexible here is a good idea...
            type_str = "TEXT"
        elif type_lower == "binary":
            type_str = "BLOB"
        elif type_lower == "time":
            type_str = "DATETIME"
        elif type_lower == "integer64":
            type_str = "INTEGER"
        else:
            type_str = type
    path = Path(path)
    if layer is None:
        layer = get_only_layer(path)
    layerinfo_orig = get_layerinfo(path, layer, raise_on_nogeom=False)

    # Go!
    datasource = None
    try:
        # If column doesn't exist yet, create it
        columns_upper = [column.upper() for column in layerinfo_orig.columns]
        if name.upper() not in columns_upper:
            width_str = f"({width})" if width is not None else ""
            sql_stmt = (
                f'ALTER TABLE "{layer}" ADD COLUMN "{name}" {type_str}{width_str}'
            )
            datasource = gdal.OpenEx(str(path), nOpenFlags=gdal.OF_UPDATE)
            result = datasource.ExecuteSQL(sql_stmt)
            datasource.ReleaseResultSet(result)
        else:
            logger.warning(f"Column {name} existed already in {path}, layer {layer}")

        # If an expression was provided and update can be done, go for it...
        if expression is not None and (
            name not in layerinfo_orig.columns or force_update is True
        ):
            if datasource is None:
                datasource = gdal.OpenEx(str(path), nOpenFlags=gdal.OF_UPDATE)
            sql_stmt = f'UPDATE "{layer}" SET "{name}" = {expression}'
            result = datasource.ExecuteSQL(sql_stmt, dialect=expression_dialect)
            datasource.ReleaseResultSet(result)

    except Exception as ex:
        ex.args = (f"add_column error for {path}.{layer}:\n  {ex}",)
        raise
    finally:
        datasource = None


def drop_column(
    path: Union[str, "os.PathLike[Any]"], column_name: str, layer: Optional[str] = None
):
    """
    Drop the column specified.

    Args:
        path (PathLike): The file path.
        column_name (str): the column name.
        layer (Optional[str]): The layer name. If not specified, and there is only
            one layer in the file, this layer is used. Otherwise a ValueError is
            raised.
    """
    # Check input parameters
    path = Path(path)
    if layer is None:
        layer = get_only_layer(path)
    info = get_layerinfo(path, layer, raise_on_nogeom=False)
    if column_name not in info.columns:
        logger.info(f"Column {column_name} not present so cannot be dropped.")
        return

    # Now really rename
    datasource = None
    try:
        datasource = gdal.OpenEx(str(path), nOpenFlags=gdal.OF_UPDATE)
        sql_stmt = f'ALTER TABLE "{layer}" DROP COLUMN "{column_name}"'
        result = datasource.ExecuteSQL(sql_stmt)
        datasource.ReleaseResultSet(result)

    except Exception as ex:
        ex.args = (f"drop_column error for {path}.{layer}:\n  {ex}",)
        raise
    finally:
        datasource = None


def update_column(
    path: Union[str, "os.PathLike[Any]"],
    name: str,
    expression: str,
    layer: Optional[str] = None,
    where: Optional[str] = None,
):
    """
    Update a column from a layer of the geofile.

    Args:
        path (PathLike): Path to the geofile
        name (str): Name for the new column
        expression (str): SQLite expression to use to update
            the value.
        layer (str, optional): The layer name. If None and the geofile
            has only one layer, that layer is used. Defaults to None.
        where (str, optional): SQL where clause to restrict the rows that will
            be updated. Defaults to None.

    Raises:
        ValueError: an invalid parameter value was passed.
    """
    # Init
    path = Path(path)
    if layer is None:
        layer = get_only_layer(path)
    layerinfo_orig = get_layerinfo(path, layer)
    columns_upper = [column.upper() for column in layerinfo_orig.columns]
    if layerinfo_orig.geometrycolumn is not None:
        columns_upper.append(layerinfo_orig.geometrycolumn.upper())
    if name.upper() not in columns_upper:
        # If column doesn't exist yet, error!
        raise ValueError(f"Column {name} doesn't exist in {path}, layer {layer}")

    # Go!
    datasource = None
    try:
        datasource = gdal.OpenEx(str(path), nOpenFlags=gdal.OF_UPDATE)
        sqlite_stmt = f'UPDATE "{layer}" SET "{name}" = {expression}'
        if where is not None:
            sqlite_stmt += f"\n WHERE {where}"
        result = datasource.ExecuteSQL(sqlite_stmt, dialect="SQLITE")
        datasource.ReleaseResultSet(result)

    except Exception as ex:
        ex.args = (f"update_column error for {path}.{layer}:\n  {ex}",)
        raise
    finally:
        datasource = None


def read_file(
    path: Union[str, "os.PathLike[Any]"],
    layer: Optional[str] = None,
    columns: Optional[Iterable[str]] = None,
    bbox=None,
    rows=None,
    where: Optional[str] = None,
    sql_stmt: Optional[str] = None,
    sql_dialect: Optional[Literal["SQLITE", "OGRSQL"]] = None,
    ignore_geometry: bool = False,
    fid_as_index: bool = False,
) -> gpd.GeoDataFrame:
    """
    Reads a file to a geopandas GeoDataframe.

    The file format is detected based on the filepath extension.

    If an sql_stmt is specified, the sqlite query can contain following placeholders
    that will be automatically replaced for you:

      * {geometrycolumn}: the column where the primary geometry is stored.
      * {columns_to_select_str}: if 'columns' is not None, those columns,
        otherwise all columns of the layer.
      * {input_layer}: the layer name of the input layer.

    Example sql statement with placeholders:
    ::

        SELECT {geometrycolumn}
              {columns_to_select_str}
          FROM "{input_layer}" layer

    The underlying library used to read the file can be choosen using the
    "GFO_IO_ENGINE" environment variable. Possible values are "fiona" and "pyogrio".
    This option is created as a temporary fallback to "fiona" for cases where "pyogrio"
    gives issues, so please report issues if they are encountered. In the future support
    for the "fiona" engine most likely will be removed. Default engine is "pyogrio".

    Args:
        path (file path): path to the file to read from
        layer (str, optional): The layer to read. Defaults to None,
            then reads the only layer in the file or throws error.
        columns (Iterable[str], optional): The (non-geometry) columns to read will
            be returned in the order specified. If None, all standard columns are read.
            In addition to standard columns, it is also possible
            to specify "fid", a unique index available in all input files. Note that the
            "fid" will be aliased eg. to "fid_1". Defaults to None.
        bbox (Tuple, optional): return only geometries intersecting this bbox.
            Defaults to None, then all rows are read.
        rows (slice, optional): return only the rows specified. For many file formats
            (e.g. Geopackage) this is slow, so using e.g. a where filter instead is
            recommended. Defaults to None, then all rows are returned.
        where (str, optional): where clause to filter features in layer by attribute
            values. If the datasource natively supports sql, its specific sql dialect
            should be used (eg. SQLite and GeoPackage: `SQLITE`_, PostgreSQL). If it
            doesn't, the `OGRSQL WHERE`_ syntax should be used. Note that it is not
            possible to overrule the sql dialect, this is only possible when you use the
            sql parameter. Examples: ``"ISO_A3 = 'CAN'"``,
            ``"POP_EST > 10000000 AND POP_EST < 100000000"``. Defaults to None.
        sql_stmt (str): sql statement to use. Only supported with "pyogrio" engine.
        sql_dialect (str, optional): Sql dialect used. Options are None, "SQLITE" or
            "OGRSQL". If None, for data sources with explicit SQL support the statement
            is processed by the default SQL engine (e.g. for Geopackage and Spatialite
            this is "SQLITE"). For data sources without native SQL support (e.g. .shp),
            the "OGRSQL" dialect is the default. If the "SQLITE" dialect is specified,
            |spatialite_reference_link| functions can also be used. Defaults to None.
        ignore_geometry (bool, optional): True not to read/return the geometry.
            Defaults to False.
        fid_as_index (bool, optional): If True, will use the FIDs of the features that
            were read as the index of the GeoDataFrame. May start at 0 or 1 depending on
            the driver. Defaults to False.

    Raises:
        ValueError: an invalid parameter value was passed.

    Returns:
        gpd.GeoDataFrame: the data read.

    .. |OGRSQL WHERE| raw:: html

        <a href="https://gdal.org/user/ogr_sql_dialect.html#where" target="_blank">OGRSQL WHERE</a>

    .. |spatialite_reference_link| raw:: html

        <a href="https://www.gaia-gis.it/gaia-sins/spatialite-sql-latest.html" target="_blank">spatialite reference</a>

    """  # noqa: E501
    result_gdf = _read_file_base(
        path=path,
        layer=layer,
        columns=columns,
        bbox=bbox,
        rows=rows,
        where=where,
        sql_stmt=sql_stmt,
        sql_dialect=sql_dialect,
        ignore_geometry=ignore_geometry,
        fid_as_index=fid_as_index,
    )

    # No assert to keep backwards compatibility
    return result_gdf


def read_file_nogeom(
    path: Union[str, "os.PathLike[Any]"],
    layer: Optional[str] = None,
    columns: Optional[Iterable[str]] = None,
    bbox=None,
    rows=None,
    sql_stmt: Optional[str] = None,
    sql_dialect: Optional[Literal["SQLITE", "OGRSQL"]] = None,
    fid_as_index: bool = False,
) -> pd.DataFrame:
    """
    DEPRECATED: please use read_file with option ignore_geometry=True.
    """
    warnings.warn(
        "read_file_nogeom is deprecated: use read_file with ignore_geometry=True",
        FutureWarning,
        stacklevel=2,
    )
    result_gdf = _read_file_base(
        path=path,
        layer=layer,
        columns=columns,
        bbox=bbox,
        rows=rows,
        sql_stmt=sql_stmt,
        sql_dialect=sql_dialect,
        ignore_geometry=True,
        fid_as_index=fid_as_index,
    )
    assert isinstance(result_gdf, pd.DataFrame)
    return result_gdf


def _read_file_base(
    path: Union[str, "os.PathLike[Any]"],
    layer: Optional[str] = None,
    columns: Optional[Iterable[str]] = None,
    bbox=None,
    rows=None,
    where: Optional[str] = None,
    sql_stmt: Optional[str] = None,
    sql_dialect: Optional[Literal["SQLITE", "OGRSQL"]] = None,
    ignore_geometry: bool = False,
    fid_as_index: bool = False,
) -> Union[pd.DataFrame, gpd.GeoDataFrame]:
    """
    Reads a file to a pandas Dataframe.
    """
    # Check if the fid column needs to be read as column via the columns parameter
    fid_as_column = False
    if columns is not None:
        if "fid" in [column.lower() for column in columns]:
            fid_as_column = True

    # Read with the engine specified
    engine = _get_engine()
    if engine == "pyogrio":
        gdf = _read_file_base_pyogrio(
            path=path,
            layer=layer,
            columns=columns,
            bbox=bbox,
            rows=rows,
            where=where,
            sql_stmt=sql_stmt,
            sql_dialect=sql_dialect,
            ignore_geometry=ignore_geometry,
            fid_as_index=fid_as_index or fid_as_column,
        )
    elif engine == "fiona":
        gdf = _read_file_base_fiona(
            path=path,
            layer=layer,
            columns=columns,
            bbox=bbox,
            rows=rows,
            where=where,
            sql_stmt=sql_stmt,
            sql_dialect=sql_dialect,
            ignore_geometry=ignore_geometry,
            fid_as_index=fid_as_index or fid_as_column,
        )
    else:
        raise ValueError(f"Unsupported engine: {engine}")

    # Copy the index to a column if needed...
    if fid_as_column:
        gdf["fid"] = gdf.index
        if not fid_as_index:
            gdf = gdf.reset_index(drop=True)

    return gdf


def _read_file_base_fiona(
    path: Union[str, "os.PathLike[Any]"],
    layer: Optional[str] = None,
    columns: Optional[Iterable[str]] = None,
    bbox=None,
    rows=None,
    where: Optional[str] = None,
    sql_stmt: Optional[str] = None,
    sql_dialect: Optional[Literal["SQLITE", "OGRSQL"]] = None,
    ignore_geometry: bool = False,
    fid_as_index: bool = False,
) -> Union[pd.DataFrame, gpd.GeoDataFrame]:
    """
    Reads a file to a pandas Dataframe using fiona.
    """
    if ignore_geometry and columns == []:
        return pd.DataFrame()
    if sql_stmt is not None:
        raise ValueError("sql_stmt is not supported with fiona engine")

    # Init
    path = Path(path)
    if path.exists() is False:
        raise ValueError(f"file doesn't exist: {path}")

    # If no layer name specified, check if there is only one layer in the file.
    if layer is None:
        layer = get_only_layer(path)

    # VERY DIRTY hack to get the fid
    if fid_as_index:
        # Make a copy/copy input file to geopackage, as we will add an fid/rowd column
        tmp_fid_path = Path(tempfile.mkdtemp()) / f"{path.stem}.gpkg"
        path_info = _geofileinfo.get_geofileinfo(path)
        try:
            if path_info.driver == "GPKG":
                copy(path, tmp_fid_path)
            else:
                copy_layer(path, tmp_fid_path)
            if path_info.is_fid_zerobased:
                # fid in shapefile is 0 based, so fid-1
                add_column(tmp_fid_path, "__TMP_GEOFILEOPS_FID", "INTEGER", "fid-1")
            else:
                add_column(tmp_fid_path, "__TMP_GEOFILEOPS_FID", "INTEGER", "fid")

            path = tmp_fid_path
        finally:
            if tmp_fid_path.parent.exists():
                shutil.rmtree(tmp_fid_path, ignore_errors=True)

    # Checking if field/column names should be read is case sensitive in fiona, so
    # make sure the column names specified have the same casing.
    columns_prepared = None
    if columns is not None:
        layerinfo = get_layerinfo(path, layer=layer, raise_on_nogeom=False)
        columns_upper_lookup = {column.upper(): column for column in columns}
        columns_prepared = {
            column: columns_upper_lookup[column.upper()]
            for column in layerinfo.columns
            if column.upper() in columns_upper_lookup
        }

    # Read...
    columns_list = None if columns_prepared is None else list(columns_prepared)
    result_gdf = gpd.read_file(
        str(path),
        layer=layer,
        bbox=bbox,
        rows=rows,
        include_fields=columns_list,
        where=where,
        sql=sql_stmt,
        sql_dialect=sql_dialect,
        ignore_geometry=ignore_geometry,
    )

    # Set the index to the backed-up fid
    if fid_as_index:
        result_gdf = result_gdf.set_index("__TMP_GEOFILEOPS_FID")
        result_gdf.index.name = "fid"

    # Reorder columns + change casing so they are the same as columns parameter
    if columns_prepared is not None and len(columns_prepared) > 0:
        columns_to_keep = list(columns_prepared)
        if "geometry" in result_gdf.columns:
            columns_to_keep += ["geometry"]
        result_gdf = result_gdf[columns_to_keep]
        result_gdf = result_gdf.rename(columns=columns_prepared)

    # Starting from fiona 1.9, string columns with all None values are read as being
    # float columns. Convert them to object type.
    float_cols = list(result_gdf.select_dtypes(["float64"]).columns)
    if len(float_cols) > 0:
        # Check for all float columns found if they should be object columns instead
        with fiona.open(path, layer=layer) as collection:
            assert collection.schema is not None
            properties = collection.schema["properties"]
            for col in float_cols:
                if col in properties and properties[col].startswith("str"):
                    result_gdf[col] = (
                        result_gdf[col].astype(object).replace(np.nan, None)
                    )

    return result_gdf


def _read_file_base_pyogrio(
    path: Union[str, "os.PathLike[Any]"],
    layer: Optional[str] = None,
    columns: Optional[Iterable[str]] = None,
    bbox=None,
    rows=None,
    where: Optional[str] = None,
    sql_stmt: Optional[str] = None,
    sql_dialect: Optional[Literal["SQLITE", "OGRSQL"]] = None,
    ignore_geometry: bool = False,
    fid_as_index: bool = False,
) -> Union[pd.DataFrame, gpd.GeoDataFrame]:
    """
    Reads a file to a pandas Dataframe using pyogrio.
    """
    # Init
    path = Path(path)
    if path.exists() is False:
        raise ValueError(f"file doesn't exist: {path}")

    # Convert rows slice object to pyogrio parameters
    if rows is not None:
        skip_features = rows.start
        max_features = rows.stop - rows.start
    else:
        skip_features = 0
        max_features = None
    # Arrow doesn't support filtering rows like this
<<<<<<< HEAD
    use_arrow = True if rows is None else False
=======
    use_arrow = True  # if rows is None else False
>>>>>>> 98fac0ae

    # If no sql_stmt specified
    columns_prepared = None
    if sql_stmt is None:
        # If no layer specified, there should be only one layer in the file.
        if layer is None:
            layer = get_only_layer(path)

        # Checking if column names should be read is case sensitive in pyogrio, so
        # make sure the column names specified have the same casing.
        if columns is not None:
            layerinfo = get_layerinfo(path, layer=layer, raise_on_nogeom=False)
            columns_upper_lookup = {column.upper(): column for column in columns}
            columns_prepared = {
                column: columns_upper_lookup[column.upper()]
                for column in layerinfo.columns
                if column.upper() in columns_upper_lookup
            }
    else:
        # Fill out placeholders, keep columns_prepared None because column filtering
        # should happen in sql_stmt.
        sql_stmt = _fill_out_sql_placeholders(
            path=path, layer=layer, sql_stmt=sql_stmt, columns=columns
        )

    # Read!
    columns_list = None if columns_prepared is None else list(columns_prepared)
    result_gdf = pyogrio.read_dataframe(
        path,
        layer=layer,
        columns=columns_list,
        bbox=bbox,
        skip_features=skip_features,
        max_features=max_features,
        where=where,
        sql=sql_stmt,
        sql_dialect=sql_dialect,
        read_geometry=not ignore_geometry,
        fid_as_index=fid_as_index,
        use_arrow=use_arrow,
<<<<<<< HEAD
=======
        arrow_to_pandas_kwargs={"date_as_object": False},
>>>>>>> 98fac0ae
    )

    # Reorder columns + change casing so they are the same as columns parameter
    if columns_prepared is not None and len(columns_prepared) > 0:
        columns_to_keep = list(columns_prepared)
        if layerinfo.geometrycolumn is not None and not ignore_geometry:
            columns_to_keep += ["geometry"]
        result_gdf = result_gdf[columns_to_keep]
        result_gdf = result_gdf.rename(columns=columns_prepared)

    assert isinstance(result_gdf, (gpd.GeoDataFrame, pd.DataFrame))
    return result_gdf


def _fill_out_sql_placeholders(
    path: Path, layer: Optional[str], sql_stmt: str, columns: Optional[Iterable[str]]
) -> str:
    # Fill out placeholders in the sql_stmt if needed:
    placeholders = [
        name for _, name, _, _ in string.Formatter().parse(sql_stmt) if name
    ]
    layer_tmp = layer
    layerinfo = None
    format_kwargs: Dict[str, Any] = {}
    for placeholder in placeholders:
        if layer_tmp is None:
            layer_tmp = get_only_layer(path)
        if placeholder == "input_layer":
            format_kwargs[placeholder] = layer_tmp
        elif placeholder == "geometrycolumn":
            if layerinfo is None:
                layerinfo = get_layerinfo(path, layer_tmp)
            format_kwargs[placeholder] = layerinfo.geometrycolumn
        elif placeholder == "columns_to_select_str":
            if layerinfo is None:
                layerinfo = get_layerinfo(path, layer_tmp)
            columns_asked = None if columns is None else list(columns)
            formatter = _ogr_sql_util.ColumnFormatter(
                columns_asked=columns_asked,
                columns_in_layer=layerinfo.columns,
                fid_column=layerinfo.fid_column,
            )
            format_kwargs[placeholder] = formatter.prefixed_aliased()

        else:
            raise ValueError(
                f"unknown placeholder {placeholder} in sql_stmt: {sql_stmt}"
            )

    if len(format_kwargs) > 0:
        sql_stmt = sql_stmt.format(**format_kwargs)
    return sql_stmt


def read_file_sql(
    path: Union[str, "os.PathLike[Any]"],
    sql_stmt: str,
    sql_dialect: Optional[Literal["SQLITE", "OGRSQL"]] = "SQLITE",
    layer: Optional[str] = None,
    ignore_geometry: bool = False,
) -> Union[pd.DataFrame, gpd.GeoDataFrame]:
    """
    DEPRECATED: Reads a file using an sql statement.

    Args:
        path (file path): path to the file to read from
        sql_stmt (str): sql statement to use
        sql_dialect (str, optional): Sql dialect used. Defaults to 'SQLITE'.
        layer (str, optional): The layer to read. If no layer is specified,
            reads the only layer in the file or throws an Exception.
        ignore_geometry (bool, optional): True not to read/return the geomatry.
            Defaults to False.

    Returns:
        Union[pd.DataFrame, gpd.GeoDataFrame]: The data read.
    """
    warnings.warn(
        'read_file_sql is deprecated: use read_file! Mind: sql_dialect is not "SQLITE" '
        "by default there!",
        FutureWarning,
        stacklevel=2,
    )

    # Run
    return _read_file_base(
        path,
        sql_stmt=sql_stmt,
        sql_dialect=sql_dialect,
        layer=layer,
        ignore_geometry=ignore_geometry,
    )


def to_file(
    gdf: Union[pd.DataFrame, gpd.GeoDataFrame],
    path: Union[str, "os.PathLike[Any]"],
    layer: Optional[str] = None,
    force_output_geometrytype: Union[GeometryType, str, None] = None,
    force_multitype: bool = False,
    append: bool = False,
    append_timeout_s: int = 600,
    index: Optional[bool] = None,
    create_spatial_index: Optional[bool] = True,
):
    """
    Writes a pandas dataframe to file.

    The fileformat is detected based on the filepath extension.

    The underlying library used to write the file can be choosen using the
    "GFO_IO_ENGINE" environment variable. Possible values are "fiona" and "pyogrio".
    Default engine is "pyogrio".

    Args:
        gdf (gpd.GeoDataFrame): The GeoDataFrame to export to file.
        path (Union[str,): The file path to write to.
        layer (str, optional): The layer to read. If no layer is specified,
            reads the only layer in the file or throws an Exception.
        force_output_geometrytype (Union[GeometryType, str], optional): Geometry type
            to (try to) force the output to. Defaults to None.
            Mark: compared to other functions in gfo with this parameter, the behaviour
            here is limited to the following:
                - for empty input gdf's, a standard geometry type (eg. Polygon,...) can
                  be used to force the geometry column to be of that type.
                - if force_output_geometrytype is a MULTI type, parameter
                  force_multitype becomes True.
        force_multitype (bool, optional): force the geometry type to a multitype
            for file types that require one geometrytype per layer.
            Defaults to False.
        append (bool, optional): True to append to the file/layer if it exists already.
            If it doesn't exist yet, it is created. Defaults to False.
        append_timeout_s (int, optional): The maximum timeout to wait when the
            output file is already being written to by another process.
            Defaults to 600.
        index (bool, optional): If True, write index into one or more columns (for
            MultiIndex). None writes the index into one or more columns only if the
            index is named, is a MultiIndex, or has a non-integer data type.
            If False, no index is written. Defaults to None.
        create_spatial_index (bool, optional): True to force creation of spatial index,
            False to avoid creation. None leads to the default behaviour of gdal.
            Defaults to True.

    Raises:
        ValueError: an invalid parameter value was passed.
        RuntimeError: timeout was reached while trying to append data to path.
    """
    # Check input parameters
    # ----------------------
    path = Path(path)

    # If no layer name specified, determine one
    if layer is None:
        if append and path.exists():
            layer = get_only_layer(path)
        else:
            layer = Path(path).stem

    # If force_output_geometrytype is a string, check if it is a "standard" geometry
    # type, as GDAL also supports special geometry types like "PROMOTE_TO_MULTI"
    if isinstance(force_output_geometrytype, str):
        force_output_geometrytype = force_output_geometrytype.upper()
        try:
            # Verify if it is a "standard" geometry type, as GDAL also supports
            # special geometry types like "PROMOTE_TO_MULTI"
            force_output_geometrytype = GeometryType[force_output_geometrytype]
        except Exception:
            raise ValueError(
                f"Unsupported force_output_geometrytype: {force_output_geometrytype}"
            )
    if force_output_geometrytype is not None and force_output_geometrytype.is_multitype:
        force_multitype = True

    # If there is no geometry column in the input, always use fiona, as pyogrio doesn't
    # support that yet at time of writing.
    if isinstance(gdf, gpd.GeoDataFrame) is False or (
        isinstance(gdf, gpd.GeoDataFrame) and "geometry" not in gdf.columns
    ):
        engine = "fiona"
        create_spatial_index = False
    else:
        engine = _get_engine()

    # Now write with the correct engine
    if engine == "pyogrio":
        assert isinstance(gdf, gpd.GeoDataFrame)
        return _to_file_pyogrio(
            gdf=gdf,
            path=path,
            layer=layer,
            force_output_geometrytype=force_output_geometrytype,
            force_multitype=force_multitype,
            append=append,
            append_timeout_s=append_timeout_s,
            index=index,
            create_spatial_index=create_spatial_index,
        )
    elif engine == "fiona":
        return _to_file_fiona(
            gdf=gdf,
            path=path,
            layer=layer,
            force_output_geometrytype=force_output_geometrytype,
            force_multitype=force_multitype,
            append=append,
            append_timeout_s=append_timeout_s,
            index=index,
            create_spatial_index=create_spatial_index,
        )
    else:
        raise ValueError(f"Unsupported engine: {engine}")


def _get_engine():
    return os.environ.get("GFO_IO_ENGINE", "pyogrio")


def _to_file_fiona(
    gdf: Union[pd.DataFrame, gpd.GeoDataFrame],
    path: Path,
    layer: str,
    force_output_geometrytype: Union[GeometryType, str, None] = None,
    force_multitype: bool = False,
    append: bool = False,
    append_timeout_s: int = 600,
    index: Optional[bool] = None,
    create_spatial_index: Optional[bool] = True,
):
    """
    Writes a pandas dataframe to file using fiona.
    """
    # Shapefile doesn't support datetime columns, so first cast them to string
    if path.suffix.lower() in [".shp", ".dbf"]:
        gdf = gdf.copy()
        # Columns that have a proper datetime64 type
        for column in gdf.select_dtypes(include=["datetime64"]):
            gdf[column] = gdf[column].astype(str)

        # Columns that are of object type, but contain datetime.date or datetime.date
        # type data instead of strings.
        if len(gdf) > 0:
            for column in gdf.select_dtypes(include=["object"]):
                if isinstance(gdf[column][0], (datetime.date, datetime.datetime)):
                    gdf[column] = gdf[column].astype(str)

    # Handle some specific cases where the file schema needs to be manipulated.
    schema = None
    if isinstance(gdf, gpd.GeoDataFrame) is False or (
        isinstance(gdf, gpd.GeoDataFrame) and "geometry" not in gdf.columns
    ):
        # No geometry, so prepare to be written as attribute table: add geometry column
        # with None geometry type in schema
        # With older versions of pandas and/or geopandas, without the copy the actual
        # gdf is changed and returned which isn't OK.
        # This caused test_to_file with .csv to fail for the "minimal" CI env.
        gdf = gpd.GeoDataFrame(gdf.copy(), geometry=[None for i in gdf.index])

        schema = gpd_io_file.infer_schema(gdf)
        schema["geometry"] = "None"
    elif (
        len(gdf) == 0
        and force_output_geometrytype is not None
        and isinstance(force_output_geometrytype, GeometryType)
    ):
        # If the gdf is empty but a geometry type is specified, use the specified type
        schema = gpd_io_file.infer_schema(gdf)
        # Geometry type must be in camelcase for fiona
        schema["geometry"] = force_output_geometrytype.name_camelcase
    assert isinstance(gdf, gpd.GeoDataFrame)

    # Convert force_output_geometrytype to string to simplify code afterwards
    if isinstance(force_output_geometrytype, GeometryType):
        force_output_geometrytype = force_output_geometrytype.name

    # No the file can actually be written
    # -----------------------------------
    # Fiona doesn't support the output geometrytype parameter as used in gdal, so as a
    # lightweight implementation just set force
    def write_to_file(
        gdf: gpd.GeoDataFrame,
        path: Path,
        layer: str,
        index: Optional[bool] = None,
        force_output_geometrytype: Optional[str] = None,
        force_multitype: bool = False,
        append: bool = False,
        schema: Optional[dict] = None,
        create_spatial_index: Optional[bool] = True,
    ):
        # Prepare args for to_file
        if append is True:
            if path.exists():
                mode = "a"
            else:
                mode = "w"
        else:
            mode = "w"

        kwargs: Dict[str, Any] = {}
        kwargs["engine"] = "fiona"
        kwargs["mode"] = mode
        drivername = _geofileinfo.get_driver(path)
        kwargs["driver"] = drivername
        kwargs["index"] = index
        if create_spatial_index is not None:
            kwargs["SPATIAL_INDEX"] = create_spatial_index
        if force_output_geometrytype is not None:
            kwargs["geometrytype"] = force_output_geometrytype
        if schema is not None:
            kwargs["schema"] = schema

        # Now we can write
        if drivername == "GPKG":
            # Try to harmonize the geometrytype to one (multi)type, as GPKG
            # doesn't like > 1 type in a layer
            if schema is None or (len(gdf) > 0 and schema["geometry"] != "None"):
                gdf = gdf.copy()
                gdf.geometry = _geoseries_util.harmonize_geometrytypes(
                    gdf.geometry, force_multitype=force_multitype
                )
            gdf.to_file(str(path), layer=layer, **kwargs)
        else:
            gdf.to_file(str(path), layer=layer, **kwargs)

    # If no append, just write to output path
    if not append:
        write_to_file(
            gdf=gdf,
            path=path,
            layer=layer,
            index=index,
            force_output_geometrytype=force_output_geometrytype,
            force_multitype=force_multitype,
            append=append,
            schema=schema,
            create_spatial_index=create_spatial_index,
        )
    else:
        # Append is asked, check if the fiona driver supports appending. If
        # not, write to temporary output file

        # Remark: fiona pre-1.8.14 didn't support appending to geopackage. Once
        # older versions becomes rare, dependency can be put to this version, and
        # this code can be cleaned up...
        path_info = _geofileinfo.get_geofileinfo(path)
        gdftemp_path = None
        gdftemp_lockpath = None
        if "a" not in fiona.supported_drivers[path_info.driver]:
            # Get a unique temp file path. The file cannot be created yet, so
            # only create a lock file to avoid other processes using the same
            # temp file name
            gdftemp_path, gdftemp_lockpath = _io_util.get_tempfile_locked(
                base_filename="gdftemp", suffix=path.suffix, dirname="geofile_to_file"
            )
            write_to_file(
                gdf,
                path=gdftemp_path,
                layer=layer,
                index=index,
                force_output_geometrytype=force_output_geometrytype,
                force_multitype=force_multitype,
                schema=schema,
                create_spatial_index=create_spatial_index,
            )

        # Files don't typically support having multiple processes writing
        # simultanously to them, so use lock file to synchronize access.
        lockfile = Path(f"{str(path)}.lock")
        start_time = datetime.datetime.now()
        ready = False
        while not ready:
            if _io_util.create_file_atomic(lockfile) is True:
                try:
                    # If gdf wasn't written to temp file, use standard write-to-file
                    if gdftemp_path is None:
                        write_to_file(
                            gdf=gdf,
                            path=path,
                            layer=layer,
                            index=index,
                            force_output_geometrytype=force_output_geometrytype,
                            force_multitype=force_multitype,
                            append=True,
                            schema=schema,
                            create_spatial_index=create_spatial_index,
                        )
                    else:
                        # If gdf written to temp file, use append_to_nolock + cleanup
                        _append_to_nolock(
                            src=gdftemp_path,
                            dst=path,
                            dst_layer=layer,
                            force_output_geometrytype=force_output_geometrytype,
                            create_spatial_index=create_spatial_index,
                        )
                        remove(gdftemp_path)
                        if gdftemp_lockpath is not None:
                            gdftemp_lockpath.unlink()
                except Exception as ex:
                    # If sqlite output file locked, also retry
                    if path_info.is_spatialite_based and str(ex) not in [
                        "database is locked",
                        "attempt to write a readonly database",
                    ]:
                        raise ex
                finally:
                    ready = True
                    lockfile.unlink()
            else:
                time_waiting = (datetime.datetime.now() - start_time).total_seconds()
                if time_waiting > append_timeout_s:
                    raise RuntimeError(
                        f"to_file timeout of {append_timeout_s} reached, stop append "
                        f"to {path}!"
                    )

            # Sleep for a second before trying again
            time.sleep(1)


def _to_file_pyogrio(
    gdf: gpd.GeoDataFrame,
    path: Path,
    layer: str,
    force_output_geometrytype: Union[GeometryType, str, None] = None,
    force_multitype: bool = False,
    append: bool = False,
    append_timeout_s: int = 600,
    index: Optional[bool] = None,
    create_spatial_index: Optional[bool] = True,
):
    """
    Writes a pandas dataframe to file using pyogrio.

    Remark: this function only supports writing GeoDataFrames at the moment.
    """
    # Prepare args for write_dataframe
    kwargs: Dict[str, Any] = {}
    kwargs["engine"] = "pyogrio"

    # Check upfront if append is going to work to give nice error
    if append is True and path.exists():
        kwargs["append"] = True
        layerinfo = get_layerinfo(path, layer)
        file_cols = [col.upper() for col in layerinfo.columns]
        gdf_cols = [col.upper() for col in gdf.columns if col != gdf.geometry.name]
        if gdf_cols != file_cols:
            raise ValueError(
                "destination layer doesn't have the same columns as gdf: "
                f"{file_cols} vs {gdf_cols}"
            )

    # Prepare kwargs to use in geopandas.to_file
    if create_spatial_index is not None:
        kwargs["SPATIAL_INDEX"] = create_spatial_index
    path_info = _geofileinfo.get_geofileinfo(path)
    kwargs["driver"] = path_info.driver
    kwargs["index"] = index
    if create_spatial_index is not None:
        kwargs["SPATIAL_INDEX"] = create_spatial_index
    if force_output_geometrytype is not None:
        if isinstance(force_output_geometrytype, GeometryType):
            force_output_geometrytype = force_output_geometrytype.name_camelcase
        kwargs["geometry_type"] = force_output_geometrytype
    if force_multitype:
        kwargs["promote_to_multi"] = True

    # Temp fix for bug in pyogrio 0.7.2 (https://github.com/geopandas/pyogrio/pull/324)
    # Logic based on geopandas.to_file
    if list(gdf.index.names) == [None] and is_integer_dtype(gdf.index.dtype):
        gdf = gdf.reset_index(drop=True)

    # Now we can write
    if path_info.is_singlelayer:
        gdf.to_file(str(path), **kwargs)
    else:
        gdf.to_file(str(path), layer=layer, **kwargs)


def get_crs(path: Union[str, "os.PathLike[Any]"]) -> pyproj.CRS:
    """
    Get the CRS (projection) of the file.

    Args:
        path (PathLike): Path to the file.

    Returns:
        pyproj.CRS: The projection of the file
    """
    # TODO: seems like support for multiple layers in the file isn't here yet???
    with fiona.open(str(path), "r") as geofile:
        assert geofile is not None
        return pyproj.CRS(geofile.crs)


def is_geofile(path: Union[str, "os.PathLike[Any]"]) -> bool:
    """
    Determines based on the filepath if this is a geofile.

    DEPRECATED.

    Args:
        path (PathLike): The file path.

    Returns:
        bool: True if it is a geo file.
    """
    warnings.warn(
        "is_geofile is deprecated and will be removed in a future version",
        FutureWarning,
        stacklevel=2,
    )
    return is_geofile_ext(Path(path).suffix)


def is_geofile_ext(file_ext: str) -> bool:
    """
    Determines based on the file extension if this is a geofile.

    DEPRECATED.

    Args:
        file_ext (str): the extension.

    Returns:
        bool: True if it is a geofile.
    """
    warnings.warn(
        "is_geofile_ext is deprecated and will be removed in a future version",
        FutureWarning,
        stacklevel=2,
    )
    try:
        # If the driver can be determined, it is a (supported) geo file.
        _ = _geofileinfo.GeofileType(file_ext)
        return True
    except Exception:
        return False


def cmp(
    path1: Union[str, "os.PathLike[Any]"], path2: Union[str, "os.PathLike[Any]"]
) -> bool:
    """
    Compare if two geofiles are identical.

    For geofiles that use multiple files, all relevant files must be identical.
    Eg. for shapefiles, the .shp, .shx and .dbf file must be identical.

    Args:
        path1 (PathLike): path to the first file.
        path2 (PathLike): path to the second file.

    Returns:
        bool: True if the files are identical
    """
    # Check input parameters
    path1 = Path(path1)
    path2 = Path(path2)

    # For a shapefile, multiple files need to be compared
    if path1.suffix.lower() == ".shp":
        shapefile_base_suffixes = [".shp", ".dbf", ".shx"]
        for suffix in shapefile_base_suffixes:
            if not filecmp.cmp(path1.with_suffix(suffix), path2.with_suffix(suffix)):
                logger.info(
                    f"File {path1.with_suffix(suffix)} is different from "
                    f"{path2.with_suffix(suffix)}"
                )
                return False
        return True
    else:
        return filecmp.cmp(str(path1), str(path2))


def copy(src: Union[str, "os.PathLike[Any]"], dst: Union[str, "os.PathLike[Any]"]):
    """
    Copies the geofile from src to dst.

    If the source file is a geofile containing of multiple files (eg. .shp) all files
    are copied.

    Args:
        src (PathLike): the file to copy.
        dst (PathLike): the location to copy the file(s) to.
    """
    # Check input parameters
    src = Path(src)
    dst = Path(dst)
    src_info = _geofileinfo.get_geofileinfo(src)

    # Copy the main file
    shutil.copy(str(src), dst)

    # For some file types, extra files need to be copied
    # If dest is a dir, just use move. Otherwise concat dest filepaths
    if src_info.suffixes_extrafiles is not None:
        if dst.is_dir():
            for suffix in src_info.suffixes_extrafiles:
                srcfile = src.parent / f"{src.stem}{suffix}"
                if srcfile.exists():
                    shutil.copy(str(srcfile), dst)
        else:
            for suffix in src_info.suffixes_extrafiles:
                srcfile = src.parent / f"{src.stem}{suffix}"
                dstfile = dst.parent / f"{dst.stem}{suffix}"
                if srcfile.exists():
                    shutil.copy(str(srcfile), dstfile)


def move(src: Union[str, "os.PathLike[Any]"], dst: Union[str, "os.PathLike[Any]"]):
    """
    Moves the geofile from src to dst.

    If the source file is a geofile containing of multiple files (eg. .shp) all files
    are moved.

    Args:
        src (PathLike): the file to move
        dst (PathLike): the location to move the file(s) to
    """
    # Check input parameters
    src = Path(src)
    dst = Path(dst)
    src_info = _geofileinfo.get_geofileinfo(src)

    # Move the main file
    shutil.move(str(src), dst)

    # For some file types, extra files need to be moved
    # If dest is a dir, just use move. Otherwise concat dest filepaths
    if src_info.suffixes_extrafiles is not None:
        if dst.is_dir():
            for suffix in src_info.suffixes_extrafiles:
                srcfile = src.parent / f"{src.stem}{suffix}"
                if srcfile.exists():
                    shutil.move(str(srcfile), dst)
        else:
            for suffix in src_info.suffixes_extrafiles:
                srcfile = src.parent / f"{src.stem}{suffix}"
                dstfile = dst.parent / f"{dst.stem}{suffix}"
                if srcfile.exists():
                    shutil.move(str(srcfile), dstfile)


def remove(path: Union[str, "os.PathLike[Any]"], missing_ok: bool = False):
    """
    Removes the geofile.

    Is it is a geofile composed of multiple files (eg. .shp) all files are removed.
    If .lock files are present, they are removed as well.

    Args:
        path (PathLike): the file to remove
        missing_ok (bool, optional): True not to give an error if the file to be removed
            doesn't exist. Defaults to False.
    """
    # Check input parameters
    path = Path(path)
    path_info = _geofileinfo.get_geofileinfo(path)

    # If there is a lock file, remove it
    lockfile_path = path.parent / f"{path.name}.lock"
    lockfile_path.unlink(missing_ok=True)

    # Remove the main file
    if path.exists():
        path.unlink(missing_ok=missing_ok)

    # For some file types, extra files need to be removed
    if path_info.suffixes_extrafiles is not None:
        for suffix in path_info.suffixes_extrafiles:
            curr_path = path.parent / f"{path.stem}{suffix}"
            curr_path.unlink(missing_ok=True)


def append_to(
    src: Union[str, "os.PathLike[Any]"],
    dst: Union[str, "os.PathLike[Any]"],
    src_layer: Optional[str] = None,
    dst_layer: Optional[str] = None,
    src_crs: Union[int, str, None] = None,
    dst_crs: Union[int, str, None] = None,
    columns: Optional[Iterable[str]] = None,
    where: Optional[str] = None,
    sql_stmt: Optional[str] = None,
    sql_dialect: Optional[Literal["SQLITE", "OGRSQL"]] = None,
    reproject: bool = False,
    explodecollections: bool = False,
    force_output_geometrytype: Union[GeometryType, str, None] = None,
    create_spatial_index: Optional[bool] = True,
    append_timeout_s: int = 600,
    transaction_size: int = 50000,
    preserve_fid: Optional[bool] = None,
    dst_dimensions: Optional[str] = None,
    options: dict = {},
):
    """
    Append src file to the dst file.

    If an sql_stmt is specified, the sqlite query can contain following placeholders
    that will be automatically replaced for you:

      * {geometrycolumn}: the column where the primary geometry is stored.
      * {columns_to_select_str}: if 'columns' is not None, those columns,
        otherwise all columns of the layer.
      * {input_layer}: the layer name of the input layer.

    Example sql statement with placeholders:
    ::

        SELECT {geometrycolumn}
              {columns_to_select_str}
          FROM "{input_layer}" layer

    The options parameter can be used to pass any type of options to GDAL in
    the following form:
        { "<option_type>.<option_name>": <option_value> }

    The option types can be any of the following:
        - LAYER_CREATION: layer creation option (lco)
        - DATASET_CREATION: dataset creation option (dsco)
        - INPUT_OPEN: input dataset open option (oo)
        - DESTINATION_OPEN: destination dataset open option (doo)
        - CONFIG: config option (config)

    The options can be found in the [GDAL vector driver documentation]
    (https://gdal.org/drivers/vector/index.html).

    Args:
        src (Union[str,): source file path.
        dst (Union[str,): destination file path.
        src_layer (str, optional): source layer. Defaults to None.
        dst_layer (str, optional): destination layer. Defaults to None.
        src_crs (str, optional): an epsg int or anything supported
            by the OGRSpatialReference.SetFromUserInput() call, which includes
            an EPSG string (eg. "EPSG:4326"), a well known text (WKT) CRS
            definition,... Defaults to None.
        dst_crs (str, optional): an epsg int or anything supported
            by the OGRSpatialReference.SetFromUserInput() call, which includes
            an EPSG string (eg. "EPSG:4326"), a well known text (WKT) CRS
            definition,... Defaults to None.
        columns (Iterable[str], optional): The (non-geometry) columns to read will
            be returned in the order specified. If None, all standard columns are read.
            In addition to standard columns, it is also possible
            to specify "fid", a unique index available in all input files. Note that the
            "fid" will be aliased eg. to "fid_1". Defaults to None.
        where (str, optional): only append the rows from src that comply to the filter
            specified. Applied before explodecollections. Filter should be in sqlite
            SQL WHERE syntax and |spatialite_reference_link| functions can be used. If
            where contains the {geometrycolumn} placeholder, it is filled out with the
            geometry column name of the src file. Defaults to None.
        sql_stmt (str): sql statement to use. Only supported with "pyogrio" engine.
        sql_dialect (str, optional): Sql dialect used. Options are None, "SQLITE" or
            "OGRSQL". If None, for data sources with explicit SQL support the statement
            is processed by the default SQL engine (e.g. for Geopackage and Spatialite
            this is "SQLITE"). For data sources without native SQL support (e.g. .shp),
            the "OGRSQL" dialect is the default. If the "SQLITE" dialect is specified,
            |spatialite_reference_link| functions can also be used. Defaults to None.
        reproject (bool, optional): True to reproject while converting the
            file. Defaults to False.
        explodecollections (bool), optional): True to output only simple geometries.
            Defaults to False.
        force_output_geometrytype (Union[GeometryType, str], optional): Geometry type.
            to (try to) force the output to. Defaults to None.
        create_spatial_index (bool, optional): True to create a spatial index
            on the destination file/layer. If None, the default behaviour by gdal for
            that file type is respected. If the `LAYER_CREATION.SPATIAL_INDEX`
            parameter is specified in options, `create_spatial_index` is ignored. If the
            destination layer exists already, `create_spatial_index` is also ignored.
            Defaults to True.
        append_timeout_s (int, optional): timeout to use if the output file is
            being written to by another process already. Defaults to 600.
        transaction_size (int, optional): Transaction size. Defaults to 50000.
        preserve_fid (bool, optional): True to make an extra effort to preserve fid's of
            the source layer to the destination layer. False not to do any effort. None
            to use the default behaviour of gdal, that already preserves in some cases.
            Some file formats don't explicitly store the fid (e.g. shapefile), so they
            will never be able to preserve fids. Defaults to None.
        dst_dimensions (str, optional): Force the dimensions of the destination layer to
            the value specified. Valid values: "XY", "XYZ", "XYM" or "XYZM".
            Defaults to None.
        options (dict, optional): options to pass to gdal.

    Raises:
        ValueError: an invalid parameter value was passed.
        RuntimeError: timeout was reached while trying to append data to path.

    .. |spatialite_reference_link| raw:: html

        <a href="https://www.gaia-gis.it/gaia-sins/spatialite-sql-latest.html" target="_blank">spatialite reference</a>

    """  # noqa: E501
    # Check/clean input params
    src = Path(src)
    dst = Path(dst)
    if force_output_geometrytype is not None:
        force_output_geometrytype = GeometryType(force_output_geometrytype)

    # Files don't typically support having multiple processes writing
    # simultanously to them, so use lock file to synchronize access.
    lockfile = Path(f"{str(dst)}.lock")

    # If the destination file doesn't exist yet, but the lockfile does,
    # try removing the lockfile as it might be a ghost lockfile.
    if not dst.exists() and lockfile.exists():
        try:
            lockfile.unlink()
        except Exception:
            _ = None

    # Creating lockfile and append
    start_time = datetime.datetime.now()
    ready = False
    while not ready:
        if _io_util.create_file_atomic(lockfile) is True:
            try:
                # append
                _append_to_nolock(
                    src=src,
                    dst=dst,
                    src_layer=src_layer,
                    dst_layer=dst_layer,
                    src_crs=src_crs,
                    dst_crs=dst_crs,
                    columns=columns,
                    where=where,
                    sql_stmt=sql_stmt,
                    sql_dialect=sql_dialect,
                    reproject=reproject,
                    explodecollections=explodecollections,
                    force_output_geometrytype=force_output_geometrytype,
                    create_spatial_index=create_spatial_index,
                    transaction_size=transaction_size,
                    preserve_fid=preserve_fid,
                    dst_dimensions=dst_dimensions,
                    options=options,
                )
            finally:
                ready = True
                lockfile.unlink()
        else:
            time_waiting = (datetime.datetime.now() - start_time).total_seconds()
            if time_waiting > append_timeout_s:
                raise RuntimeError(
                    f"append_to timeout of {append_timeout_s} reached, so stop write "
                    f"to {dst}!"
                )

        # Sleep for a second before trying again
        time.sleep(1)


def _append_to_nolock(
    src: Path,
    dst: Path,
    src_layer: Optional[str] = None,
    dst_layer: Optional[str] = None,
    src_crs: Union[int, str, None] = None,
    dst_crs: Union[int, str, None] = None,
    columns: Optional[Iterable[str]] = None,
    where: Optional[str] = None,
    sql_stmt: Optional[str] = None,
    sql_dialect: Optional[Literal["SQLITE", "OGRSQL"]] = None,
    reproject: bool = False,
    explodecollections: bool = False,
    create_spatial_index: Optional[bool] = True,
    force_output_geometrytype: Union[GeometryType, str, None] = None,
    transaction_size: int = 50000,
    preserve_fid: Optional[bool] = None,
    dst_dimensions: Optional[str] = None,
    options: dict = {},
):
    # Check/clean input params
    options = _ogr_util._prepare_gdal_options(options)
    if (
        create_spatial_index is not None
        and "LAYER_CREATION.SPATIAL_INDEX" not in options
    ):
        options["LAYER_CREATION.SPATIAL_INDEX"] = create_spatial_index

    src_layer = src_layer if src_layer is not None else get_only_layer(src)
    src_layerinfo = None
    if where is not None:
        src_layerinfo = get_layerinfo(src, src_layer, raise_on_nogeom=False)
        where = where.format(geometrycolumn=src_layerinfo.geometrycolumn)

    if sql_stmt is not None:
        # Fill out placeholders.
        sql_stmt = _fill_out_sql_placeholders(
            path=src, layer=src_layer, sql_stmt=sql_stmt, columns=columns
        )

    # When creating/appending to a shapefile, some extra things need to be done/checked.
    if sql_stmt is None and dst.suffix.lower() == ".shp":
        # If the destination file doesn't exist yet, and the source file has
        # geometrytype "Geometry", raise because type is not supported by shp (and will
        # default to linestring).
        if src_layerinfo is None:
            src_layerinfo = get_layerinfo(src, src_layer, raise_on_nogeom=False)
        if (
            force_output_geometrytype is None
            and src_layerinfo.geometrytype
            in [GeometryType.GEOMETRY, GeometryType.GEOMETRYCOLLECTION]
            and not dst.exists()
        ):
            raise ValueError(
                f"src file {src} has geometrytype {src_layerinfo.geometrytypename} "
                "which is not supported in .shp. Maybe use force_output_geometrytype?"
            )

        # Launder the columns names via a sql statement, otherwise when appending the
        # laundered columns will get NULL values instead of the data.
        if columns is None:
            columns = src_layerinfo.columns
        columns_laundered = _launder_column_names(columns)
        columns_aliased = [
            f'"{column}" AS "{laundered}"' for column, laundered in columns_laundered
        ]
        # If there is a where specified, integrate it...
        where_clause = ""
        if where is not None:
            where_clause = f"WHERE {where}"
            where = None
        geometrycolumn = ""
        if src_layerinfo.geometrycolumn is not None:
            geometrycolumn = f"{src_layerinfo.geometrycolumn}, "
        sql_stmt = f"""
            SELECT {geometrycolumn}{", ".join(columns_aliased)}
              FROM "{src_layer}"
             {where_clause}
        """
        sql_dialect = "SQLITE"
        columns = None

    # When dst file doesn't exist and src is empty force_output_geometrytype should be
    # specified, otherwise invalid output.
    if force_output_geometrytype is None and not dst.exists():
        if src_layerinfo is None:
            src_layerinfo = get_layerinfo(src, src_layer, raise_on_nogeom=False)
        force_output_geometrytype = src_layerinfo.geometrytype

    # Go!
    translate_info = _ogr_util.VectorTranslateInfo(
        input_path=src,
        output_path=dst,
        input_layers=src_layer,
        output_layer=dst_layer,
        input_srs=src_crs,
        output_srs=dst_crs,
        columns=columns,
        sql_stmt=sql_stmt,
        sql_dialect=sql_dialect,
        where=where,
        reproject=reproject,
        transaction_size=transaction_size,
        append=True,
        update=True,
        explodecollections=explodecollections,
        force_output_geometrytype=force_output_geometrytype,
        options=options,
        preserve_fid=preserve_fid,
        dst_dimensions=dst_dimensions,
    )
    _ogr_util.vector_translate_by_info(info=translate_info)


def convert(
    src: Union[str, "os.PathLike[Any]"],
    dst: Union[str, "os.PathLike[Any]"],
    src_layer: Optional[str] = None,
    dst_layer: Optional[str] = None,
    src_crs: Union[str, int, None] = None,
    dst_crs: Union[str, int, None] = None,
    where: Optional[str] = None,
    reproject: bool = False,
    explodecollections: bool = False,
    force_output_geometrytype: Union[GeometryType, str, None] = None,
    create_spatial_index: Optional[bool] = True,
    preserve_fid: Optional[bool] = None,
    options: dict = {},
    append: bool = False,
    force: bool = False,
):
    """
    DEPRECATED: please use copy_layer.
    """
    warnings.warn("convert is deprecated: use copy_layer.", FutureWarning, stacklevel=2)
    return copy_layer(
        src=src,
        dst=dst,
        src_layer=src_layer,
        dst_layer=dst_layer,
        src_crs=src_crs,
        dst_crs=dst_crs,
        where=where,
        reproject=reproject,
        explodecollections=explodecollections,
        force_output_geometrytype=force_output_geometrytype,
        create_spatial_index=create_spatial_index,
        preserve_fid=preserve_fid,
        options=options,
        append=append,
        force=force,
    )


def copy_layer(
    src: Union[str, "os.PathLike[Any]"],
    dst: Union[str, "os.PathLike[Any]"],
    src_layer: Optional[str] = None,
    dst_layer: Optional[str] = None,
    src_crs: Union[str, int, None] = None,
    dst_crs: Union[str, int, None] = None,
    columns: Optional[Iterable[str]] = None,
    where: Optional[str] = None,
    sql_stmt: Optional[str] = None,
    sql_dialect: Optional[Literal["SQLITE", "OGRSQL"]] = None,
    reproject: bool = False,
    explodecollections: bool = False,
    force_output_geometrytype: Union[GeometryType, str, None] = None,
    create_spatial_index: Optional[bool] = True,
    preserve_fid: Optional[bool] = None,
    dst_dimensions: Optional[str] = None,
    options: dict = {},
    append: bool = False,
    force: bool = False,
):
    """
    Read a layer from a source file and write it to a new destination file.

    Typically used to convert from one fileformat to another or to reproject.

    The options parameter can be used to pass any type of options to GDAL in
    the following form:
        { "<option_type>.<option_name>": <option_value> }

    The option types can be any of the following:
        - LAYER_CREATION: layer creation option (lco)
        - DATASET_CREATION: dataset creation option (dsco)
        - INPUT_OPEN: input dataset open option (oo)
        - DESTINATION_OPEN: destination dataset open option (doo)
        - CONFIG: config option (config)

    The options can be found in the [GDAL vector driver documentation]
    (https://gdal.org/drivers/vector/index.html).

    Args:
        src (PathLike): The source file path.
        dst (PathLike): The destination file path.
        src_layer (str, optional): The source layer. If None and there is only
            one layer in the src file, that layer is taken. Defaults to None.
        dst_layer (str, optional): The destination layer. If None, the file
            stem is taken as layer name. Defaults to None.
        src_crs (Union[str, int], optional): an epsg int or anything supported
            by the OGRSpatialReference.SetFromUserInput() call, which includes
            an EPSG string (eg. "EPSG:4326"), a well known text (WKT) CRS
            definition,... Defaults to None.
        dst_crs (Union[str, int], optional): an epsg int or anything supported
            by the OGRSpatialReference.SetFromUserInput() call, which includes
            an EPSG string (eg. "EPSG:4326"), a well known text (WKT) CRS
            definition,... Defaults to None.
        columns (Iterable[str], optional): The (non-geometry) columns to read will
            be returned in the order specified. If None, all standard columns are read.
            In addition to standard columns, it is also possible
            to specify "fid", a unique index available in all input files. Note that the
            "fid" will be aliased eg. to "fid_1". Defaults to None.
        where (str, optional): only append the rows from src that comply to the filter
            specified. Applied before explodecollections. Filter should be in sqlite
            SQL WHERE syntax and |spatialite_reference_link| functions can be used. If
            where contains the {geometrycolumn} placeholder, it is filled out with the
            geometry column name of the src file. Defaults to None.
        sql_stmt (str): sql statement to use. Only supported with "pyogrio" engine.
        sql_dialect (str, optional): Sql dialect used. Options are None, "SQLITE" or
            "OGRSQL". If None, for data sources with explicit SQL support the statement
            is processed by the default SQL engine (e.g. for Geopackage and Spatialite
            this is "SQLITE"). For data sources without native SQL support (e.g. .shp),
            the "OGRSQL" dialect is the default. If the "SQLITE" dialect is specified,
            |spatialite_reference_link| functions can also be used. Defaults to None.
        reproject (bool, optional): True to reproject while converting the
            file. Defaults to False.
        explodecollections (bool, optional): True to output only simple
            geometries. Defaults to False.
        force_output_geometrytype (Union[GeometryType, str], optional): Geometry type.
            to (try to) force the output to. Defaults to None.
        create_spatial_index (bool, optional): True to create a spatial index
            on the destination file/layer. If None, the default behaviour by gdal for
            that file type is respected. If the LAYER_CREATION.SPATIAL_INDEX
            parameter is specified in options, create_spatial_index is ignored.
            Defaults to True.
        preserve_fid (bool, optional): True to make an extra effort to preserve fid's of
            the source layer to the destination layer. False not to do any effort. None
            to use the default behaviour of gdal, that already preserves in some cases.
            Some file formats don't explicitly store the fid (e.g. shapefile), so they
            will never be able to preserve fids. Defaults to None.
        dst_dimensions (str, optional): Force the dimensions of the destination layer to
            the value specified. Valid values: "XY", "XYZ", "XYM" or "XYZM".
            Defaults to None.
        options (dict, optional): options to pass to gdal.
        append (bool, optional): True to append to the output file if it exists.
            Defaults to False.
        force (bool, optional): overwrite existing output file(s)
            Defaults to False.

    .. |spatialite_reference_link| raw:: html

        <a href="https://www.gaia-gis.it/gaia-sins/spatialite-sql-latest.html" target="_blank">spatialite reference</a>

    """  # noqa: E501
    # Init
    src = Path(src)
    dst = Path(dst)

    # If source file doesn't exist, raise error
    if not src.exists():
        raise ValueError(f"src file doesn't exist: {src}")
    # If dest file exists already and no append
    if not append and dst.exists():
        if force is True:
            remove(dst)
        else:
            logger.info(f"Output file exists already, so stop: {dst}")
            return

    # Convert
    logger.info(f"Copy layer from {src} to {dst}")
    _append_to_nolock(
        src,
        dst,
        src_layer,
        dst_layer,
        src_crs=src_crs,
        dst_crs=dst_crs,
        columns=columns,
        where=where,
        sql_stmt=sql_stmt,
        sql_dialect=sql_dialect,
        reproject=reproject,
        explodecollections=explodecollections,
        force_output_geometrytype=force_output_geometrytype,
        create_spatial_index=create_spatial_index,
        preserve_fid=preserve_fid,
        dst_dimensions=dst_dimensions,
        options=options,
    )


def _launder_column_names(columns: Iterable) -> List[Tuple[str, str]]:
    """
    Launders the column names passed to comply with shapefile restrictions.

    Rationale: normally gdal launders them if needed, but when you append
    multiple files to a shapefile with columns that need to be laundered
    they are not matched and so are appended with NULL values for these
    columns. Normally the -relaxedFieldNameMatch parameter in ogr2ogr
    should fix this, but it seems that this isn't supported for shapefiles.

    Laundering is based on this text from the gdal shapefile driver
    documentation:

    Shapefile feature attributes are stored in an associated .dbf file, and
    so attributes suffer a number of limitations:
    -   Attribute names can only be up to 10 characters long.
        The OGR Shapefile driver tries to generate unique field
        names. Successive duplicate field names, including those created by
        truncation to 10 characters, will be truncated to 8 characters and
        appended with a serial number from 1 to 99.

        For example:

        -  a → a, a → a_1, A → A_2;
        -  abcdefghijk → abcdefghij, abcdefghijkl → abcdefgh_1

    -   Only Integer, Integer64, Real, String and Date (not DateTime, just
        year/month/day) field types are supported. The various list, and
        binary field types cannot be created.
    -   The field width and precision are directly used to establish storage
        size in the .dbf file. This means that strings longer than the field
        width, or numbers that don't fit into the indicated field format will
        suffer truncation.
    -   Integer fields without an explicit width are treated as width 9, and
        extended to 10 or 11 if needed.
    -   Integer64 fields without an explicit width are treated as width 18,
        and extended to 19 or 20 if needed.
    -   Real (floating point) fields without an explicit width are treated as
        width 24 with 15 decimal places of precision.
    -   String fields without an assigned width are treated as 80 characters.

    Args:
        columns (Iterable): the columns to launder.

    Returns: a List of tupples with the original and laundered column names.
    """
    laundered = []
    laundered_upper = []
    for column in columns:
        # Doubles in casing aree not allowed either
        if len(column) <= 10:
            if column.upper() not in laundered_upper:
                laundered_upper.append(column.upper())
                laundered.append((column, column))
                continue

        # Laundering is needed
        column_laundered = column[:10]
        if column_laundered.upper() not in laundered_upper:
            laundered_upper.append(column_laundered.upper())
            laundered.append((column, column_laundered))
        else:
            # Just taking first 10 characters didn't help
            for index in range(1, 101):
                if index >= 100:
                    raise NotImplementedError(
                        "Not supported to launder > 99 columns starting "
                        f"with {column_laundered[:8]}"
                    )
                if index <= 9:
                    column_laundered = f"{column_laundered[:8]}_{index}"
                else:
                    column_laundered = f"{column_laundered[:8]}{index}"
                if column_laundered.upper() not in laundered_upper:
                    laundered_upper.append(column_laundered.upper())
                    laundered.append((column, column_laundered))
                    break

    return laundered<|MERGE_RESOLUTION|>--- conflicted
+++ resolved
@@ -1311,11 +1311,7 @@
         skip_features = 0
         max_features = None
     # Arrow doesn't support filtering rows like this
-<<<<<<< HEAD
-    use_arrow = True if rows is None else False
-=======
     use_arrow = True  # if rows is None else False
->>>>>>> 98fac0ae
 
     # If no sql_stmt specified
     columns_prepared = None
@@ -1356,10 +1352,7 @@
         read_geometry=not ignore_geometry,
         fid_as_index=fid_as_index,
         use_arrow=use_arrow,
-<<<<<<< HEAD
-=======
         arrow_to_pandas_kwargs={"date_as_object": False},
->>>>>>> 98fac0ae
     )
 
     # Reorder columns + change casing so they are the same as columns parameter
