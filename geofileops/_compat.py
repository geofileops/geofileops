"""Module with compatibility and dependency availability checks."""

import warnings
from pathlib import Path

import geopandas as gpd
import pandas as pd
import pyogrio
import shapely
from osgeo import gdal
from packaging import version

from geofileops.util import _ogr_util, _sqlite_util

gdal.UseExceptions()


# Do some pre-flight checks to ensure mandatory runtime dependencies are available.
def _pyogrio_spatialite_version_info() -> dict[str, str]:
    test_path = Path(__file__).resolve().parent / "util/test.gpkg"

    sql = "SELECT spatialite_version(), geos_version()"
    result = pyogrio.read_dataframe(test_path, sql=sql)
    spatialite_version = result.iloc[0, 0]
    geos_version = result.iloc[0, 1]

    if not spatialite_version:  # pragma: no cover
        warnings.warn(
            "empty pyogrio spatialite version: probably a geofileops dependency was "
            "not installed correctly: check the installation instructions in the "
            "geofileops docs.",
            stacklevel=1,
        )
    if not geos_version:  # pragma: no cover
        warnings.warn(
            "empty pyogrio spatialite GEOS version: probably a geofileops dependency "
            "was not installed correctly: check the installation instructions in the "
            "geofileops docs.",
            stacklevel=1,
        )

<<<<<<< HEAD
# Check what version of pyogrio we are working with
=======
    versions = {
        "spatialite_version": spatialite_version,
        "geos_version": geos_version,
    }
    return versions


pyogrio_spatialite_version_info = _pyogrio_spatialite_version_info()
sqlite3_spatialite_version_info = _sqlite_util.spatialite_version_info()
gdal_spatialite_version_info = _ogr_util.spatialite_version_info()

# Check that the spatialite versions are the same
pyogrio_spatialite_version = pyogrio_spatialite_version_info["spatialite_version"]
sqlite3_spatialite_version = sqlite3_spatialite_version_info["spatialite_version"]
gdal_spatialite_version = gdal_spatialite_version_info["spatialite_version"]
if (
    pyogrio_spatialite_version != sqlite3_spatialite_version
    or pyogrio_spatialite_version != gdal_spatialite_version
):  # pragma: no cover
    warnings.warn(
        f"different spatialite versions loaded: {pyogrio_spatialite_version=} vs "
        f"{sqlite3_spatialite_version=} vs {gdal_spatialite_version=}",
        stacklevel=1,
    )

# Determine the versions of the runtime dependencies
GDAL_GTE_38 = version.parse(gdal.__version__) >= version.parse("3.8")
>>>>>>> 5ef83c8b
GEOPANDAS_GTE_10 = version.parse(gpd.__version__) >= version.parse("1.0")
PANDAS_GTE_22 = version.parse(pd.__version__) >= version.parse("2.2")
PYOGRIO_GTE_07 = version.parse(pyogrio.__version__) >= version.parse("0.7")
PYOGRIO_GTE_08 = version.parse(pyogrio.__version__) >= version.parse("0.8")
SHAPELY_GTE_20 = version.parse(shapely.__version__) >= version.parse("2")
<<<<<<< HEAD

# Check what version of spatialite we are working with
spatialite_version_info = _sqlite_util.spatialite_version_info()
spatialite_version = spatialite_version_info["spatialite_version"]
SPATIALITE_GTE_51 = version.parse(spatialite_version) >= version.parse("5.1")
=======
SPATIALITE_GTE_51 = version.parse(sqlite3_spatialite_version) >= version.parse("5.1")
>>>>>>> 5ef83c8b

GDAL_GTE_38 = version.parse(gdal.__version__) >= version.parse("3.8")
GDAL_STE_310 = version.parse(gdal.__version__) <= version.parse("3.10")<|MERGE_RESOLUTION|>--- conflicted
+++ resolved
@@ -39,9 +39,6 @@
             stacklevel=1,
         )
 
-<<<<<<< HEAD
-# Check what version of pyogrio we are working with
-=======
     versions = {
         "spatialite_version": spatialite_version,
         "geos_version": geos_version,
@@ -69,21 +66,12 @@
 
 # Determine the versions of the runtime dependencies
 GDAL_GTE_38 = version.parse(gdal.__version__) >= version.parse("3.8")
->>>>>>> 5ef83c8b
 GEOPANDAS_GTE_10 = version.parse(gpd.__version__) >= version.parse("1.0")
 PANDAS_GTE_22 = version.parse(pd.__version__) >= version.parse("2.2")
 PYOGRIO_GTE_07 = version.parse(pyogrio.__version__) >= version.parse("0.7")
 PYOGRIO_GTE_08 = version.parse(pyogrio.__version__) >= version.parse("0.8")
 SHAPELY_GTE_20 = version.parse(shapely.__version__) >= version.parse("2")
-<<<<<<< HEAD
-
-# Check what version of spatialite we are working with
-spatialite_version_info = _sqlite_util.spatialite_version_info()
-spatialite_version = spatialite_version_info["spatialite_version"]
-SPATIALITE_GTE_51 = version.parse(spatialite_version) >= version.parse("5.1")
-=======
 SPATIALITE_GTE_51 = version.parse(sqlite3_spatialite_version) >= version.parse("5.1")
->>>>>>> 5ef83c8b
 
 GDAL_GTE_38 = version.parse(gdal.__version__) >= version.parse("3.8")
 GDAL_STE_310 = version.parse(gdal.__version__) <= version.parse("3.10")