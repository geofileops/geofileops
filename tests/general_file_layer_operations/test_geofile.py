"""
Tests for functionalities in geofileops.general.
"""

import os
import shutil
from itertools import product
from pathlib import Path

import geopandas as gpd
import pandas as pd
import pytest
import shapely.geometry as sh_geom
from osgeo import gdal
from pandas.testing import assert_frame_equal
from pygeoops import GeometryType

import geofileops as gfo
from geofileops import fileops
from geofileops.util import _geofileinfo, _geopath_util, _geoseries_util
from tests import test_helper
from tests.test_helper import (
    SUFFIXES_FILEOPS,
    SUFFIXES_FILEOPS_EXT,
    assert_geodataframe_equal,
)

try:
    import fiona  # noqa: F401

    ENGINES = ["fiona", "pyogrio"]
except ImportError:
    ENGINES = ["pyogrio"]

gdal.UseExceptions()


@pytest.fixture(scope="module", params=ENGINES)
def engine_setter(request):
    engine = request.param
    if engine is not None:
        os.environ["GFO_IO_ENGINE"] = engine
    elif "GFO_IO_ENGINE" in os.environ:
        del os.environ["GFO_IO_ENGINE"]
    yield engine
    del os.environ["GFO_IO_ENGINE"]


@pytest.fixture
def points_gdf():
    nb_points = 10
    gdf = gpd.GeoDataFrame(
        [
            {"geometry": sh_geom.Point(x, y), "value1": x + y, "value2": x * y}
            for x, y in zip(range(nb_points), range(nb_points))
        ],
        crs="epsg:4326",
    )
    return gdf


def test_add_column_gpkg(tmp_path):
    test_path = test_helper.get_testfile("polygon-parcel", dst_dir=tmp_path)

    # The area column shouldn't be in the test file yet
    layerinfo = gfo.get_layerinfo(path=test_path, layer="parcels")
    assert "AREA" not in layerinfo.columns

    # Add area column
    gfo.add_column(
        test_path, layer="parcels", name="AREA", type="real", expression="ST_area(geom)"
    )

    layerinfo = gfo.get_layerinfo(path=test_path, layer="parcels")
    assert "AREA" in layerinfo.columns

    gdf = gfo.read_file(test_path)
    assert round(gdf["AREA"].astype("float")[0], 1) == round(
        gdf["OPPERVL"].astype("float")[0], 1
    )

    # Add perimeter column
    gfo.add_column(
        test_path,
        name="PERIMETER",
        type=gfo.DataType.REAL,
        expression="ST_perimeter(geom)",
    )

    layerinfo = gfo.get_layerinfo(path=test_path, layer="parcels")
    assert "AREA" in layerinfo.columns

    gdf = gfo.read_file(test_path)
    assert round(gdf["AREA"].astype("float")[0], 1) == round(
        gdf["OPPERVL"].astype("float")[0], 1
    )

    # Add a column of different gdal types
    gdal_types = [
        "Binary",
        "Date",
        "DateTime",
        "Integer",
        "Integer64",
        "String",
        "Time",
        "Real",
    ]
    for type in gdal_types:
        gfo.add_column(test_path, name=f"column_{type}", type=type)
    info = gfo.get_layerinfo(test_path)
    for type in gdal_types:
        assert f"column_{type}" in info.columns

    # Adding an already existing column doesn't give an error
    existing_column = next(iter(info.columns))
    gfo.add_column(test_path, name=existing_column, type="TEXT")

    # Force update on an existing column
    assert gdf["HFDTLT"][0] == "1"
    expression = "5"
    gfo.add_column(
        test_path, name="HFDTLT", type="TEXT", expression=expression, force_update=True
    )
    gdf = gfo.read_file(test_path)
    assert gdf["HFDTLT"][0] == "5"


@pytest.mark.parametrize(
    "suffix, transaction_supported", [(".gpkg", True), (".shp", False)]
)
def test_add_column_update_error(tmp_path, suffix, transaction_supported):
    """Test on the result of an invalid update expression.

    If the file format supports transactions, the column should not be added.
    """
    test_path = test_helper.get_testfile(
        "polygon-parcel", dst_dir=tmp_path, suffix=suffix
    )

    # Add a column with an invalid expression
    with pytest.raises(RuntimeError, match="add_column error for"):
        gfo.add_column(
            test_path, name="ERROR_COL", type="TEXT", expression="invalid_expression"
        )

    # For formats that support transactions, the column should not be there
    info = gfo.get_layerinfo(test_path)
    if transaction_supported:
        assert "ERROR_COL" not in list(info.columns)
    else:
        assert "ERROR_COL" in list(info.columns)


def test_append_to(tmp_path):
    """Test the append_to function.

    It is deprecated, but is still kept alive for backwards compatibility.
    """
    # Prepare test data
    src = test_helper.get_testfile("polygon-parcel", dst_dir=tmp_path)
    dst = tmp_path / "output.gpkg"
    gfo.copy(src, dst)
    layer = gfo.get_only_layer(dst)

    # Append to file
    with pytest.warns(FutureWarning):
        gfo.append_to(src, dst, dst_layer=layer)

    # Test if number of rows is correct
    info = gfo.get_layerinfo(dst)
    assert info.featurecount == 96


@pytest.mark.parametrize("suffix", SUFFIXES_FILEOPS_EXT)
@pytest.mark.parametrize("keep_permissions", [True, False])
def test_cmp(tmp_path, suffix, keep_permissions):
    src = test_helper.get_testfile("polygon-parcel", suffix=suffix)
    src2 = test_helper.get_testfile("polygon-invalid", suffix=suffix)

    # Copy test file to tmpdir
    dst = tmp_path / f"polygons_parcels_output{suffix}"
    gfo.copy(str(src), str(dst), keep_permissions=keep_permissions)

    # Now compare source and dst files
    assert gfo.cmp(src, dst) is True
    assert gfo.cmp(src2, dst) is False


def test_convert(tmp_path):
    """Test the convert function.

    The function is deprecated, but is still kept alive for backwards compatibility.
    """
    # Prepare test data
    src = test_helper.get_testfile("polygon-parcel")
    dst = tmp_path / "output.gpkg"

    # Test
    with pytest.warns(FutureWarning):
        gfo.convert(src, dst)

    # Now compare source and dst file
    src_layerinfo = gfo.get_layerinfo(src)
    dst_layerinfo = gfo.get_layerinfo(dst)
    assert src_layerinfo.featurecount == dst_layerinfo.featurecount
    assert len(src_layerinfo.columns) == len(dst_layerinfo.columns)
    assert src_layerinfo.geometrytypename == dst_layerinfo.geometrytypename


@pytest.mark.parametrize(
    "testfile, suffix_input, suffix_output",
    [
        *product(["polygon-parcel"], SUFFIXES_FILEOPS_EXT, SUFFIXES_FILEOPS_EXT),
        ["curvepolygon", ".gpkg", ".gpkg"],
    ],
)
def test_copy_layer(tmp_path, testfile, suffix_input, suffix_output):
    if suffix_input == ".shp.zip" and suffix_output == ".shp":
        # GDAL < 3.10 determines the layer name wrong for .shp.zip leading to this error
        pytest.xfail("Copy of .shp.zip gives issues in GDAL <= 3.10")

    # Prepare test data
    src = test_helper.get_testfile(testfile, suffix=suffix_input)
    if suffix_input == ".csv" or suffix_output == ".csv":
        raise_on_nogeom = False
    else:
        raise_on_nogeom = True

    if suffix_input == ".csv" and suffix_output in (".shp", ".shp.zip"):
        # If no geometry column, there will only be a .dbf output file
        dst = tmp_path / f"{src.stem}-output.dbf"
    else:
        dst = tmp_path / f"{src.stem}-output{suffix_output}"

    # Test
    gfo.copy_layer(str(src), str(dst))

    # Now compare source and dst file
    src_layerinfo = gfo.get_layerinfo(src, raise_on_nogeom=raise_on_nogeom)
    dst_layerinfo = gfo.get_layerinfo(dst, raise_on_nogeom=raise_on_nogeom)
    assert dst_layerinfo.name == gfo.get_default_layer(dst)
    assert src_layerinfo.featurecount == dst_layerinfo.featurecount
    assert len(src_layerinfo.columns) == len(dst_layerinfo.columns)
    if not (
        (suffix_input != ".csv" and suffix_output == ".csv")
        or (suffix_input == ".shp" and suffix_output == ".gpkg")
    ):
        assert src_layerinfo.geometrytypename == dst_layerinfo.geometrytypename


@pytest.mark.parametrize(
    "testfile, suffix_input, suffix_output",
    [
        *product(["polygon-parcel"], [".gpkg", ".shp"], [".gpkg", ".shp"]),
        ["curvepolygon", ".gpkg", ".gpkg"],
    ],
)
def test_copy_layer_dimensions_xyz(tmp_path, testfile, suffix_input, suffix_output):
    # Prepare test data
    src = test_helper.get_testfile(testfile, suffix=suffix_input, dimensions="XYZ")
    dst = tmp_path / f"{src.stem}-output{suffix_output}"

    # Test
    gfo.copy_layer(str(src), str(dst))

    # Now compare source and dst file
    src_layerinfo = gfo.get_layerinfo(src)
    dst_layerinfo = gfo.get_layerinfo(dst)
    assert dst_layerinfo.name == dst.stem
    assert src_layerinfo.featurecount == dst_layerinfo.featurecount
    assert len(src_layerinfo.columns) == len(dst_layerinfo.columns)
    if not (suffix_input == ".shp" and suffix_output == ".gpkg"):
        assert src_layerinfo.geometrytypename == dst_layerinfo.geometrytypename


def test_copy_layer_add_layer_gpkg(tmp_path):
    # Prepare test data
    src = test_helper.get_testfile("polygon-parcel")
    dst = tmp_path / "output.gpkg"
    layer1 = gfo.get_default_layer(dst)

    # First "add_layer" to file already while the file doesn't exist yet
    gfo.copy_layer(src, dst, dst_layer=layer1, write_mode="add_layer")

    # Check result
    layer1_info = gfo.get_layerinfo(dst, layer1)
    assert layer1_info.featurecount == 48

    # Now "add_layer" with the layer existing, and use force=True to overwrite it.
    # Use a filter so it is clear it was overwritten.
    gfo.copy_layer(
        src, dst, dst_layer=layer1, write_mode="add_layer", where="OIDN=1", force=True
    )

    # Check if the layer was properly overwritten
    assert gfo.listlayers(dst) == [layer1]
    layer1_info = gfo.get_layerinfo(dst, layer1)
    assert layer1_info.featurecount == 1

    # Now "add_layer" with the layer existing, and use force=False not to overwrite it.
    gfo.copy_layer(src, dst, dst_layer=layer1, write_mode="add_layer", force=False)

    # Check if the layer was properly overwritten
    assert gfo.listlayers(dst) == [layer1]
    layer1_info = gfo.get_layerinfo(dst, layer1)
    assert layer1_info.featurecount == 1

    # Finally "add_layer" to a new layer name
    layer2 = "new_layer"
    gfo.copy_layer(src, dst, dst_layer=layer2, write_mode="add_layer")

    # Check properties of both layers
    layer1_info = gfo.get_layerinfo(dst, layer1)
    assert layer1_info.featurecount == 1

    layer2_info = gfo.get_layerinfo(dst, layer2)
    assert layer2_info.featurecount == 48


def test_copy_layer_add_layer_shp(tmp_path):
    # Prepare test data
    src = test_helper.get_testfile("polygon-parcel")
    dst = tmp_path / "output.shp"
    layer1 = gfo.get_default_layer(dst)

    # First "add_layer" to file already while the file doesn't exist yet
    gfo.copy_layer(src, dst, dst_layer=layer1, write_mode="add_layer")

    # Check result
    layer1_info = gfo.get_layerinfo(dst, layer1)
    assert layer1_info.featurecount == 48


@pytest.mark.parametrize("write_mode", ["append", "append_add_fields"])
def test_copy_layer_append_different_layer(tmp_path, write_mode):
    # Prepare test data
    src_path = test_helper.get_testfile("polygon-parcel", dst_dir=tmp_path)
    dst_path = tmp_path / "dst.gpkg"

    # Copy src file to dst file to "layer1"
    gfo.copy_layer(
        str(src_path), str(dst_path), dst_layer="layer1", write_mode=write_mode
    )
    src_info = gfo.get_layerinfo(src_path)
    dst_layer1_info = gfo.get_layerinfo(dst_path, "layer1")
    assert src_info.featurecount == dst_layer1_info.featurecount

    # Append src file layer to dst file to new layer: "layer2"
    gfo.copy_layer(src_path, dst_path, dst_layer="layer2", write_mode="append")
    dst_layer2_info = gfo.get_layerinfo(dst_path, "layer2")
    assert dst_layer1_info.featurecount == dst_layer2_info.featurecount


@pytest.mark.parametrize("write_mode", ["append", "append_add_fields"])
@pytest.mark.parametrize("limit_dst_columns", [True, False])
@pytest.mark.parametrize("suffix", SUFFIXES_FILEOPS)
def test_copy_layer_append_columns(tmp_path, write_mode, limit_dst_columns, suffix):
    """Test appending rows specifying some columns.

    Both the situation where the dst file has the same columns as the columns being
    appended, and where the dst file has more columns than the columns being appended
    tested.

    This doesn't seem to be supported by GDAL .csv.
    """
    # Prepare test data
    src_path = test_helper.get_testfile("polygon-parcel", suffix=suffix)
    dst_path = tmp_path / f"dst{suffix}"
    gfo.copy(src_path, dst_path, keep_permissions=False)
    dst_columns = ["OIDN", "UIDN", "GEWASGROEP"]

    # Remove columns we are not going to copy from the dst file.
    dst_info_orig = gfo.get_layerinfo(dst_path, raise_on_nogeom=False)
    columns_orig = list(dst_info_orig.columns)
    if limit_dst_columns:
        for column in columns_orig:
            if column not in dst_columns:
                gfo.drop_column(dst_path, column_name=column)
        exp_columns = len(dst_columns)
    else:
        exp_columns = len(columns_orig)

    if suffix == ".csv":
        pytest.xfail("Appending only certain columns is not supported for .csv.")

    dst_layer = "parcels" if suffix == ".gpkg" else None
    gfo.copy_layer(
        src_path,
        dst_path,
        columns=dst_columns,
        dst_layer=dst_layer,
        write_mode=write_mode,
    )

    # Check results
    src_info = gfo.get_layerinfo(src_path, raise_on_nogeom=False)
    dst_info = gfo.get_layerinfo(dst_path, raise_on_nogeom=False)
    assert (src_info.featurecount * 2) == dst_info.featurecount
    assert len(dst_info.columns) == exp_columns


@pytest.mark.parametrize("suffix", SUFFIXES_FILEOPS)
def test_copy_layer_append_default_layer(tmp_path, suffix):
    """Test appending rows to a file without specifying a layer name."""
    # Prepare test data
    src_path = test_helper.get_testfile("polygon-parcel", dst_dir=tmp_path)
    dst_path = tmp_path / f"dst{suffix}"

    # Copy src file to dst file to "layer1"
    gfo.copy_layer(src_path, dst_path, write_mode="append")
    src_info = gfo.get_layerinfo(src_path, raise_on_nogeom=False)
    dst_info = gfo.get_layerinfo(dst_path, raise_on_nogeom=False)
    assert dst_info.featurecount == src_info.featurecount

    # Append src file layer to dst file to new layer: "layer2"
    gfo.copy_layer(src_path, dst_path, write_mode="append")
    dst_info = gfo.get_layerinfo(dst_path, raise_on_nogeom=False)
    assert dst_info.featurecount == src_info.featurecount * 2


@pytest.mark.parametrize("suffix", SUFFIXES_FILEOPS)
@pytest.mark.parametrize("write_mode", ["append", "append_add_fields"])
def test_copy_layer_append_different_columns(tmp_path, write_mode, suffix):
    """Test appending rows to a file with a column less than in source file."""
    # Prepare test data
    src_path = test_helper.get_testfile(
        "polygon-parcel", dst_dir=tmp_path, suffix=suffix
    )
    dst_path = tmp_path / f"dst{suffix}"
    gfo.copy_layer(src_path, dst_path)
    gfo.add_column(src_path, name="extra_col", type=gfo.DataType.INTEGER)
    raise_on_nogeom = False if suffix == ".csv" else True
    dst_orig_info = gfo.get_layerinfo(dst_path, raise_on_nogeom=raise_on_nogeom)

    # All rows are appended tot the dst layer, but the extra column is not!
    gfo.copy_layer(src_path, dst_path, write_mode=write_mode)

    # Check results
    src_info = gfo.get_layerinfo(src_path, raise_on_nogeom=raise_on_nogeom)
    res_info = gfo.get_layerinfo(dst_path, raise_on_nogeom=raise_on_nogeom)
    exp_columns = len(dst_orig_info.columns)
    if write_mode == "append_add_fields":
        # With add_fields, the extra column should is added to the dst layer
        exp_columns += 1

    assert (src_info.featurecount * 2) == res_info.featurecount
    assert len(res_info.columns) == exp_columns


@pytest.mark.parametrize("write_mode", ["append", "append_add_fields"])
def test_copy_layer_append_error_non_default_layer(tmp_path, write_mode):
    # Prepare test data
    src = test_helper.get_testfile("polygon-parcel")
    dst = tmp_path / "output.gpkg"
    gfo.copy(src, dst, keep_permissions=False)

    # Append fails if no layer is specified and a layer that does not have the default
    # layer name exists already
    with pytest.raises(ValueError, match="dst_layer is required when write_mode is"):
        gfo.copy_layer(src, dst, write_mode=write_mode)


@pytest.mark.parametrize("write_mode", ["append", "append_add_fields"])
def test_copy_layer_append_error_other_layers(tmp_path, write_mode):
    # Prepare test data
    src = test_helper.get_testfile("polygon-parcel")
    dst = tmp_path / "output.gpkg"
    gfo.copy(src, dst, keep_permissions=False)
    gfo.copy_layer(
        src, dst, write_mode="add_layer", dst_layer=gfo.get_default_layer(dst)
    )

    # Append fails if no layer is specified and multiple layers exist already, even if
    # one of them has the default layer name
    with pytest.raises(ValueError, match="dst_layer is required when write_mode is"):
        gfo.copy_layer(src, dst, write_mode=write_mode)


@pytest.mark.parametrize("testfile", ["polygon-parcel", "curvepolygon"])
def test_copy_layer_append_shp_laundered_columns(tmp_path, testfile):
    # GDAL doesn't seem to handle appending to a shapefile where column laundering is
    # needed very well: all laundered columns get NULL values instead of the actual
    # values.
    # gfo.append_to bypasses this by laundering the columns beforehand via an sql
    # statement so gdal doesn't need to do laundering.
    # Start from a gpkg test file, because that can have long column names that need
    # laundering.
    src_path = test_helper.get_testfile(testfile, dst_dir=tmp_path, suffix=".gpkg")
    gfo.add_column(
        src_path, name="extra_long_columnname", type="TEXT", expression="'TEST VALUE'"
    )
    dst_path = tmp_path / "dst.shp"
    gfo.copy_layer(src_path, dst_path, write_mode="append")
    gfo.copy_layer(src_path, dst_path, write_mode="append")

    src_info = gfo.get_layerinfo(src_path)
    dst_info = gfo.get_layerinfo(dst_path)

    # All rows are appended tot the dst layer, and long column name should be laundered
    assert (src_info.featurecount * 2) == dst_info.featurecount
    assert len(src_info.columns) == len(dst_info.columns)
    assert "extra_long" in dst_info.columns
    assert "extra_long_columnname" not in dst_info.columns

    # Check content
    dst_gdf = gfo.read_file(dst_path)
    assert dst_gdf is not None
    assert dst_gdf["extra_long"].to_list() == ["TEST VALUE"] * len(dst_gdf)


@pytest.mark.parametrize("create_spatial_index", [True, False])
def test_copy_layer_append_spatial_index(tmp_path, create_spatial_index):
    # Prepare test data
    src = test_helper.get_testfile("polygon-parcel")
    dst = tmp_path / "output.gpkg"
    layer1 = gfo.get_default_layer(dst)

    if create_spatial_index is not None:
        index_expected = create_spatial_index
    else:
        index_expected = _geofileinfo.get_geofileinfo(dst).default_spatial_index

    # First append to file already while it doesn't exist yet
    gfo.copy_layer(
        src, dst, write_mode="append", create_spatial_index=create_spatial_index
    )

    # Check result
    layer1_info = gfo.get_layerinfo(dst)
    assert layer1_info.featurecount == 48
    assert gfo.has_spatial_index(dst) == index_expected

    # Now append while the file exists to the existing layer
    gfo.copy_layer(
        src, dst, write_mode="append", create_spatial_index=create_spatial_index
    )

    # Check if number of rows is correct
    layer1_info = gfo.get_layerinfo(dst)
    assert layer1_info.featurecount == 96
    assert gfo.has_spatial_index(dst) == index_expected

    # Finally append while the file exists but to a new layer
    layer2 = "new_layer"
    gfo.copy_layer(
        src,
        dst,
        dst_layer=layer2,
        write_mode="append",
        create_spatial_index=create_spatial_index,
    )

    # Check properties of both layers
    layer1_info = gfo.get_layerinfo(dst, layer1)
    assert layer1_info.featurecount == 96
    assert gfo.has_spatial_index(dst, layer1) == index_expected

    layer2_info = gfo.get_layerinfo(dst, layer2)
    assert layer2_info.featurecount == 48
    assert gfo.has_spatial_index(dst, layer2) == index_expected


@pytest.mark.parametrize("suffix", [s for s in SUFFIXES_FILEOPS if s != ".csv"])
@pytest.mark.parametrize("columns", [["OIDN", "UIDN"], "OIDN"])
def test_copy_layer_columns(tmp_path, suffix, columns):
    # Prepare test data
    src = test_helper.get_testfile("polygon-parcel", suffix=suffix)

    # Test
    dst = tmp_path / f"output{suffix}"
    gfo.copy_layer(src, dst, columns=columns)
    copy_gdf = gfo.read_file(dst)
    input_gdf = gfo.read_file(src, columns=columns)
    assert_geodataframe_equal(input_gdf, copy_gdf)


@pytest.mark.parametrize("suffix", SUFFIXES_FILEOPS)
@pytest.mark.parametrize("dimensions", [None, "XYZ"])
def test_copy_layer_emptyfile(tmp_path, dimensions, suffix):
    # Prepare test data
    src = test_helper.get_testfile(
        "polygon-parcel",
        suffix=suffix,
        dst_dir=tmp_path,
        empty=True,
        dimensions=dimensions,
    )
    raise_on_nogeom = False if suffix == ".csv" else True
    dst = tmp_path / f"{src.stem}-output{suffix}"

    # Convert
    gfo.copy_layer(src, dst)

    # Now compare source and dst file
    assert dst.exists()
    src_layerinfo = gfo.get_layerinfo(src, raise_on_nogeom=raise_on_nogeom)
    dst_layerinfo = gfo.get_layerinfo(dst, raise_on_nogeom=raise_on_nogeom)
    assert src_layerinfo.featurecount == dst_layerinfo.featurecount
    assert len(src_layerinfo.columns) == len(dst_layerinfo.columns)
    assert src_layerinfo.geometrytypename == dst_layerinfo.geometrytypename


@pytest.mark.parametrize(
    "testfile, expected_count", [("polygon-parcel", 50), ("point", 50)]
)
def test_copy_layer_explodecollections(tmp_path, testfile, expected_count):
    # Prepare test data
    src = test_helper.get_testfile(testfile)
    dst = tmp_path / f"{src.stem}.gpkg"

    # copy_layer, with explodecollections. Default behaviour of gdal was to try to
    # preserve the fids, but this didn't work with explodecolledtions, this was
    # overruled in #395
    gfo.copy_layer(src, dst, explodecollections=True)

    result_gdf = gfo.read_file(dst)
    assert len(result_gdf) == expected_count


@pytest.mark.parametrize(
    "testfile, force_geometrytype",
    [
        ("polygon-parcel", GeometryType.POLYGON),
        ("polygon-parcel", GeometryType.MULTIPOLYGON),
        ("polygon-parcel", GeometryType.MULTILINESTRING),
        ("polygon-parcel", GeometryType.MULTIPOINT),
    ],
)
@pytest.mark.filterwarnings(
    "ignore:.*A geometry of type MULTIPOLYGON is inserted into .*"
)
def test_copy_layer_force_output_geometrytype(tmp_path, testfile, force_geometrytype):
    # The conversion is done by ogr, and the "test" is rather written to
    # explore the behaviour of this ogr functionality:
    # Single-part polygons are converted to the destination types, but multipolygons
    # are kept as they are.
    # Issue opened for this: https://github.com/OSGeo/gdal/issues/11068

    # copy_layer on testfile and force to force_geometrytype
    src = test_helper.get_testfile(testfile)
    dst = tmp_path / f"{src.stem}_to_{force_geometrytype}.gpkg"
    gfo.copy_layer(src, dst, force_output_geometrytype=force_geometrytype)
    assert gfo.get_layerinfo(dst).geometrytype == force_geometrytype

    result_gdf = gfo.read_file(dst)
    assert len(result_gdf) == 48


@pytest.mark.parametrize(
    "kwargs, exp_ex, exp_error",
    [
        ({"src": "non_existing_file.gpkg"}, FileNotFoundError, "File not found"),
        ({"write_mode": "invalid"}, ValueError, "Invalid write_mode"),
        (
            {"write_mode": "add_layer"},
            ValueError,
            "dst_layer is required when write_mode is",
        ),
        (
            {"write_mode": "append", "append": True},
            ValueError,
            "append parameter is deprecated, use write_mode",
        ),
        (
            {"src": test_helper.get_testfile("polygon-twolayers")},
            ValueError,
            "input has > 1 layers: a layer must be specified",
        ),
    ],
)
def test_copy_layer_errors(tmp_path, kwargs, exp_ex, exp_error):
    # Convert
    if "src" not in kwargs:
        kwargs["src"] = test_helper.get_testfile("polygon-parcel")
    kwargs["dst"] = tmp_path / "output.gpkg"

    with pytest.raises(exp_ex, match=exp_error):
        gfo.copy_layer(**kwargs)


def test_copy_layer_input_open_options(tmp_path):
    # Prepare test data
    src = tmp_path / "input.csv"
    dst = tmp_path / "output.gpkg"
    with src.open("w") as srcfile:
        srcfile.write("POINT_ID, POINT_LAT, POINT_LON, POINT_NAME\n")
        srcfile.write('1, 50.939972761,3.888498686, "random spot"\n')

    # copy_layer with open_options
    gfo.copy_layer(
        src,
        dst,
        options={
            "INPUT_OPEN.X_POSSIBLE_NAMES": "POINT_LON",
            "INPUT_OPEN.Y_POSSIBLE_NAMES": "POINT_LAT",
        },
        dst_crs="EPSG:4326",
    )

    # Check result
    assert dst.exists()
    result_gdf = gfo.read_file(dst)
    assert len(result_gdf) == 1
    assert "geometry" in result_gdf.columns
    assert result_gdf.geometry[0].x == 3.888498686
    assert result_gdf.geometry[0].y == 50.939972761


@pytest.mark.parametrize("layer", [None, "parcels_output"])
def test_copy_layer_layer(tmp_path, layer):
    # Prepare test data
    src = test_helper.get_testfile("polygon-parcel")
    dst = tmp_path / "output.gpkg"
    expected_layer = dst.stem if layer is None else layer

    gfo.copy_layer(src, dst, dst_layer=layer)

    # Check result
    dst_info = gfo.get_layerinfo(dst)
    assert dst_info.name == expected_layer
    assert dst_info.featurecount == 48


@pytest.mark.parametrize(
    "src_suffix, dst_suffix, preserve_fid, exp_preserved_fids",
    [
        (".shp", ".gpkg", True, True),
        (".shp", ".gpkg", False, False),
        (".gpkg", ".shp", True, False),
        (".shp", ".sqlite", True, True),
        (".shp", ".sqlite", False, False),
    ],
)
def test_copy_layer_preserve_fid(
    tmp_path,
    src_suffix: str,
    dst_suffix: str,
    preserve_fid: bool,
    exp_preserved_fids: bool,
):
    # Prepare test data
    src = test_helper.get_testfile("polygon-parcel", suffix=src_suffix)
    dst = tmp_path / f"{src.stem}-output_preserve_fid-{preserve_fid}{dst_suffix}"

    # copy_layer
    gfo.copy_layer(src, dst, preserve_fid=preserve_fid)

    # Now compare source and dst file
    src_gdf = gfo.read_file(src, fid_as_index=True)
    dst_gdf = gfo.read_file(dst, fid_as_index=True)
    assert len(src_gdf) == len(dst_gdf)
    assert len(src_gdf.columns) == len(dst_gdf.columns)
    if exp_preserved_fids:
        assert src_gdf.index.tolist() == dst_gdf.index.tolist()
    else:
        assert src_gdf.index.tolist() != dst_gdf.index.tolist()


@pytest.mark.parametrize("suffix", [s for s in SUFFIXES_FILEOPS if s != ".csv"])
@pytest.mark.parametrize("src_crs", [None, 31370])
def test_copy_layer_reproject(tmp_path, suffix, src_crs):
    src = test_helper.get_testfile("polygon-parcel", suffix=suffix)
    dst = tmp_path / f"{src.stem}-output_reproj4326{suffix}"

    # copy_layer with reproject
    gfo.copy_layer(src, dst, src_crs=src_crs, dst_crs=4326, reproject=True)

    # Now compare source and dst file
    src_layerinfo = gfo.get_layerinfo(src)
    dst_layerinfo = gfo.get_layerinfo(dst)
    assert src_layerinfo.featurecount == dst_layerinfo.featurecount
    assert src_layerinfo.crs is not None
    assert src_layerinfo.crs.to_epsg() == 31370
    assert dst_layerinfo.crs is not None
    assert dst_layerinfo.crs.to_epsg() == 4326

    # Check if dst file actually seems to contain lat lon coordinates
    dst_gdf = gfo.read_file(dst)
    first_geom = dst_gdf.geometry[0]
    first_poly = (
        first_geom if isinstance(first_geom, sh_geom.Polygon) else first_geom.geoms[0]
    )
    assert first_poly.exterior is not None
    for x, y in first_poly.exterior.coords:
        assert x < 100 and y < 100


@pytest.mark.parametrize("suffix", SUFFIXES_FILEOPS)
def test_copy_layer_sql(tmp_path, suffix):
    # Prepare test data
    # For multi-layer filetype, use 2-layer file for better test coverage
    if _geofileinfo.get_geofileinfo(suffix).is_singlelayer:
        testfile = "polygon-parcel"
        src = test_helper.get_testfile(testfile, suffix=suffix)
        src_layer = src.stem
    else:
        testfile = "polygon-twolayers"
        src = test_helper.get_testfile(testfile, suffix=suffix)
        src_layer = "parcels"

    # Test
    sql_stmt = f'SELECT * FROM "{src_layer}"'
    dst = tmp_path / f"output{suffix}"
    gfo.copy_layer(src, dst, src_layer=src_layer, sql_stmt=sql_stmt)
    read_gdf = gfo.read_file(src, sql_stmt=sql_stmt)
    assert isinstance(read_gdf, pd.DataFrame)
    if not suffix == ".csv":
        assert isinstance(read_gdf, gpd.GeoDataFrame)
    assert len(read_gdf) == 48


@pytest.mark.parametrize("suffix", [s for s in SUFFIXES_FILEOPS if s != ".csv"])
def test_copy_layer_sql_placeholders(tmp_path, suffix):
    """
    Test if placeholders are properly filled out + if casing used in columns parameter
    is retained when using placeholders.
    """
    # Prepare test data
    src = test_helper.get_testfile("polygon-parcel", suffix=suffix)

    # Test
    sql_stmt = """
        SELECT {geometrycolumn} AS geom
              {columns_to_select_str}
          FROM "{input_layer}"
    """
    dst = tmp_path / f"output{suffix}"
    gfo.copy_layer(src, dst, sql_stmt=sql_stmt, sql_dialect="SQLITE", columns=["OIDN"])
    copy_gdf = gfo.read_file(dst)
    input_gdf = gfo.read_file(src, columns=["OIDN"])
    assert_geodataframe_equal(input_gdf, copy_gdf)


def test_copy_layer_to_gpkg_zip(tmp_path):
    # Prepare test data
    src = test_helper.get_testfile("polygon-parcel")
    dst = tmp_path / "output.gpkg.zip"

    # copy_layer
    gfo.copy_layer(src, dst)

    # Now compare source and dst file
    src_layerinfo = gfo.get_layerinfo(src)
    dst_layerinfo = gfo.get_layerinfo(dst)
    assert src_layerinfo.featurecount == dst_layerinfo.featurecount

    src_gdf = gfo.read_file(src)
    dst_gdf = gfo.read_file(dst)
    assert_geodataframe_equal(src_gdf, dst_gdf)


def test_copy_layer_twolayers(tmp_path):
    src = test_helper.get_testfile("polygon-twolayers")

    # Test first layer
    dst_parcels = tmp_path / "output_parcels.gpkg"
    gfo.copy_layer(src, dst_parcels, src_layer="parcels")
    layerinfo_parcels = gfo.get_layerinfo(dst_parcels)
    assert layerinfo_parcels.featurecount == 48
    assert layerinfo_parcels.name == "output_parcels"
    assert len(layerinfo_parcels.columns) == 11

    # Test second layer
    dst_zones = tmp_path / "output_zones.gpkg"
    gfo.copy_layer(src, dst_zones, src_layer="zones")
    layerinfo_zones = gfo.get_layerinfo(dst_zones)
    assert layerinfo_zones.featurecount == 5
    assert layerinfo_zones.name == "output_zones"
    assert len(layerinfo_zones.columns) == 1


@pytest.mark.parametrize(
    "src",
    [
        f"{test_helper.data_dir.as_posix()}/polygon-parcel.gpkg",
        f"/vsicurl/{test_helper.data_url}/polygon-parcel.gpkg",
        f"/vsizip//vsicurl/{test_helper.data_url}/poly_shp.zip",
        f"/vsizip//vsicurl/{test_helper.data_url}/poly_shp.zip/poly.shp",
        f"/vsizip/{test_helper.data_dir.as_posix()}/poly_shp.zip",
        f"/vsizip/{test_helper.data_dir.as_posix()}/poly_shp.zip/poly.shp",
    ],
)
def test_copy_layer_vsi(src):
    dst = "/vsimem/output.gpkg"

    try:
        # copy_layer with vsi
        gfo.copy_layer(src, dst)

        # Now compare source and dst file
        src_layerinfo = gfo.get_layerinfo(src)
        dst_layerinfo = gfo.get_layerinfo(dst)
        assert src_layerinfo.featurecount == dst_layerinfo.featurecount
    finally:
        gdal.Unlink(dst)


@pytest.mark.parametrize("suffix", SUFFIXES_FILEOPS)
def test_copy_layer_where(tmp_path, suffix):
    # Prepare test data
    src = test_helper.get_testfile("polygon-parcel", suffix=suffix)
    if suffix == ".csv":
        where = "GEWASGROEP = 'Grasland'"
        exp_featurecount = 31
        raise_on_nogeom = False
    else:
        where = "ST_Area({geometrycolumn}) > 500"
        exp_featurecount = 43
        raise_on_nogeom = True

    # copy_layer with where
    dst = tmp_path / f"{src.stem}-output_where{suffix}"
    gfo.copy_layer(src, dst, where=where)

    # Now compare source and dst file
    src_layerinfo = gfo.get_layerinfo(src, raise_on_nogeom=raise_on_nogeom)
    dst_layerinfo = gfo.get_layerinfo(dst, raise_on_nogeom=raise_on_nogeom)
    assert src_layerinfo.featurecount > dst_layerinfo.featurecount
    assert dst_layerinfo.featurecount == exp_featurecount


def test_copy_layer_write_mode_add_layer(tmp_path):
    src = test_helper.get_testfile("polygon-parcel")
    dst = test_helper.get_testfile("polygon-parcel", dst_dir=tmp_path)
    dst_layer = "parcels_2"

    # Test
    gfo.copy_layer(src, dst, dst_layer=dst_layer, write_mode="add_layer")

    # Test if number of rows is correct
    layers = gfo.listlayers(dst)
    assert len(layers) == 2
    assert dst_layer in layers

    info = gfo.get_layerinfo(dst, layer=dst_layer)
    assert info.featurecount == 48


def test_copy_layer_write_mode_append(tmp_path):
    src = test_helper.get_testfile("polygon-parcel")
    dst = test_helper.get_testfile("polygon-parcel", dst_dir=tmp_path)
    dst_layer = gfo.get_only_layer(dst)

    # Test
    gfo.copy_layer(src, dst, dst_layer=dst_layer, write_mode="append")

    # Test if number of rows is correct
    info = gfo.get_layerinfo(dst)
    assert info.featurecount == 96


@pytest.mark.parametrize("write_mode", [None, "create", "add_layer"])
@pytest.mark.parametrize("force", [True, False])
def test_copy_layer_write_mode_force(tmp_path, write_mode, force):
    """Test if force parameter is properly handled."""
    src = test_helper.get_testfile("polygon-parcel")
    dst = test_helper.get_testfile("polygon-parcel", dst_dir=tmp_path)
    kwargs = {}
    if write_mode is not None:
        kwargs["write_mode"] = write_mode
    dst_layer = gfo.get_only_layer(dst)

    mtime_orig = dst.stat().st_mtime
    gfo.copy_layer(src, dst, dst_layer=dst_layer, force=force, **kwargs)
    if force:
        assert dst.stat().st_mtime > mtime_orig
    else:
        assert dst.stat().st_mtime == mtime_orig


@pytest.mark.parametrize("suffix", SUFFIXES_FILEOPS_EXT)
@pytest.mark.parametrize("keep_permissions", [True, False])
def test_copy(tmp_path, suffix, keep_permissions):
    src = test_helper.get_testfile("polygon-parcel", suffix=suffix)

    # Copy to dest file
    dst = tmp_path / f"{src.stem}-output{suffix}"
    gfo.copy(src, dst, keep_permissions=keep_permissions)
    assert src.exists()
    assert dst.exists()
    if suffix == ".shp":
        assert dst.with_suffix(".shx").exists()

    # Copy to dest dir
    dst_dir = tmp_path / "dest_dir"
    dst_dir.mkdir(parents=True, exist_ok=True)
    gfo.copy(src, dst_dir, keep_permissions=keep_permissions)
    dst = dst_dir / src.name
    assert src.exists()
    assert dst.exists()
    if suffix == ".shp":
        assert dst.with_suffix(".shx").exists()


def test_copy_error(tmp_path):
    src = tmp_path / "non_existing_file.gpkg"
    dst = tmp_path / "output.gpkg"
    with pytest.raises(FileNotFoundError, match="File not found"):
        gfo.copy(src, dst)


@pytest.mark.parametrize("suffix", SUFFIXES_FILEOPS)
def test_drop_column(tmp_path, suffix):
    # Prepare test data
    test_path = test_helper.get_testfile(
        "polygon-parcel", dst_dir=tmp_path, suffix=suffix
    )
    raise_on_nogeom = False if suffix == ".csv" else True
    original_info = gfo.get_layerinfo(test_path, raise_on_nogeom=raise_on_nogeom)
    assert "GEWASGROEP" in original_info.columns

    # Test
    gfo.drop_column(str(test_path), "GEWASGROEP")
    new_info = gfo.get_layerinfo(test_path, raise_on_nogeom=raise_on_nogeom)
    assert len(original_info.columns) == len(new_info.columns) + 1
    assert "GEWASGROEP" not in new_info.columns

    # dropping column that doesn't exist doesn't give an error
    gfo.drop_column(test_path, "NOT_EXISTING_COLUMN")


@pytest.mark.parametrize("suffix", [s for s in SUFFIXES_FILEOPS if s != ".csv"])
def test_get_crs(suffix):
    src = test_helper.get_testfile("polygon-parcel", suffix=suffix)
    crs = gfo.get_crs(str(src))
    assert crs.to_epsg() == 31370


def test_get_crs_bad_prj(tmp_path):
    # Prepare test data
    src = test_helper.get_testfile("polygon-parcel", dst_dir=tmp_path, suffix=".shp")
    bad_prj_src = test_helper.data_dir / "crs_custom_match" / "31370_no_epsg.prj"
    bad_prj_dst = src.with_suffix(".prj")
    shutil.copy(bad_prj_src, bad_prj_dst)
    with bad_prj_src.open() as prj_bad:
        assert prj_bad.read() != fileops.PRJ_EPSG_31370

    crs = fileops.get_crs(src)
    assert crs.to_epsg() == 31370
    assert bad_prj_dst.exists()
    with bad_prj_dst.open() as file_corrected:
        assert file_corrected.read() == fileops.PRJ_EPSG_31370


def test_get_crs_invalid_params():
    src = test_helper.get_testfile("polygon-parcel")
    with pytest.raises(ValueError, match="Layer not_existing not found in file"):
        _ = gfo.get_crs(str(src), layer="not_existing")


def test_get_crs_vsi():
    # Prepare test data
    src = f"/vsizip//vsicurl/{test_helper.data_url}/poly_shp.zip/poly.shp"

    # Test
    crs = gfo.get_crs(src)
    assert crs.to_epsg() == 27700


@pytest.mark.parametrize(
    "path, exp_default_layer",
    [
        ("/tmp/polygons.gpkg", "polygons"),
        (Path("/tmp/polygons.gpkg"), "polygons"),
        ("/tmp/polygons.gpkg.zip", "polygons"),
        (Path("/tmp/polygons.gpkg.zip"), "polygons"),
        (r"C:\tmp\polygons.gpkg.zip", "polygons"),
        (Path(r"C:\tmp\polygons.gpkg.zip"), "polygons"),
        ("/tmp/polygons.shp", "polygons"),
        ("/tmp/polygons.csv", "polygons"),
        ("/tmp/polygons.csv", "polygons"),
        ("/vsizip//vsicurl/poly_shp.zip/poly.shp", "poly"),
    ],
)
def test_get_default_layer(path, exp_default_layer):
    if os.name != "nt" and str(path).lower().startswith("c:"):
        pytest.skip("Test only valid on Windows")

    layer = gfo.get_default_layer(path)
    assert layer == exp_default_layer


@pytest.mark.parametrize("suffix", SUFFIXES_FILEOPS)
def test_get_default_layer_files(suffix):
    # Prepare test data + test
    src = test_helper.get_testfile("polygon-parcel", suffix=suffix)
    layer = gfo.get_default_layer(str(src))
    assert layer == src.stem


@pytest.mark.parametrize("suffix", [s for s in SUFFIXES_FILEOPS if s != ".csv"])
def test_get_layer_geometrytypes(suffix):
    # Prepare test data + test
    src = test_helper.get_testfile("polygon-parcel", suffix=suffix)
    geometrytypes = gfo.get_layer_geometrytypes(str(src))
    if suffix == ".shp":
        assert geometrytypes == ["POLYGON", "MULTIPOLYGON", None]
    else:
        assert geometrytypes == ["POLYGON", "MULTIPOLYGON"]


@pytest.mark.parametrize("suffix", [s for s in SUFFIXES_FILEOPS if s != ".csv"])
def test_get_layer_geometrytypes_empty(tmp_path, suffix):
    # Prepare test data + test
    src = test_helper.get_testfile(
        "polygon-parcel", suffix=suffix, dst_dir=tmp_path, empty=True
    )
    geometrytypes = gfo.get_layer_geometrytypes(src)
    assert geometrytypes == []


def test_get_layer_geometrytypes_geometry(tmp_path):
    # Prepare test data + test
    src = test_helper.get_testfile("polygon-parcel", suffix=".gpkg")
    test_path = tmp_path / f"{src.stem}_geometry{src.suffix}"
    gfo.copy_layer(src, test_path, force_output_geometrytype="GEOMETRY")
    assert gfo.get_layerinfo(test_path).geometrytypename == "GEOMETRY"
    geometrytypes = gfo.get_layer_geometrytypes(src)
    assert geometrytypes == ["POLYGON", "MULTIPOLYGON"]


def test_get_layer_geometrytypes_vsi(tmp_path):
    """Test get_layer_geometrytypes on an online zipped shapefile via vsi."""
    src = f"/vsizip//vsicurl/{test_helper.data_url}/poly_shp.zip/poly.shp"

    geometrytypes = gfo.get_layer_geometrytypes(src)
    assert geometrytypes == ["POLYGON"]


@pytest.mark.parametrize("suffix", [".gpkg", ".gpkg.zip", ".shp", ".shp.zip"])
@pytest.mark.parametrize("dimensions", [None, "XYZ"])
def test_get_layerinfo(suffix, dimensions):
    if dimensions == "XYZ" and suffix == ".gpkg.zip":
        pytest.skip(
            "get_testfile for dim=XYZ requires updating: so skip .gpkg.zip + XYZ"
        )

    src = test_helper.get_testfile(
        "polygon-parcel", suffix=suffix, dimensions=dimensions
    )
    # Tests
    layerinfo = gfo.get_layerinfo(str(src))
    assert str(layerinfo).startswith("<class 'geofileops.fileops.LayerInfo'>")
    assert layerinfo.featurecount == 48

    if src.suffix == ".shp":
        assert layerinfo.geometrycolumn == "geometry"
        assert layerinfo.name == src.stem
        assert layerinfo.fid_column == ""
    elif src.suffix == ".gpkg":
        assert layerinfo.geometrycolumn == "geom"
        assert layerinfo.name == "parcels"
        assert layerinfo.fid_column == "fid"

    if dimensions is None:
        assert layerinfo.geometrytypename == gfo.GeometryType.MULTIPOLYGON.name
        assert layerinfo.geometrytype == gfo.GeometryType.MULTIPOLYGON
    else:
        assert layerinfo.geometrytypename == gfo.GeometryType.MULTIPOLYGONZ.name
        assert layerinfo.geometrytype == gfo.GeometryType.MULTIPOLYGONZ
    assert layerinfo.total_bounds is not None
    assert layerinfo.crs is not None
    assert layerinfo.crs.to_epsg() == 31370

    assert len(layerinfo.columns) == 11
    assert layerinfo.columns["OIDN"].gdal_type == "Integer64"


def test_get_layerinfo_datasource():
    """Test get_layerinfo with datasource as input.

    The datasource should not be closed after the function call.
    """
    # Prepare test data
    src = test_helper.get_testfile("polygon-parcel")

    # Test
    datasource = gdal.OpenEx(str(src), gdal.OF_VECTOR)
    layerinfo = gfo.get_layerinfo(src, datasource=datasource)

    # Check results
    assert layerinfo.featurecount == 48

    # The datasource should still be open
    assert datasource is not None
    datasource = None


@pytest.mark.xfail
def test_get_layerinfo_curve():
    """Don't get this test to pass when running all tests.

    If it is ran on its own, it is fine?"""
    src = test_helper.get_testfile("curvepolygon")

    # Test
    layerinfo = gfo.get_layerinfo(str(src))
    assert layerinfo.geometrytypename == "MULTISURFACE"


def test_get_layerinfo_errors_not_existing_src():
    """Tests with non-existing source layer or path."""
    src = test_helper.get_testfile("polygon-parcel")

    # Layer specified that doesn't exist
    with pytest.raises(ValueError, match="Layer not_existing_layer not found in file"):
        _ = gfo.get_layerinfo(src, "not_existing_layer")

    # Path specified that doesn't exist
    with pytest.raises(FileNotFoundError, match="File not found"):
        not_existing_path = src.with_stem("not_existing_file_stem")
        _ = gfo.get_layerinfo(not_existing_path)


def test_get_layerinfo_nogeom(tmp_path):
    """
    Test correct behaviour of get_layerinfo if file doesn't have a geometry column.

    Remark: no use testing shapefile, as it doesn't have a .shp file without geometry
    column, only a .dbf (and optional .cpg), so get_layerinfo doesn' work anyway!
    """
    # Prepare test data
    src_geom_path = test_helper.get_testfile("polygon-parcel")
    data_df = gfo.read_file(src_geom_path, ignore_geometry=True)
    src = tmp_path / f"{src_geom_path.stem}_nogeom{src_geom_path.suffix}"
    gfo.to_file(data_df, src)

    # Test with raise_on_nogeom=True
    # ------------------------------
    with pytest.raises(ValueError, match="Layer doesn't have a geometry column"):
        layerinfo = gfo.get_layerinfo(src, raise_on_nogeom=True)

    # Test with raise_on_nogeom=False
    # -------------------------------
    layerinfo = gfo.get_layerinfo(src, raise_on_nogeom=False)
    assert str(layerinfo).startswith("<class 'geofileops.fileops.LayerInfo'>")
    assert layerinfo.featurecount == 48

    assert layerinfo.geometrycolumn is None
    assert layerinfo.name == src.stem
    assert layerinfo.fid_column == "fid"

    assert layerinfo.geometrytypename == "NONE"
    assert layerinfo.geometrytype is None
    assert layerinfo.total_bounds is None
    assert layerinfo.crs is None

    assert len(layerinfo.columns) == 11


def test_get_layerinfo_twolayers():
    src = test_helper.get_testfile("polygon-twolayers")

    # Test first layer
    layerinfo = gfo.get_layerinfo(src, "parcels")
    assert layerinfo.featurecount == 48
    assert layerinfo.name == "parcels"
    assert len(layerinfo.columns) == 11

    # Test second layer
    layerinfo = gfo.get_layerinfo(src, "zones")
    assert layerinfo.featurecount == 5
    assert layerinfo.name == "zones"
    assert len(layerinfo.columns) == 1

    # Test error if no layer specified
    with pytest.raises(
        ValueError, match="input has > 1 layers: a layer must be specified"
    ):
        layerinfo = gfo.get_layerinfo(src)


def test_get_layerinfo_vsi():
    """Test get_layerinfo on an online zipped shapefile via vsi."""
    src = f"/vsizip//vsicurl/{test_helper.data_url}/poly_shp.zip/poly.shp"

    # Test
    layerinfo = gfo.get_layerinfo(src)
    assert layerinfo.featurecount == 10
    assert layerinfo.name == "poly"
    assert len(layerinfo.columns) == 3
    assert layerinfo.geometrytypename == "MULTIPOLYGON"


@pytest.mark.parametrize("suffix", SUFFIXES_FILEOPS)
def test_get_only_layer_one_layer(suffix):
    # Test Geopackage with 1 layer
    src = test_helper.get_testfile("polygon-parcel", suffix=suffix)
    layer = gfo.get_only_layer(str(src))
    if suffix == ".gpkg":
        assert layer == "parcels"
    else:
        assert layer == src.stem


def test_get_only_layer_two_layers():
    # Test Geopackage with 2 layers
    src = test_helper.get_testfile("polygon-twolayers")
    layers = gfo.listlayers(src)
    assert len(layers) == 2
    with pytest.raises(
        ValueError, match="input has > 1 layers: a layer must be specified"
    ):
        _ = gfo.get_only_layer(src)


def test_get_only_layer_vsi():
    """Test get_only_layer on an online zipped shapefile via vsi."""
    src = f"/vsizip//vsicurl/{test_helper.data_url}/poly_shp.zip/poly.shp"

    # Test
    layer = gfo.get_only_layer(src)
    assert layer == "poly"


@pytest.mark.filterwarnings(
    "ignore: is_geofile is deprecated and will be removed in a future version"
)
@pytest.mark.filterwarnings(
    "ignore: is_geofile_ext is deprecated and will be removed in a future version"
)
def test_is_geofile_deprecated():
    assert gfo.is_geofile(test_helper.get_testfile("polygon-parcel"))
    assert gfo.is_geofile(
        test_helper.get_testfile("polygon-parcel").with_suffix(".shp")
    )

    assert gfo.is_geofile("/test/testje.txt") is False


@pytest.mark.parametrize("suffix", SUFFIXES_FILEOPS)
def test_listlayers_errors(suffix):
    path = f"not_existing_file{suffix}"
    with pytest.raises(FileNotFoundError, match=f"File not found: {path}"):
        _ = gfo.listlayers(path)


@pytest.mark.parametrize(
    "suffix, only_spatial_layers, expected",
    [
        (".gpkg", True, ["parcels"]),
        (".gpkg.zip", True, ["parcels"]),
        (".shp", True, ["{src_stem}"]),
        (".shp.zip", True, ["{src_stem}"]),
        (".csv", True, []),
        (".csv", False, ["{src_stem}"]),
    ],
)
def test_listlayers_one_layer(suffix, only_spatial_layers, expected):
    """Test listlayers on with 1 layer."""
    src = test_helper.get_testfile("polygon-parcel", suffix=suffix)
    layers = gfo.listlayers(src, only_spatial_layers=only_spatial_layers)

    expected = [exp.format(src_stem=_geopath_util.stem(src)) for exp in expected]
    assert layers == expected


def test_listlayers_two_layers():
    """Test listlayers on geopackage with 2 layers."""
    src = test_helper.get_testfile("polygon-twolayers")
    layers = gfo.listlayers(str(src))
    assert "parcels" in layers
    assert "zones" in layers


def test_listlayers_vsi():
    """Test listlayers on zipped shapefile via vsi."""
    src = f"/vsizip//vsicurl/{test_helper.data_url}/poly_shp.zip/poly.shp"
    layers = gfo.listlayers(src)
    assert "poly" in layers


@pytest.mark.parametrize("suffix", SUFFIXES_FILEOPS_EXT)
def test_move(tmp_path, suffix):
    src = test_helper.get_testfile("polygon-parcel", dst_dir=tmp_path, suffix=suffix)

    # Test
    dst = tmp_path / f"{src.stem}-output{suffix}"
    gfo.move(str(src), str(dst))
    assert src.exists() is False
    assert dst.exists()
    if suffix == ".shp":
        assert dst.with_suffix(".shx").exists()

    # Test move to dest dir
    src = test_helper.get_testfile("polygon-parcel", dst_dir=tmp_path, suffix=suffix)
    dst_dir = tmp_path / "dest_dir"
    dst_dir.mkdir(parents=True, exist_ok=True)
    gfo.move(src, dst_dir)
    dst = dst_dir / src.name
    assert src.exists() is False
    assert dst.exists()
    if suffix == ".shp":
        assert dst.with_suffix(".shx").exists()

    # Add column to make sure the dst file isn't locked
    if suffix == ".gpkg":
        gfo.add_column(
            path=dst,
            name="PERIMETER",
            type=gfo.DataType.REAL,
            expression="ST_perimeter(geom)",
        )


def test_update_column(tmp_path):
    test_path = test_helper.get_testfile("polygon-parcel", dst_dir=tmp_path)

    # The area column shouldn't be in the test file yet
    layerinfo = gfo.get_layerinfo(path=test_path, layer="parcels")
    assert "area" not in layerinfo.columns

    # Add + update area column
    gfo.add_column(
        test_path, layer="parcels", name="AREA", type="real", expression="ST_area(geom)"
    )
    gfo.update_column(str(test_path), name="AreA", expression="ST_area(geom)")

    layerinfo = gfo.get_layerinfo(path=test_path, layer="parcels")
    assert "AREA" in layerinfo.columns
    gdf = gfo.read_file(test_path)
    assert round(gdf["AREA"].astype("float")[0], 1) == round(
        gdf["OPPERVL"].astype("float")[0], 1
    )

    # Update column for rows where area > 5
    gfo.update_column(test_path, name="AreA", expression="-1", where="area > 4000")
    gdf = gfo.read_file(test_path)
    gdf_filtered = gdf[gdf["AREA"] == -1]
    assert len(gdf_filtered) == 20


def test_update_column_error(tmp_path):
    test_path = test_helper.get_testfile("polygon-parcel", dst_dir=tmp_path)
    layerinfo = gfo.get_layerinfo(path=test_path, layer="parcels")

    # Trying to update column that doesn't exist should raise ValueError
    assert "not_existing column" not in layerinfo.columns
    with pytest.raises(ValueError, match="Column .* doesn't exist in"):
        gfo.update_column(
            test_path, name="not_existing column", expression="ST_area(geom)"
        )

    # Try to update column with invalid expression
    assert "not_existing column" not in layerinfo.columns
    with pytest.raises(RuntimeError, match="update_column error for"):
        gfo.update_column(test_path, name="OPPERVL", expression="invalid_expression")


@pytest.mark.parametrize("suffix", SUFFIXES_FILEOPS_EXT)
@pytest.mark.parametrize("dimensions", [None, "XYZ"])
def test_read_file(suffix, dimensions, engine_setter):
    # Remark: it seems like Z dimensions aren't read in geopandas.
    # Prepare and validate test data
    if dimensions == "XYZ" and suffix == ".gpkg.zip":
        pytest.skip(
            "get_testfile for dim=XYZ requires updating: so skip .gpkg.zip + XYZ"
        )

    src = test_helper.get_testfile(
        "polygon-parcel", suffix=suffix, dimensions=dimensions
    )
    src_info = gfo.get_layerinfo(src, raise_on_nogeom=False)
    if src_info.geometrycolumn is not None and dimensions is not None:
        assert src_info.geometrytypename == "MULTIPOLYGONZ"

    # Test with defaults
    read_gdf = gfo.read_file(str(src))

    # Check result
    assert isinstance(read_gdf, pd.DataFrame)
    assert len(read_gdf) == 48
    if suffix == ".csv":
        # No geometry column, so pd.DataFrame as result
        assert len(read_gdf.columns) == 11
    else:
        assert len(read_gdf.columns) == 12
        assert isinstance(read_gdf, gpd.GeoDataFrame)
        if src_info.geometrycolumn is not None and dimensions is not None:
            assert read_gdf.iloc[0].geometry.has_z


@pytest.mark.parametrize("suffix", SUFFIXES_FILEOPS)
@pytest.mark.parametrize(
    "columns, geometry",
    [
        ([], "YES"),
        ("OIDN", "YES"),
        (["OIDN", "GEWASGROEP", "lengte"], "YES"),
        (["OIDN", "GEWASGROEP", "lengte"], "NO"),
        (["OIDN", "GEWASGROEP", "lengte"], "IGNORE"),
    ],
)
def test_read_file_columns_geometry(tmp_path, suffix, columns, geometry, engine_setter):
    # Prepare test data
    # For multi-layer filetype, use 2-layer file for better test coverage
    src_info = _geofileinfo.get_geofileinfo(suffix)
    if src_info.is_singlelayer:
        testfile = "polygon-parcel"
        src = test_helper.get_testfile(testfile, suffix=suffix)
        layer = src.stem
    else:
        testfile = "polygon-twolayers"
        src = test_helper.get_testfile(testfile, suffix=suffix)
        layer = "parcels"

    # Interprete the geometry parameter
    if geometry == "YES":
        ignore_geometry = False
    elif geometry == "NO":
        # Write test file without geometry
        input_df = gfo.read_file(src, layer=layer, ignore_geometry=True)
        layer = f"{src.stem}_nogeom"
        if suffix == ".shp":
            # A shapefile without geometry results in only a .dbf file
            test_path = tmp_path / f"{layer}.dbf"
        else:
            test_path = tmp_path / f"{layer}{suffix}"
        if src_info.is_singlelayer:
            gfo.to_file(input_df, test_path, layer=layer)
        else:
            # For a multilayer filetype, add the attribute table so the file stays
            # multi-layer
            gfo.copy(src, test_path, keep_permissions=False)
            gfo.to_file(input_df, test_path, layer=layer, append=False)
            assert len(gfo.listlayers(test_path)) > 1
        src = test_path
        ignore_geometry = True
    elif geometry == "IGNORE":
        ignore_geometry = True
    else:
        raise ValueError(f"Invalid value for geometry: {geometry}")

    if ignore_geometry or src_info.driver == "CSV":
        expect_geometry = False
    else:
        expect_geometry = True

    exp_columns = list(columns) if isinstance(columns, list) else [columns]
    if expect_geometry:
        exp_columns += ["geometry"]

    if columns == [] and not expect_geometry:
        exp_featurecount = 0
    else:
        exp_featurecount = 48

    # Test
    read_gdf = gfo.read_file(
        src, layer=layer, columns=columns, ignore_geometry=ignore_geometry
    )
    assert isinstance(read_gdf, pd.DataFrame)
    if expect_geometry:
        assert isinstance(read_gdf, gpd.GeoDataFrame)
    assert list(read_gdf.columns) == exp_columns
    assert len(read_gdf) == exp_featurecount


def test_read_file_curve():
    """Test reading a curve file.

    The geometry type is automatically converted to a linear one in read_file.
    """
    # Prepare test data
    src = test_helper.get_testfile("curvepolygon")

    # Test
    read_gdf = gfo.read_file(src)
    assert isinstance(read_gdf, gpd.GeoDataFrame)
    assert isinstance(read_gdf.geometry[0], sh_geom.Polygon)


def test_read_file_invalid_params(tmp_path, engine_setter):
    src = tmp_path / "nonexisting_file.gpkg"

    with pytest.raises(FileNotFoundError, match="File not found:"):
        _ = gfo.read_file(src)


@pytest.mark.parametrize("suffix", SUFFIXES_FILEOPS)
def test_read_file_fid_as_index(suffix, engine_setter):
    # Prepare test data
    src = test_helper.get_testfile("polygon-parcel", suffix=suffix)
    if suffix == ".csv":
        # if no geometry column available in file, a pd.DataFrame is returned
        exp_columns = 11
    else:
        exp_columns = 12

    # First read without fid_as_index=True
    read_gdf = gfo.read_file(src, rows=slice(5, 10))
    assert isinstance(read_gdf, pd.DataFrame)
    assert len(read_gdf.columns) == exp_columns
    assert len(read_gdf) == 5
    assert read_gdf.index[0] == 0

    # Now with fid_as_index=True
    read_gdf = gfo.read_file(src, rows=slice(5, 10), fid_as_index=True)
    assert isinstance(read_gdf, pd.DataFrame)
    assert len(read_gdf.columns) == exp_columns
    assert len(read_gdf) == 5
    if _geofileinfo.get_geofileinfo(src).is_fid_zerobased:
        assert read_gdf.index[0] == 5
    else:
        # Geopackage fid starts at 1
        assert read_gdf.index[0] == 6


@pytest.mark.parametrize("suffix", SUFFIXES_FILEOPS)
def test_read_file_sql(suffix, engine_setter):
    # Prepare test data
    # For multi-layer filetype, use 2-layer file for better test coverage
    if _geofileinfo.get_geofileinfo(suffix).is_singlelayer:
        testfile = "polygon-parcel"
        src = test_helper.get_testfile(testfile, suffix=suffix)
        layer = src.stem
    else:
        testfile = "polygon-twolayers"
        src = test_helper.get_testfile(testfile, suffix=suffix)
        layer = "parcels"

    # Test
    sql_stmt = f'SELECT * FROM "{layer}"'
    if engine_setter == "fiona":
        with pytest.raises(ValueError, match="sql_stmt is not supported with fiona"):
            _ = gfo.read_file(src, sql_stmt=sql_stmt)
        return

    read_gdf = gfo.read_file(src, sql_stmt=sql_stmt)
    assert isinstance(read_gdf, pd.DataFrame)
    if not (suffix == ".csv" and engine_setter == "pyogrio"):
        assert isinstance(read_gdf, gpd.GeoDataFrame)
    assert len(read_gdf) == 48


@pytest.mark.parametrize("suffix", SUFFIXES_FILEOPS)
@pytest.mark.filterwarnings("ignore: read_file_sql is deprecated")
def test_read_file_sql_deprecated(suffix, engine_setter):
    if engine_setter == "fiona":
        pytest.skip("sql_stmt param not supported for fiona engine")
    raise_on_nogeom = False if suffix == ".csv" else True

    # Prepare test data
    src = test_helper.get_testfile("polygon-parcel", suffix=suffix)

    # Test
    src_layerinfo = gfo.get_layerinfo(src, raise_on_nogeom=raise_on_nogeom)
    read_gdf = gfo.read_file_sql(src, sql_stmt=f'SELECT * FROM "{src_layerinfo.name}"')
    if suffix != ".csv":
        assert isinstance(read_gdf, gpd.GeoDataFrame)
    assert len(read_gdf) == 48


@pytest.mark.parametrize("suffix", SUFFIXES_FILEOPS)
def test_read_file_sql_no_geom(suffix, engine_setter):
    if engine_setter == "fiona":
        pytest.skip("sql_stmt param not supported for fiona engine")
    raise_on_nogeom = False if suffix == ".csv" else True

    # Prepare test data
    src = test_helper.get_testfile("polygon-parcel", suffix=suffix)

    # Test
    src_layerinfo = gfo.get_layerinfo(src, raise_on_nogeom=raise_on_nogeom)
    sql_stmt = f'SELECT count(*) AS aantal FROM "{src_layerinfo.name}"'
    read_df = gfo.read_file(src, sql_stmt=sql_stmt)
    assert isinstance(read_df, pd.DataFrame)
    assert len(read_df) == 1
    assert read_df.aantal.item() == 48


@pytest.mark.parametrize("columns", [["OIDN", "UIDN"], ["OidN", "UidN"]])
@pytest.mark.parametrize(
    "suffix, testfile, layer",
    [
        (".gpkg", "polygon-parcel", None),
        (".shp", "polygon-parcel", None),
        (".gpkg", "polygon-twolayers", "parcels"),
    ],
)
def test_read_file_sql_placeholders(suffix, testfile, layer, columns, engine_setter):
<<<<<<< HEAD
    """
    Test if placeholders are properly filled out + if casing used in columns parameter
    is retained when using placeholders.
=======
    """Test if placeholders are properly filled out.

    Also verify if casing used in columns parameter is retained when using placeholders.
>>>>>>> 34a32746
    """
    if engine_setter == "fiona":
        pytest.skip("sql_stmt param not supported for fiona engine")

    # Prepare test data
    src = test_helper.get_testfile(testfile, suffix=suffix)

    # Test
    sql_stmt = """
        SELECT {geometrycolumn}
              {columns_to_select_str}
          FROM "{input_layer}" layer
    """
    read_sql_gdf = gfo.read_file(
        src, sql_stmt=sql_stmt, sql_dialect="SQLITE", layer=layer, columns=columns
    )
    read_gdf = gfo.read_file(src, columns=columns, layer=layer)
    assert_geodataframe_equal(read_gdf, read_sql_gdf)


def test_read_file_two_layers(engine_setter):
    src = test_helper.get_testfile("polygon-twolayers")
    layers = gfo.listlayers(src)
    assert "parcels" in layers
    assert "zones" in layers

    read_gdf = gfo.read_file(src, layer="zones")
    assert isinstance(read_gdf, gpd.GeoDataFrame)
    assert len(read_gdf) == 5

    read_gdf = gfo.read_file(src, layer="parcels")
    assert isinstance(read_gdf, gpd.GeoDataFrame)
    assert len(read_gdf) == 48


def test_read_file_vsi():
    src = f"/vsizip//vsicurl/{test_helper.data_url}/poly_shp.zip/poly.shp"
    read_gdf = gfo.read_file(src)
    assert isinstance(read_gdf, gpd.GeoDataFrame)
    assert len(read_gdf) == 10


@pytest.mark.parametrize("suffix", SUFFIXES_FILEOPS)
def test_rename_column(tmp_path, suffix):
    # Prepare test data
    test_path = test_helper.get_testfile(
        "polygon-parcel", dst_dir=tmp_path, suffix=suffix
    )
    raise_on_nogeom = False if suffix == ".csv" else True

    # Check if input file is ok
    orig_layerinfo = gfo.get_layerinfo(test_path, raise_on_nogeom=raise_on_nogeom)
    assert "OPPERVL" in orig_layerinfo.columns
    assert "area" not in orig_layerinfo.columns

    # Rename
    gfo.rename_column(str(test_path), "OPPERVL", "area")
    result_layerinfo = gfo.get_layerinfo(test_path, raise_on_nogeom=raise_on_nogeom)
    assert "OPPERVL" not in result_layerinfo.columns
    assert "area" in result_layerinfo.columns

    # Rename non-existing column to existing columns doesn't give an error
    gfo.rename_column(test_path, "OPPERVL", "area")
    result_layerinfo = gfo.get_layerinfo(test_path, raise_on_nogeom=raise_on_nogeom)
    assert "OPPERVL" not in result_layerinfo.columns
    assert "area" in result_layerinfo.columns

    # Rename column with different casing
    gfo.add_column(str(test_path), "TMP_0", "TEXT")
    gfo.rename_column(str(test_path), "area", "AREA")
    result_layerinfo = gfo.get_layerinfo(test_path, raise_on_nogeom=raise_on_nogeom)
    assert "area" not in result_layerinfo.columns
    assert "AREA" in result_layerinfo.columns


def test_rename_column_unsupported(tmp_path):
    path = test_helper.get_testfile("polygon-parcel", dst_dir=tmp_path, suffix=".shp")
    with pytest.raises(Exception, match="rename_column error"):
        _ = gfo.rename_column(path, column_name="abc", new_column_name="def")


def test_rename_layer(tmp_path):
    test_path = test_helper.get_testfile("polygon-parcel", dst_dir=tmp_path)
    gfo.add_layerstyle(test_path, layer="parcels", name="stylename", qml="")

    # Rename
    gfo.rename_layer(test_path, new_layer="parcels_renamed")
    layernames_renamed = gfo.listlayers(path=test_path)
    assert layernames_renamed[0] == "parcels_renamed"
    assert len(gfo.get_layerstyles(test_path, layer="parcels_renamed")) == 1

    # # Rename layer with different casing
    gfo.rename_layer(test_path, new_layer="PARCELS_RENAMED")
    layernames_renamed = gfo.listlayers(path=test_path)
    assert layernames_renamed[0] == "PARCELS_RENAMED"
    assert len(gfo.get_layerstyles(test_path, layer="PARCELS_RENAMED")) == 1


def test_rename_layer_unsupported(tmp_path):
    path = test_helper.get_testfile("polygon-parcel", dst_dir=tmp_path, suffix=".shp")
    with pytest.raises(ValueError, match="rename_layer not possible for"):
        _ = gfo.rename_layer(path, layer="layer", new_layer="new_layer")


def test_execute_sql(tmp_path):
    # Prepare testfile
    test_path = test_helper.get_testfile("polygon-parcel", dst_dir=tmp_path)

    # Test using execute_sql for creating/dropping indexes
    gfo.execute_sql(
        path=str(test_path),
        sql_stmt='CREATE INDEX idx_parcels_oidn ON "parcels"("oidn")',
    )
    gfo.execute_sql(path=test_path, sql_stmt="DROP INDEX idx_parcels_oidn")


def test_execute_sql_invalid(tmp_path):
    # Prepare testfile
    test_path = test_helper.get_testfile("polygon-parcel", dst_dir=tmp_path)

    # Test using execute_sql with invalid sql statement
    with pytest.raises(RuntimeError, match="execute_sql error"):
        gfo.execute_sql(path=test_path, sql_stmt="SELECT abc FROM cde")


def test_fill_out_sql_placeholders():
    path = test_helper.get_testfile("polygon-parcel")
    layer = gfo.get_only_layer(path)
    columns = ["UIDN", "OIDN"]

    # Test the different existing placeholders
    sql_stmt = 'SELECT {columns_to_select_str} FROM "parcels"'
    result = fileops._fill_out_sql_placeholders(
        str(path), layer=layer, sql_stmt=sql_stmt, columns=columns
    )
    assert result == 'SELECT ,"UIDN" "UIDN", "OIDN" "OIDN" FROM "parcels"'

    sql_stmt = 'SELECT {geometrycolumn} FROM "parcels"'
    result = fileops._fill_out_sql_placeholders(
        path, layer=layer, sql_stmt=sql_stmt, columns=columns
    )
    assert result == 'SELECT geom FROM "parcels"'

    sql_stmt = 'SELECT geom FROM "{input_layer}"'
    result = fileops._fill_out_sql_placeholders(
        path, layer=layer, sql_stmt=sql_stmt, columns=columns
    )
    assert result == 'SELECT geom FROM "parcels"'


@pytest.mark.parametrize(
    "layer, sql_stmt, error",
    [
        (
            "parcels",
            'SELECT {invalid_placeholder} FROM "parcel"',
            "unknown placeholder invalid_placeholder ",
        ),
        (
            None,
            'SELECT * FROM "{input_layer}"',
            "input has > 1 layers: a layer must be specified",
        ),
    ],
)
def test_fill_out_sql_placeholders_errors(layer, sql_stmt, error):
    path = test_helper.get_testfile("polygon-twolayers")

    # Test
    with pytest.raises(ValueError, match=error):
        fileops._fill_out_sql_placeholders(
            path, layer=layer, sql_stmt=sql_stmt, columns=None
        )


@pytest.mark.parametrize("suffix", SUFFIXES_FILEOPS_EXT)
@pytest.mark.parametrize("dimensions", [None])
def test_to_file(tmp_path, suffix, dimensions, engine_setter):
    # Remark: geopandas doesn't seem seem to read the Z dimension, so writing can't be
    # tested?
    # Prepare test file
    src = test_helper.get_testfile(
        "polygon-parcel", suffix=suffix, dimensions=dimensions
    )
    output_path = tmp_path / f"{_geopath_util.stem(src)}-output{suffix}"
    uidn = str(2318781) if suffix == ".csv" else 2318781
    encoding = "utf-8" if suffix == ".csv" else None

    # Read test file and write to tmppath
    read_gdf = gfo.read_file(src, encoding=encoding)

    # Validate if string (encoding) is correct for data read.
    assert read_gdf.loc[read_gdf["UIDN"] == uidn]["LBLHFDTLT"].item() == "Silomaïs"

    if suffix in (".gpkg.zip", ".shp.zip"):
        pytest.xfail("writing a dataframe to gpkg.zip or .shp.zip has issue")

    gfo.to_file(read_gdf, str(output_path))
    written_gdf = gfo.read_file(output_path)

    # Validate if string (encoding) is correct for data read after writing.
    assert read_gdf.loc[read_gdf["UIDN"] == uidn]["LBLHFDTLT"].item() == "Silomaïs"

    assert len(read_gdf) == len(written_gdf)
    if suffix == ".csv":
        # if no geometry column, a pd.Dataframe is returned
        assert_frame_equal(written_gdf, read_gdf)
    else:
        if engine_setter == "fiona":
            if suffix == ".gpkg":
                # Fiona doesn't seem to write EMPTY geom to gpkg, but writes None.
                read_gdf.loc[46, "geometry"] = None
            elif suffix == ".shp":
                # The data column is written as string with fiona.
                written_gdf["DATUM"] = pd.to_datetime(written_gdf["DATUM"]).astype(
                    "datetime64[ms]"
                )

        assert_geodataframe_equal(written_gdf, read_gdf)


@pytest.mark.parametrize("suffix", SUFFIXES_FILEOPS)
def test_to_file_append(tmp_path, suffix, engine_setter):
    test_path = test_helper.get_testfile(
        "polygon-parcel", dst_dir=tmp_path, suffix=suffix
    )
    raise_on_nogeom = False if suffix == ".csv" else True

    test_gdf = gfo.read_file(test_path)
    gfo.to_file(test_gdf, path=test_path, append=True)

    # Check result
    assert test_path.exists()
    dst_info = gfo.get_layerinfo(test_path, raise_on_nogeom=raise_on_nogeom)
    assert dst_info.featurecount == len(test_gdf) * 2


@pytest.mark.parametrize("suffix", SUFFIXES_FILEOPS)
def test_to_file_append_to_unexisting_file(tmp_path, suffix, engine_setter):
    test_path = test_helper.get_testfile(
        "polygon-parcel", dst_dir=tmp_path, suffix=suffix
    )
    raise_on_nogeom = False if suffix == ".csv" else True

    test_gdf = gfo.read_file(test_path)
    dst_path = tmp_path / f"dst{suffix}"
    gfo.to_file(test_gdf, path=str(dst_path), append=True)

    # Check result
    assert dst_path.exists()
    dst_info = gfo.get_layerinfo(dst_path, raise_on_nogeom=raise_on_nogeom)
    assert dst_info.featurecount == len(test_gdf)


def test_to_file_append_different_columns(tmp_path, engine_setter):
    test_path = test_helper.get_testfile("polygon-parcel", dst_dir=tmp_path)

    test_gdf = gfo.read_file(test_path)
    test_gdf["extra_column"] = 123
    if engine_setter == "fiona":
        ex_message = "Record does not match collection schema"
    else:
        ex_message = "destination layer doesn't have the same columns as gdf"
    with pytest.raises(ValueError, match=ex_message):
        gfo.to_file(test_gdf, path=test_path, append=True)


def test_to_file_attribute_table_gpkg(tmp_path, engine_setter):
    # Prepare test data
    test_path = test_helper.get_testfile("polygon-parcel", dst_dir=tmp_path)

    # Test writing a DataFrame to geopackage
    test_gdf = gfo.read_file(test_path)
    test_df = test_gdf.drop(columns="geometry")
    assert isinstance(test_df, pd.DataFrame)
    assert isinstance(test_df, gpd.GeoDataFrame) is False
    gfo.to_file(test_df, test_path)

    # Now check if the layer are correctly found afterwards
    assert len(gfo.listlayers(test_path)) == 1
    assert len(gfo.listlayers(test_path, only_spatial_layers=False)) == 2


@pytest.mark.parametrize(
    "suffix, create_spatial_index, expected_spatial_index",
    [
        [".gpkg", True, True],
        [".gpkg", False, False],
        [".gpkg", None, True],
        [".shp", True, True],
        [".shp", False, False],
        [".shp", None, False],
    ],
)
def test_to_file_create_spatial_index(
    tmp_path,
    suffix: str,
    create_spatial_index: bool,
    expected_spatial_index: bool,
    engine_setter,
):
    src = test_helper.get_testfile("polygon-parcel", suffix=suffix)
    output_path = tmp_path / f"{src.stem}-output{suffix}"

    # Read test file and write to tmppath
    read_gdf = gfo.read_file(src)
    gfo.to_file(read_gdf, output_path, create_spatial_index=create_spatial_index)
    assert gfo.has_spatial_index(output_path) is expected_spatial_index


@pytest.mark.parametrize("suffix", SUFFIXES_FILEOPS)
def test_to_file_emptyfile(tmp_path, suffix):
    # Prepare test data
    input_path = test_helper.get_testfile("polygon-parcel", suffix=suffix)
    raise_on_nogeom = False if suffix == ".csv" else True
    input_layerinfo = gfo.get_layerinfo(input_path, raise_on_nogeom=raise_on_nogeom)
    read_gdf = gfo.read_file(input_path)
    empty_gdf = read_gdf.drop(read_gdf.index)
    if suffix != ".csv":
        assert isinstance(empty_gdf, gpd.GeoDataFrame)

    # Test
    # Remark: if no force_output_geometrytype is specified, the ouput geometry type in
    # the depends on the file type, eg. Geometry for gpkg, MultiLinestring for shp.
    output_path = tmp_path / f"output-emptyfile{suffix}"
    gfo.to_file(
        empty_gdf,
        output_path,
        force_output_geometrytype=input_layerinfo.geometrytype,
    )

    # Check result
    input_layerinfo = gfo.get_layerinfo(input_path, raise_on_nogeom=raise_on_nogeom)
    output_layerinfo = gfo.get_layerinfo(output_path, raise_on_nogeom=raise_on_nogeom)
    assert output_layerinfo.featurecount == 0
    assert len(input_layerinfo.columns) == len(output_layerinfo.columns)
    assert input_layerinfo.geometrytype == output_layerinfo.geometrytype


def test_to_file_fid_append_to(tmp_path, engine_setter):
    """Write 2 gpkg files with fid, then use append_to to merge them."""
    # Prepare test data
    suffix = ".gpkg"
    test1_gdf = gpd.GeoDataFrame(
        [
            {"geometry": sh_geom.Point(0, 1), "fid": 2},
            {"geometry": sh_geom.Point(0, 1), "fid": 3},
        ],
        crs="epsg:31370",
    )
    test2_gdf = gpd.GeoDataFrame(
        [
            {"geometry": sh_geom.Point(0, 1), "fid": 5},
            {"geometry": sh_geom.Point(0, 1), "fid": 6},
        ],
        crs="epsg:31370",
    )
    output1_path = tmp_path / f"output1{suffix}"
    output2_path = tmp_path / f"output2{suffix}"
    output_path = tmp_path / f"output{suffix}"

    # Write the two geodataframes each to a file
    gfo.to_file(test1_gdf, output1_path)
    gfo.to_file(test2_gdf, output2_path)

    # Check if the files were written properly
    output1_gdf = gfo.read_file(output1_path, fid_as_index=True)
    assert_geodataframe_equal(output1_gdf, test1_gdf.set_index("fid"))
    output2_gdf = gfo.read_file(output2_path, fid_as_index=True)
    assert_geodataframe_equal(output2_gdf, test2_gdf.set_index("fid"))

    # Now merge them, but start with the high fid numbers
    gfo.copy(output2_path, output_path)
    gfo.rename_layer(output_path, output_path.stem)
    gfo.copy_layer(
        output1_path,
        output_path,
        dst_layer=output_path.stem,
        write_mode="append",
        preserve_fid=True,
    )

    # Prepare expected result
    expected_gdf = pd.concat([test1_gdf, test2_gdf]).set_index("fid")
    # Now check result
    written_gdf = gfo.read_file(output_path, fid_as_index=True)
    assert_geodataframe_equal(written_gdf, expected_gdf)


def test_to_file_force_geometrytype_multitype(tmp_path, engine_setter):
    # Prepare test data
    input_path = test_helper.get_testfile("polygon-parcel")
    read_gdf = gfo.read_file(input_path)
    read_gdf.geometry = read_gdf.geometry.buffer(0)
    poly_gdf = read_gdf[read_gdf.geometry.geom_type == "Polygon"]
    assert isinstance(poly_gdf, gpd.GeoDataFrame)

    # Default behaviour -> Polygon
    output_path = tmp_path / f"{input_path.stem}-output.gpkg"
    gfo.to_file(poly_gdf, output_path)
    output_info = gfo.get_layerinfo(output_path)
    assert output_info.featurecount == len(poly_gdf)
    assert output_info.geometrytype == GeometryType.POLYGON

    # force_output_geometrytype=GeometryType.MULTIPOLYGON -> MultiPolygon
    output_force_path = tmp_path / f"{input_path.stem}-output-force.gpkg"
    gfo.to_file(
        poly_gdf,
        output_force_path,
        force_output_geometrytype=GeometryType.MULTIPOLYGON,
    )
    output_force_info = gfo.get_layerinfo(output_force_path)
    assert output_force_info.featurecount == len(poly_gdf)
    assert output_force_info.geometrytype == GeometryType.MULTIPOLYGON

    # force_multitype=True -> MultiPolygon
    output_force_path = tmp_path / f"{input_path.stem}-output-force.gpkg"
    gfo.to_file(poly_gdf, output_force_path, force_multitype=True)
    output_force_info = gfo.get_layerinfo(output_force_path)
    assert output_force_info.featurecount == len(poly_gdf)
    assert output_force_info.geometrytype == GeometryType.MULTIPOLYGON


@pytest.mark.parametrize("suffix", [s for s in SUFFIXES_FILEOPS if s != ".csv"])
def test_to_file_geomempty(tmp_path, suffix, engine_setter):
    # Test for gdf with an empty polygon + a polygon
    test_gdf = gpd.GeoDataFrame(
        geometry=[
            sh_geom.GeometryCollection(),
            test_helper.TestData.polygon_with_island,
        ],
        crs=31370,
    )
    # By default, get_geometrytypes ignores the type of empty geometries.
    test_geometrytypes = _geoseries_util.get_geometrytypes(test_gdf.geometry)
    assert len(test_geometrytypes) == 1
    test_geometrytypes_includingempty = _geoseries_util.get_geometrytypes(
        test_gdf.geometry, ignore_empty_geometries=False
    )
    assert len(test_geometrytypes_includingempty) == 2
    output_empty_path = tmp_path / f"testfile_with_emptygeom{suffix}"
    test_gdf.to_file(output_empty_path, driver=gfo.get_driver(suffix))

    # Now check the result if the data is still the same after being read again
    test_read_gdf = gfo.read_file(output_empty_path)
    test_read_geometrytypes = _geoseries_util.get_geometrytypes(test_read_gdf.geometry)
    assert len(test_gdf) == len(test_read_gdf)
    if suffix == ".shp":
        # When dataframe with "empty" gemetries is written to shapefile and
        # read again, shapefile becomes of type MULTILINESTRING!?!
        assert len(test_read_geometrytypes) == 1
        assert test_read_geometrytypes[0] is GeometryType.MULTILINESTRING
    else:
        # When written to Geopackage... the empty geometries are actually saved
        # as None. When read again they are None for fiona and empty for pyogrio.
        assert test_read_gdf.geometry[0] is None or test_read_gdf.geometry[0].is_empty
        assert isinstance(test_read_gdf.geometry[1], sh_geom.Polygon)

        # So the geometrytype of the resulting GeoDataFrame is also POLYGON
        assert len(test_read_geometrytypes) == 1
        assert test_read_geometrytypes[0] is GeometryType.POLYGON


@pytest.mark.parametrize("suffix", [s for s in SUFFIXES_FILEOPS if s != ".csv"])
def test_to_file_geomnone(tmp_path, suffix, engine_setter):
    # Test for gdf with a None geometry + a polygon
    test_gdf = gpd.GeoDataFrame(
        geometry=[None, test_helper.TestData.polygon_with_island], crs=31370
    )
    test_geometrytypes = _geoseries_util.get_geometrytypes(test_gdf.geometry)
    assert len(test_geometrytypes) == 1
    output_none_path = tmp_path / f"file_with_nonegeom{suffix}"
    gfo.to_file(test_gdf, output_none_path)

    # Now check the result if the data is still the same after being read again
    test_read_gdf = gfo.read_file(output_none_path)
    # Result is the same as the original input
    assert test_read_gdf.geometry[0] is None
    assert isinstance(test_read_gdf.geometry[1], sh_geom.Polygon)
    # The geometrytype of the column in the file is also the same as originaly
    test_file_geometrytype = gfo.get_layerinfo(output_none_path).geometrytype
    if suffix == ".shp":
        assert test_file_geometrytype == GeometryType.MULTIPOLYGON
    else:
        assert test_file_geometrytype == test_geometrytypes[0]
    # The result type in the geodataframe is also the same as originaly
    test_read_geometrytypes = _geoseries_util.get_geometrytypes(test_read_gdf.geometry)
    assert len(test_gdf) == len(test_read_gdf)
    assert test_read_geometrytypes == test_geometrytypes


@pytest.mark.parametrize("suffix", [s for s in SUFFIXES_FILEOPS if s != ".csv"])
def test_to_file_index(tmp_path, points_gdf, suffix, engine_setter):
    """Strongly based on similar test in geopandas."""

    class FileNumber:
        def __init__(self, tmpdir: Path, base, ext: str):
            self.tmpdir = tmpdir
            self.base = base
            self.ext = ext
            self.fileno = 0

        def __repr__(self) -> str:
            return self.format_filepath().as_posix()

        def __next__(self) -> Path:
            self.fileno += 1
            return self.format_filepath()

        def format_filepath(self) -> Path:
            filename = f"{self.base}{self.fileno:02d}.{self.ext}"
            return self.tmpdir / filename

    fngen = FileNumber(tmp_path, "check", suffix)

    def do_checks(df, index_is_used):
        # check combinations of index=None|True|False on GeoDataFrame
        other_cols = list(df.columns)
        other_cols.remove("geometry")

        if suffix == ".shp":
            # ESRI Shapefile will add FID if no other columns exist
            driver_col = ["FID"]
        else:
            driver_col = []

        if index_is_used:
            index_cols = list(df.index.names)
        else:
            index_cols = [None] * len(df.index.names)

        # replicate pandas' default index names for regular and MultiIndex
        if index_cols == [None]:
            index_cols = ["index"]
        elif len(index_cols) > 1 and not all(index_cols):
            for level, index_col in enumerate(index_cols):
                if index_col is None:
                    index_cols[level] = "level_" + str(level)

        # check GeoDataFrame with default index=None to autodetect
        tempfilename = next(fngen)
        gfo.to_file(df, tempfilename, index=None)
        df_check = gfo.read_file(tempfilename)
        if len(other_cols) == 0:
            expected_cols = driver_col[:]
        else:
            expected_cols = []
        if index_is_used:
            expected_cols += index_cols
        expected_cols += other_cols + ["geometry"]
        assert list(df_check.columns) == expected_cols

        # check GeoDataFrame with index=True
        tempfilename = next(fngen)
        gfo.to_file(df, tempfilename, index=True)
        df_check = gfo.read_file(tempfilename)
        assert list(df_check.columns) == index_cols + other_cols + ["geometry"]

        # check GeoDataFrame with index=False
        tempfilename = next(fngen)
        gfo.to_file(df, tempfilename, index=False)
        df_check = gfo.read_file(tempfilename)
        if len(other_cols) == 0:
            expected_cols = driver_col + ["geometry"]
        else:
            expected_cols = other_cols + ["geometry"]
        assert list(df_check.columns) == expected_cols

    # Checks where index is not used/saved
    # ------------------------------------

    # index is a default RangeIndex
    p_gdf = points_gdf.copy()
    gdf = gpd.GeoDataFrame(p_gdf["value1"], geometry=p_gdf.geometry)
    do_checks(gdf, index_is_used=False)

    # index is a RangeIndex, starting from 1
    gdf.index += 1
    do_checks(gdf, index_is_used=False)

    # index is a Int64Index regular sequence from 1
    p_gdf.index = list(range(1, len(gdf) + 1))
    gdf = gpd.GeoDataFrame(p_gdf["value1"], geometry=p_gdf.geometry)
    do_checks(gdf, index_is_used=False)

    # index was a default RangeIndex, but delete one row to make an Int64Index
    p_gdf = points_gdf.copy()
    gdf = gpd.GeoDataFrame(p_gdf["value1"], geometry=p_gdf.geometry)
    gdf = gdf.drop(5, axis=0)
    do_checks(gdf, index_is_used=False)

    # no other columns (except geometry)
    gdf = gpd.GeoDataFrame(geometry=p_gdf.geometry)
    do_checks(gdf, index_is_used=False)

    # Checks where index is used/saved
    # --------------------------------

    # named index
    p_gdf = points_gdf.copy()
    gdf = gpd.GeoDataFrame(p_gdf["value1"], geometry=p_gdf.geometry)
    gdf.index.name = "foo_index"
    do_checks(gdf, index_is_used=True)

    # named index, same as pandas' default name after .reset_index(drop=False)
    gdf.index.name = "index"
    do_checks(gdf, index_is_used=True)

    # named MultiIndex
    p_gdf = points_gdf.copy()
    p_gdf["value3"] = p_gdf["value2"] - p_gdf["value1"]
    p_gdf.set_index(["value1", "value2"], inplace=True)
    gdf = gpd.GeoDataFrame(p_gdf, geometry=p_gdf.geometry)
    do_checks(gdf, index_is_used=True)

    # partially unnamed MultiIndex
    gdf.index.names = ["first", None]
    do_checks(gdf, index_is_used=True)

    # unnamed MultiIndex
    gdf.index.names = [None, None]
    do_checks(gdf, index_is_used=True)

    # unnamed Float64Index
    p_gdf = points_gdf.copy()
    gdf = gpd.GeoDataFrame(p_gdf["value1"], geometry=p_gdf.geometry)
    gdf.index = p_gdf.index.astype(float) / 10
    do_checks(gdf, index_is_used=True)

    # named Float64Index
    gdf.index.name = "centile"
    do_checks(gdf, index_is_used=True)

    # index as string
    p_gdf = points_gdf.copy()
    gdf = gpd.GeoDataFrame(p_gdf["value1"], geometry=p_gdf.geometry)
    gdf.index = pd.to_timedelta(range(len(gdf)), "days")
    gdf.index = gdf.index.astype(str)
    do_checks(gdf, index_is_used=True)

    # unnamed DatetimeIndex
    p_gdf = points_gdf.copy()
    gdf = gpd.GeoDataFrame(p_gdf["value1"], geometry=p_gdf.geometry)
    gdf.index = pd.to_timedelta(range(len(gdf)), "days") + pd.DatetimeIndex(
        ["1999-12-27"] * len(gdf)
    )
    if suffix == ".shp":
        # Shapefile driver does not support datetime fields
        gdf.index = gdf.index.astype(str)
    do_checks(gdf, index_is_used=True)

    # named DatetimeIndex
    gdf.index.name = "datetime"
    do_checks(gdf, index_is_used=True)


@pytest.mark.parametrize("suffix", [s for s in SUFFIXES_FILEOPS if s != ".csv"])
def test_to_file_nogeom(tmp_path, suffix):
    """
    Remark: a shapefile doesn't have a .shp file without geometry column, only a .dbf
    (and optional .cpg)!
    """
    # Prepare test data
    input_geom_path = test_helper.get_testfile("polygon-parcel", suffix=suffix)
    input_df = gfo.read_file(input_geom_path, ignore_geometry=True)
    test_path = tmp_path / f"{input_geom_path.stem}_nogeom{suffix}"
    gfo.to_file(input_df, test_path)

    # Check the file written
    exp_featurecount = 48
    exp_columns = 11
    if suffix == ".gpkg":
        layerinfo = gfo.get_layerinfo(test_path, raise_on_nogeom=False)
        assert str(layerinfo).startswith("<class 'geofileops.fileops.LayerInfo'>")
        assert layerinfo.featurecount == exp_featurecount

        assert layerinfo.geometrycolumn is None
        assert layerinfo.name == test_path.stem
        assert layerinfo.fid_column == "fid"

        assert layerinfo.geometrytypename == "NONE"
        assert layerinfo.geometrytype is None
        assert layerinfo.total_bounds is None
        assert layerinfo.crs is None

        assert len(layerinfo.columns) == exp_columns
    elif suffix == ".shp":
        # a shapefile doesn't have a .shp file without geometry column, only a .dbf
        # (and optional .cpg).
        assert not test_path.exists()
        test_df = gfo.read_file(test_path.with_suffix(".dbf"))
        assert len(test_df) == exp_featurecount
        assert len(test_df.columns) == exp_columns
    else:
        raise ValueError(f"test not implemented for suffix {suffix}")


def test_to_file_vsi(tmp_path):
    """Test writing to a file in vsimem."""
    # Prepare test data
    src = test_helper.get_testfile("polygon-parcel")
    read_gdf = gfo.read_file(src)

    # Test
    vsi_path = f"/vsimem/{src.stem}{src.suffix}"
    gfo.to_file(read_gdf, vsi_path)

    # Check result
    assert src.stem in gfo.listlayers(vsi_path)
    result_gdf = gfo.read_file(vsi_path)
    gdal.Unlink(vsi_path)
    assert_geodataframe_equal(read_gdf, result_gdf, check_geom_empty_vs_None=False)


@pytest.mark.parametrize("suffix", SUFFIXES_FILEOPS)
def test_remove(tmp_path, suffix):
    # Prepare test data
    src = test_helper.get_testfile("polygon-parcel", dst_dir=tmp_path, suffix=suffix)
    assert src.exists()

    # Remove and check result
    gfo.remove(str(src))
    assert not src.exists()


def test_launder_columns():
    columns = [f"TOO_LONG_COLUMNNAME{index}" for index in range(21)]
    laundered = fileops._launder_column_names(columns)
    assert laundered[0] == ("TOO_LONG_COLUMNNAME0", "TOO_LONG_C")
    assert laundered[1] == ("TOO_LONG_COLUMNNAME1", "TOO_LONG_1")
    assert laundered[9] == ("TOO_LONG_COLUMNNAME9", "TOO_LONG_9")
    assert laundered[10] == ("TOO_LONG_COLUMNNAME10", "TOO_LONG10")
    assert laundered[20] == ("TOO_LONG_COLUMNNAME20", "TOO_LONG20")

    # Laundering happens case-insensitive
    columns = ["too_LONG_COLUMNNAME", "TOO_long_COLUMNNAME2", "TOO_LONG_columnname3"]
    laundered = fileops._launder_column_names(columns)
    expected = [
        ("too_LONG_COLUMNNAME", "too_LONG_C"),
        ("TOO_long_COLUMNNAME2", "TOO_long_1"),
        ("TOO_LONG_columnname3", "TOO_LONG_2"),
    ]
    assert laundered == expected

    # Too many similar column names to be supported to launder
    columns = [f"TOO_LONG_COLUMNNAME{index}" for index in range(200)]
    with pytest.raises(
        NotImplementedError, match="Not supported to launder > 99 columns starting with"
    ):
        laundered = fileops._launder_column_names(columns)


def test_zip_unzip(tmp_path):
    # Prepare test data
    src = test_helper.get_testfile("polygon-parcel")
    zip_path = tmp_path / "zipped.zip"
    fileops._zip(src, zip_path)

    # Unzip and check result
    dst_dir = tmp_path / "unzipped"
    fileops._unzip(zip_path, dst_dir)
    assert len(list(dst_dir.iterdir())) == 1
    assert (dst_dir / src.name).exists()


def test_zip_unzip_dir(tmp_path):
    # Prepare test data
    src = test_helper.get_testfile("polygon-parcel")
    zip_dir = tmp_path / "dir_to_zip"
    zip_dir.mkdir()
    file1 = zip_dir / f"{src.stem}_1{src.suffix}"
    file2 = zip_dir / f"{src.stem}_2{src.suffix}"
    gfo.copy(src, file1)
    gfo.copy(src, file2)
    zip_path = tmp_path / "zipped.zip"
    fileops._zip(zip_dir, zip_path)

    # Unzip and check result
    dst_dir = tmp_path / "unzipped"
    fileops._unzip(zip_path, dst_dir)
    assert dst_dir.exists()
    assert len(list(dst_dir.iterdir())) == 2
    assert (dst_dir / file1.name).exists()
    assert (dst_dir / file2.name).exists()<|MERGE_RESOLUTION|>--- conflicted
+++ resolved
@@ -1680,15 +1680,9 @@
     ],
 )
 def test_read_file_sql_placeholders(suffix, testfile, layer, columns, engine_setter):
-<<<<<<< HEAD
-    """
-    Test if placeholders are properly filled out + if casing used in columns parameter
-    is retained when using placeholders.
-=======
     """Test if placeholders are properly filled out.
 
     Also verify if casing used in columns parameter is retained when using placeholders.
->>>>>>> 34a32746
     """
     if engine_setter == "fiona":
         pytest.skip("sql_stmt param not supported for fiona engine")
