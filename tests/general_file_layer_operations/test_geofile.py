--- conflicted
+++ resolved
@@ -17,15 +17,10 @@
 from pygeoops import GeometryType
 
 import geofileops as gfo
-<<<<<<< HEAD
 from geofileops import _compat, fileops
-from geofileops.util import _geofileinfo, _geopath_util, _geoseries_util
-=======
-from geofileops import fileops
 from geofileops._compat import GDAL_GTE_311
 from geofileops.util import _geofileinfo, _geoseries_util
 from geofileops.util._geopath_util import GeoPath
->>>>>>> 3dbfe1c1
 from tests import test_helper
 from tests.test_helper import (
     SUFFIXES_FILEOPS,
@@ -1883,10 +1878,18 @@
     """
     # Remark: geopandas doesn't seem seem to read the Z dimension, so writing can't be
     # tested?
-<<<<<<< HEAD
-    # Read the file from GPKG, so the dataframe to be written is constent.
-    src = test_helper.get_testfile("polygon-parcel", dimensions=dimensions)
-    read_gdf = gfo.read_file(src)
+    # Prepare test file
+    src = test_helper.get_testfile(
+        "polygon-parcel", suffix=suffix, dimensions=dimensions
+    )
+    uidn = str(2318781) if suffix == ".csv" else 2318781
+    encoding = "utf-8" if suffix == ".csv" else None
+
+    # Read test file and write to tmppath
+    read_gdf = gfo.read_file(src, encoding=encoding)
+
+    # Validate if string (encoding) is correct for data read.
+    assert read_gdf.loc[read_gdf["UIDN"] == uidn]["LBLHFDTLT"].item() == "Silomaïs"
 
     if suffix in (".gpkg.zip", ".shp.zip"):
         pytest.xfail("writing a dataframe to gpkg.zip or .shp.zip has issue")
@@ -1904,7 +1907,7 @@
             "well"
         )
 
-    output_path = tmp_path / f"{_geopath_util.stem(src)}-output{suffix}"
+    output_path = tmp_path / f"{GeoPath(src).stem}-output{suffix}"
     gfo.to_file(read_gdf, str(output_path))
 
     kwargs = {}
@@ -1968,13 +1971,6 @@
     assert_geodataframe_equal(written_gdf, expected_gdf)
 
     # Validate if string (encoding) is correct for data read after writing.
-=======
-    # Prepare test file
-    src = test_helper.get_testfile(
-        "polygon-parcel", suffix=suffix, dimensions=dimensions
-    )
-    output_path = tmp_path / f"{GeoPath(src).stem}-output{suffix}"
->>>>>>> 3dbfe1c1
     uidn = str(2318781) if suffix == ".csv" else 2318781
     assert (
         written_gdf.loc[written_gdf["UIDN"] == uidn]["LBLHFDTLT"].item() == "Silomaïs"
@@ -2000,7 +1996,7 @@
     if suffix == ".shp" and engine_setter == "fiona":
         pytest.xfail("fiona writes datetimes to shapefile as Date, loosing data")
 
-    output_path = tmp_path / f"{_geopath_util.stem(src)}-output{suffix}"
+    output_path = tmp_path / f"{GeoPath(src).stem}-output{suffix}"
     gfo.to_file(read_gdf, str(output_path))
     written_gdf = gfo.read_file(output_path)
 
@@ -2057,7 +2053,7 @@
     if suffix == ".shp" and engine_setter == "fiona":
         pytest.xfail("fiona does not support writing datetimes to shapefile")
 
-    output_path = tmp_path / f"{_geopath_util.stem(src)}-output{suffix}"
+    output_path = tmp_path / f"{GeoPath(src).stem}-output{suffix}"
     gfo.to_file(test_gdf, path=output_path)
     gfo.to_file(test_gdf, path=output_path, append=True)
 
