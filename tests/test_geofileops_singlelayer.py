# -*- coding: utf-8 -*-
"""
Tests for operations that are executed using a sql statement on one layer.
"""

from importlib import import_module
import logging
import math
from typing import List

import geopandas._compat as gpd_compat
import pytest

if gpd_compat.USE_PYGEOS:
    import pygeos as shapely2_or_pygeos
else:
    import shapely as shapely2_or_pygeos

from geofileops import geoops
from geofileops import fileops
from geofileops import GeometryType
from geofileops.util import _io_util as io_util
<<<<<<< HEAD
from tests import test_helper as test_helper
from tests.test_helper import (
    DEFAULT_EPSGS,
    DEFAULT_SUFFIXES,
    DEFAULT_TESTFILES,
    GRIDSIZE_DEFAULT,
=======
from tests import test_helper
from tests.test_helper import (
    EPSGS,
    GRIDSIZE_DEFAULT,
    SUFFIXES,
    TESTFILES,
>>>>>>> 6108ab59
)
from tests.test_helper import assert_geodataframe_equal

# Init gfo module
<<<<<<< HEAD
current_fileops_module = "geofileops.fileops"
GEOOPS_MODULES = ["geofileops.geoops", "geofileops.util._geoops_gpd"]
WHERE_GT = "{geometrycolumn} IS NOT NULL AND ST_Area({geometrycolumn}) > 400"
=======
current_geoops_module = "unknown"
GEOOPS_MODULES = ["geofileops.geoops", "geofileops.util._geoops_gpd"]
>>>>>>> 6108ab59


def set_geoops_module(geoops_module: str):
    global current_geoops_module
    if current_geoops_module == geoops_module:
        # The right module is already loaded, so don't do anything
        return
    else:
        # Load the desired module as fileops
        global geoops
        geoops = import_module(geoops_module, __package__)
        current_geoops_module = geoops_module
        print(f"gfo module switched to: {current_geoops_module}")


def get_combinations_to_test(
    geoops_modules: List[str] = GEOOPS_MODULES,
    testfiles: List[str] = TESTFILES,
    epsgs: List[int] = EPSGS,
    suffixes: List[str] = SUFFIXES,
) -> list:
    """
    Return sensible combinations of parameters to be used in tests for following params:
        suffix, epsg, geoops_module, testfile, empty_input, gridsize
    """
    result = []

    # On .gpkg test:
    #   - all combinations of geoops_modules, testfiles and epsgs
    #   - fixed empty_input, suffix
    for epsg in epsgs:
        for geoops_module in geoops_modules:
            for testfile in testfiles:
                gridsize = 0.001 if epsg == 31370 else GRIDSIZE_DEFAULT
<<<<<<< HEAD
                if testfile == "polygon-parcel":
                    where = WHERE_GT if epsg == 31370 else "WHERE_DEFAULT"
                elif testfile == "point":
                    where = None
                else:
                    where = "WHERE_DEFAULT"
                result.append(
                    (".gpkg", epsg, fileops_module, testfile, False, gridsize, where)
                )
=======
                result.append((".gpkg", epsg, geoops_module, testfile, False, gridsize))
>>>>>>> 6108ab59

    # On other suffixes test:
    #   - all combinations of geoops_modules, testfiles
    #   - fixed epsg and empty_input
    other_suffixes = list(suffixes)
    other_suffixes.remove(".gpkg")
    for suffix in other_suffixes:
        for geoops_module in geoops_modules:
            for testfile in testfiles:
<<<<<<< HEAD
                gridsize = 0.001 if testfile == "polygon-parcel" else GRIDSIZE_DEFAULT
                if testfile == "polygon-parcel":
                    where = WHERE_GT
                else:
                    where = None
                result.append(
                    (suffix, 31370, fileops_module, testfile, False, gridsize, where)
                )

    # Test empty_input=True on
    #   - all combinations of fileops_modules and SUFFIXES
    #   - fixed epsg, testfile and empty_input
    for fileops_module in fileops_modules:
        for suffix in DEFAULT_SUFFIXES:
            gridsize = 0.001 if suffix == ".gpkg" else GRIDSIZE_DEFAULT
            where = "WHERE_DEFAULT"
            result.append(
                (suffix, 31370, fileops_module, "polygon-parcel", True, gridsize, where)
=======
                gridsize = 0.001 if testfile == "polygon-parcel" else 0.0
                result.append((suffix, 31370, geoops_module, testfile, False, 0.0))

    # Test empty_input=True on
    #   - all combinations of geoops_modules and DEFAULT_SUFFIXES
    #   - fixed epsg, testfile and empty_input
    for geoops_module in geoops_modules:
        for suffix in suffixes:
            gridsize = 0.001 if suffix == ".gpkg" else GRIDSIZE_DEFAULT
            result.append(
                (suffix, 31370, geoops_module, "polygon-parcel", True, gridsize)
>>>>>>> 6108ab59
            )

    return result


@pytest.mark.parametrize(
<<<<<<< HEAD
    "suffix, epsg, fileops_module, testfile, empty_input, gridsize, where",
    get_combinations_to_test(GEOOPS_MODULES),
)
def test_buffer(
    tmp_path, suffix, epsg, fileops_module, testfile, empty_input, gridsize, where
):
=======
    "suffix, epsg, geoops_module, testfile, empty_input, gridsize",
    get_combinations_to_test(),
)
def test_buffer(tmp_path, suffix, epsg, geoops_module, testfile, empty_input, gridsize):
>>>>>>> 6108ab59
    """Buffer basics are available both in the gpd and sql implementations."""
    # Prepare test data
    input_path = test_helper.get_testfile(
        testfile, suffix=suffix, epsg=epsg, empty=empty_input
    )

    # Now run test
    output_path = tmp_path / f"{input_path.stem}-{geoops_module}{suffix}"
    set_geoops_module(geoops_module)
    input_layerinfo = fileops.get_layerinfo(input_path)
    batchsize = math.ceil(input_layerinfo.featurecount / 2)
    assert input_layerinfo.crs is not None
    distance = 1
    if input_layerinfo.crs.is_projected is False:
        # 1 degree = 111 km or 111000 m
        distance /= 111000

    # Test positive buffer
    kwargs = {}
    if where != "WHERE_DEFAULT":
        kwargs["where"] = where
    geoops.buffer(
        input_path=input_path,
        output_path=output_path,
        distance=distance,
        gridsize=gridsize,
        nb_parallel=2,
        batchsize=batchsize,
        **kwargs,
    )

    # Now check if the output file is correctly created
    assert output_path.exists()
    assert fileops.has_spatial_index(output_path)
    output_layerinfo = fileops.get_layerinfo(output_path)
    assert len(output_layerinfo.columns) == len(input_layerinfo.columns)

    if not empty_input:
        output_gdf = fileops.read_file(output_path)
        assert output_gdf["geometry"][0] is not None

        # Prepare expected data
        expected_gdf = fileops.read_file(input_path)
        expected_gdf.geometry = expected_gdf.geometry.buffer(
            distance=distance, resolution=5
        )
        check_less_precise = (
            True if input_layerinfo.crs.is_projected is False else False
        )
        if gridsize != 0.0:
            expected_gdf.geometry = shapely2_or_pygeos.set_precision(
                expected_gdf.geometry.array.data, grid_size=gridsize
            )

        # Check what filtering is needed
        filter_area_gt = None
        if where is None:
            filter_null_geoms = False
        elif where == "WHERE_DEFAULT":
            filter_null_geoms = True
        elif (
            where == "{geometrycolumn} IS NOT NULL AND ST_Area({geometrycolumn}) > 400"
        ):
            filter_null_geoms = True
            filter_area_gt = 400
        else:
            raise ValueError(f"unsupported where parameter in test: {where}")

        # Apply filtering
        if filter_null_geoms:
            expected_gdf = expected_gdf[~expected_gdf.geometry.isna()]
            expected_gdf = expected_gdf[~expected_gdf.geometry.is_empty]
        if filter_area_gt is not None:
            expected_gdf = expected_gdf[expected_gdf.geometry.area > filter_area_gt]

        assert_geodataframe_equal(
            output_gdf,
            expected_gdf,
            promote_to_multi=True,
            check_less_precise=check_less_precise,
            sort_values=True,
        )


@pytest.mark.parametrize("suffix", SUFFIXES)
@pytest.mark.parametrize("testfile", ["polygon-parcel"])
@pytest.mark.parametrize("geoops_module", GEOOPS_MODULES)
def test_buffer_columns_fid(tmp_path, suffix, geoops_module, testfile):
    """Buffer basics are available both in the gpd and sql implementations."""
    # Prepare test data
    input_path = test_helper.get_testfile(testfile, suffix=suffix)

    # Now run test
    output_path = tmp_path / f"{input_path.stem}-{geoops_module}{suffix}"
    set_geoops_module(geoops_module)
    input_layerinfo = fileops.get_layerinfo(input_path)
    batchsize = math.ceil(input_layerinfo.featurecount / 2)

    # Test positive buffer
    geoops.buffer(
        input_path=input_path,
        output_path=output_path,
        distance=1,
        columns=["LblHfdTlt", "fid"],
        explodecollections=True,
        nb_parallel=2,
        batchsize=batchsize,
    )

    # Read input file and extract some info
    input_gdf = fileops.read_file(input_path, fid_as_index=True)
    if fileops.GeofileType(input_path).is_fid_zerobased:
        assert input_gdf.index[0] == 0
    else:
        assert input_gdf.index[0] == 1
    input_multi_gdf = input_gdf[
        input_gdf.geometry.buffer(0).geom_type == "MultiPolygon"
    ]
    assert len(input_multi_gdf) == 2
    multi_fid = input_multi_gdf.index[0]

    # Now check if the output file is correctly created
    assert output_path.exists()
    assert fileops.has_spatial_index(output_path)
    output_layerinfo = fileops.get_layerinfo(output_path)
    output_gdf = fileops.read_file(output_path)
    assert output_gdf["geometry"][0] is not None
    assert list(output_layerinfo.columns) == ["LblHfdTlt", "fid_1"]
    assert len(output_gdf[output_gdf.fid_1 == multi_fid]) == 2


@pytest.mark.parametrize("geoops_module", GEOOPS_MODULES)
def test_buffer_force(tmp_path, geoops_module):
    input_path = test_helper.get_testfile("polygon-parcel")
    input_layerinfo = fileops.get_layerinfo(input_path)
    batchsize = math.ceil(input_layerinfo.featurecount / 2)
    distance = 1
    set_geoops_module(geoops_module)

    # Run buffer
    output_path = tmp_path / f"{input_path.stem}-output{input_path.suffix}"
    assert output_path.exists() is False

    geoops.buffer(
        input_path=input_path,
        output_path=output_path,
        distance=distance,
        nb_parallel=2,
        batchsize=batchsize,
    )

    # Test buffer to existing output path
    assert output_path.exists()
    assert fileops.has_spatial_index(output_path)
    mtime_orig = output_path.stat().st_mtime
    geoops.buffer(
        input_path=input_path,
        output_path=output_path,
        distance=distance,
        nb_parallel=2,
        batchsize=batchsize,
    )
    assert output_path.stat().st_mtime == mtime_orig

    # With force=True
    geoops.buffer(
        input_path=input_path,
        output_path=output_path,
        distance=distance,
        nb_parallel=2,
        batchsize=batchsize,
        force=True,
    )
    assert output_path.stat().st_mtime != mtime_orig


@pytest.mark.parametrize(
    "expected_error, input_path, output_path",
    [
        (
            "buffer: output_path must not equal input_path",
            test_helper.get_testfile("polygon-parcel"),
            test_helper.get_testfile("polygon-parcel"),
        ),
        (
            "buffer: input_path doesn't exist:",
            "not_existing_path",
            "output.gpkg",
        ),
    ],
)
@pytest.mark.parametrize("geoops_module", GEOOPS_MODULES)
def test_buffer_invalid_params(
    tmp_path, input_path, output_path, expected_error, geoops_module
):
    """
    Invalid params for single layer operations.
    """
    # Internal functions are directly called, so need to be Path objects
    if isinstance(output_path, str):
        output_path = tmp_path / output_path
    if isinstance(input_path, str):
        input_path = tmp_path / input_path

    # Now run test
    set_geoops_module(geoops_module)
    with pytest.raises(ValueError, match=expected_error):
        geoops.buffer(input_path=input_path, output_path=output_path, distance=1)


<<<<<<< HEAD
@pytest.mark.parametrize("suffix", DEFAULT_SUFFIXES)
@pytest.mark.parametrize("testfile", DEFAULT_TESTFILES)
@pytest.mark.parametrize(
    "suffix, epsg, fileops_module, testfile, empty_input, gridsize, where",
    get_combinations_to_test(epsgs=[31370]),
)
def test_buffer_negative(
    tmp_path, suffix, epsg, fileops_module, testfile, empty_input, gridsize, where
):
=======
@pytest.mark.parametrize("suffix", SUFFIXES)
@pytest.mark.parametrize("geoops_module", GEOOPS_MODULES)
@pytest.mark.parametrize("testfile", TESTFILES)
def test_buffer_negative(tmp_path, suffix, geoops_module, testfile):
>>>>>>> 6108ab59
    """Buffer basics are available both in the gpd and sql implementations."""
    input_path = test_helper.get_testfile(testfile, suffix=suffix)

    # Now run test
    output_path = tmp_path / f"{input_path.stem}-{geoops_module}{suffix}"
    set_geoops_module(geoops_module)
    input_layerinfo = fileops.get_layerinfo(input_path)
    batchsize = math.ceil(input_layerinfo.featurecount / 2)

    # Test negative buffer
    distance = -10
    output_path = output_path.parent / f"{output_path.stem}_m10m{output_path.suffix}"
    kwargs = {}
    if where != "WHERE_DEFAULT":
        kwargs["where"] = where
    geoops.buffer(
        input_path=input_path,
        output_path=output_path,
        distance=distance,
        gridsize=gridsize,
        nb_parallel=2,
        batchsize=batchsize,
        **kwargs,
    )

    # Now check if the output file is correctly created
    assert output_path.exists()
    assert fileops.has_spatial_index(output_path)
    output_layerinfo = fileops.get_layerinfo(output_path)

    if input_layerinfo.geometrytype in [
        GeometryType.MULTIPOINT,
        GeometryType.MULTILINESTRING,
    ]:
        # A Negative buffer of points or linestrings gives NULL geometries
        if where is None:
            # If no filtering on NULL geoms, all rows are still present
            assert output_layerinfo.featurecount == input_layerinfo.featurecount
            if suffix != ".shp":
                # The None geoms aren't properly detected as geometry in shp, so becomes
                # an extra attribute column...
                # assert len(output_layerinfo.columns) == len(input_layerinfo.columns)
                pass
        else:
            # Everything is filtered away...
            assert output_layerinfo.featurecount == 0
            assert len(output_layerinfo.columns) == len(input_layerinfo.columns)

    else:
        # A Negative buffer of polygons gives a result for large polygons.
        # 7 polygons disappear because of the negative buffer
        assert len(output_layerinfo.columns) == len(input_layerinfo.columns)
        assert output_layerinfo.geometrytype == GeometryType.MULTIPOLYGON

        # Read result for some more detailed checks
        output_gdf = fileops.read_file(output_path)

        # Prepare expected result
        expected_gdf = fileops.read_file(input_path)
        expected_gdf.geometry = expected_gdf.geometry.buffer(
            distance=distance, resolution=5
        )
        if gridsize != 0.0:
            expected_gdf.geometry = shapely2_or_pygeos.set_precision(
                expected_gdf.geometry.array.data, grid_size=gridsize
            )

        # Check what filtering is needed
        filter_area_gt = None
        if where is None:
            filter_null_geoms = False
        elif where == "WHERE_DEFAULT":
            filter_null_geoms = True
        elif (
            where == "{geometrycolumn} IS NOT NULL AND ST_Area({geometrycolumn}) > 400"
        ):
            filter_null_geoms = True
            filter_area_gt = 400
        else:
            raise ValueError(f"unsupported where parameter in test: {where}")

        if filter_null_geoms:
            expected_gdf = expected_gdf[~expected_gdf.geometry.isna()]
            expected_gdf = expected_gdf[~expected_gdf.geometry.is_empty]
        if filter_area_gt is not None:
            expected_gdf = expected_gdf[expected_gdf.geometry.area > filter_area_gt]

        assert_geodataframe_equal(output_gdf, expected_gdf, sort_values=True)


@pytest.mark.parametrize("geoops_module", GEOOPS_MODULES)
def test_buffer_negative_explode(tmp_path, geoops_module):
    """Buffer basics are available both in the gpd and sql implementations."""
    input_path = test_helper.get_testfile("polygon-parcel")

    # Now run test
    output_path = tmp_path / f"{input_path.stem}-output{input_path.suffix}"
    set_geoops_module(geoops_module)
    input_layerinfo = fileops.get_layerinfo(input_path)
    batchsize = math.ceil(input_layerinfo.featurecount / 2)

    # Test negative buffer with explodecollections
    output_path = (
        output_path.parent / f"{output_path.stem}_m10m_explode{output_path.suffix}"
    )
    distance = -10
    geoops.buffer(
        input_path=input_path,
        output_path=output_path,
        distance=distance,
        explodecollections=True,
        nb_parallel=2,
        batchsize=batchsize,
    )

    # Now check if the output file is correctly created
    assert output_path.exists()
    assert fileops.has_spatial_index(output_path)
    layerinfo_output = fileops.get_layerinfo(output_path)
    assert len(layerinfo_output.columns) == len(input_layerinfo.columns)

    # 6 polygons disappear because of the negative buffer, 3 polygons are
    # split in 2 because of the negative buffer and/or explodecollections=True.
    assert layerinfo_output.featurecount == input_layerinfo.featurecount - 7 + 3
    assert layerinfo_output.geometrytype == GeometryType.POLYGON

    # Read result for some more detailed checks
    output_gdf = fileops.read_file(output_path)
    expected_gdf = fileops.read_file(input_path)
    expected_gdf.geometry = expected_gdf.geometry.buffer(
        distance=distance, resolution=5
    )
    # Remove rows where geom is empty
    expected_gdf = expected_gdf[~expected_gdf.geometry.is_empty]
    expected_gdf = expected_gdf[~expected_gdf.geometry.isna()]
    expected_gdf = expected_gdf.explode(ignore_index=True)  # type: ignore
    assert_geodataframe_equal(
        output_gdf, expected_gdf, promote_to_multi=True, sort_values=True
    )


<<<<<<< HEAD
@pytest.mark.parametrize("fileops_module", GEOOPS_MODULES)
@pytest.mark.parametrize("suffix", DEFAULT_SUFFIXES)
@pytest.mark.parametrize(
    "empty_input, gridsize, where",
    [(True, 0.0, None), (False, 0.001, WHERE_GT)],
)
def test_convexhull(tmp_path, fileops_module, suffix, empty_input, gridsize, where):
=======
@pytest.mark.parametrize("suffix", SUFFIXES)
@pytest.mark.parametrize("geoops_module", GEOOPS_MODULES)
@pytest.mark.parametrize("empty_input, gridsize", [(True, 0.0), (False, 0.001)])
def test_convexhull(tmp_path, geoops_module, suffix, empty_input, gridsize):
>>>>>>> 6108ab59
    logging.basicConfig(level=logging.DEBUG)
    input_path = test_helper.get_testfile(
        "polygon-parcel", suffix=suffix, empty=empty_input
    )
    output_path = tmp_path / f"{input_path.stem}-output{suffix}"
    set_geoops_module(geoops_module)
    input_layerinfo = fileops.get_layerinfo(input_path)
    batchsize = math.ceil(input_layerinfo.featurecount / 2)

    # Also check if columns parameter works (case insensitive)
    columns = ["OIDN", "uidn", "HFDTLT", "lblhfdtlt", "GEWASGROEP", "lengte", "OPPERVL"]
    geoops.convexhull(
        input_path=input_path,
        columns=columns,
        output_path=output_path,
        gridsize=gridsize,
        where=where,
        nb_parallel=2,
        batchsize=batchsize,
    )

    # Now check if the output file is correctly created
    assert output_path.exists()
    assert fileops.has_spatial_index(output_path)
    layerinfo_output = fileops.get_layerinfo(output_path)
    assert "OIDN" in layerinfo_output.columns
    assert "uidn" in layerinfo_output.columns
    assert len(layerinfo_output.columns) == len(columns)
    assert layerinfo_output.geometrytype == GeometryType.MULTIPOLYGON

    # If input was empty, we are already OK
    if empty_input:
        return

    # Read result for some more detailed checks
    output_gdf = fileops.read_file(output_path)
    assert output_gdf["geometry"][0] is not None

    # Prepare expected data
    expected_gdf = fileops.read_file(input_path, columns=columns)
    expected_gdf.geometry = expected_gdf.geometry.convex_hull
    if gridsize != 0.0:
        expected_gdf.geometry = shapely2_or_pygeos.set_precision(
            expected_gdf.geometry.array.data, grid_size=gridsize
        )

    # Check what filtering is needed
    filter_area_gt = None
    if where is None:
        filter_null_geoms = False
    elif where == "WHERE_DEFAULT":
        filter_null_geoms = True
    elif where == "{geometrycolumn} IS NOT NULL AND ST_Area({geometrycolumn}) > 400":
        filter_null_geoms = True
        filter_area_gt = 400
    else:
        raise ValueError(f"unsupported where parameter in test: {where}")

    # Apply filtering
    if filter_null_geoms:
        expected_gdf = expected_gdf[~expected_gdf.geometry.isna()]
        expected_gdf = expected_gdf[~expected_gdf.geometry.is_empty]
    if filter_area_gt is not None:
        expected_gdf = expected_gdf[expected_gdf.geometry.area > filter_area_gt]

    assert_geodataframe_equal(output_gdf, expected_gdf, sort_values=True)


@pytest.mark.parametrize(
<<<<<<< HEAD
    "suffix, epsg, fileops_module, testfile, empty_input, gridsize, where",
    get_combinations_to_test(testfiles=["polygon-parcel", "linestring-row-trees"]),
)
def test_simplify(
    tmp_path, suffix, epsg, fileops_module, testfile, empty_input, gridsize, where
=======
    "suffix, epsg, geoops_module, testfile, empty_input, gridsize",
    get_combinations_to_test(
        geoops_modules=GEOOPS_MODULES,
        testfiles=["polygon-parcel", "linestring-row-trees"],
    ),
)
def test_simplify(
    tmp_path, suffix, epsg, geoops_module, testfile, empty_input, gridsize
>>>>>>> 6108ab59
):
    # Prepare test data
    tmp_dir = tmp_path / f"{geoops_module}_{epsg}"
    tmp_dir.mkdir(parents=True, exist_ok=True)
    input_path = test_helper.get_testfile(
        testfile, dst_dir=tmp_dir, suffix=suffix, epsg=epsg, empty=empty_input
    )
    output_path = tmp_dir / f"{input_path.stem}-output{suffix}"
    set_geoops_module(geoops_module)
    input_layerinfo = fileops.get_layerinfo(input_path)
    batchsize = math.ceil(input_layerinfo.featurecount / 2)
    assert input_layerinfo.crs is not None
    if input_layerinfo.crs.is_projected:
        tolerance = 5
    else:
        # 1 degree = 111 km or 111000 m
        tolerance = 5 / 111000

    # Test default algorithm (rdp)
    output_path = io_util.with_stem(input_path, output_path)
<<<<<<< HEAD
    kwargs = {}
    if where != "WHERE_DEFAULT":
        kwargs["where"] = where
=======
>>>>>>> 6108ab59
    geoops.simplify(
        input_path=input_path,
        output_path=output_path,
        tolerance=tolerance,
        gridsize=gridsize,
        nb_parallel=2,
        batchsize=batchsize,
        **kwargs,
    )

    # Now check if the tmp file is correctly created
    assert output_path.exists()
    assert fileops.has_spatial_index(output_path)
    output_layerinfo = fileops.get_layerinfo(output_path)
    assert len(output_layerinfo.columns) == len(input_layerinfo.columns)

    # If input was empty, we are already OK
    if empty_input:
        return

    # Read result for some more detailed checks
    output_gdf = fileops.read_file(output_path)

    # Prepare expected result
    expected_gdf = fileops.read_file(input_path)
    expected_gdf.geometry = expected_gdf.geometry.simplify(
        tolerance=tolerance, preserve_topology=True
    )
    if gridsize != 0.0:
        expected_gdf.geometry = shapely2_or_pygeos.set_precision(
            expected_gdf.geometry.array.data, grid_size=gridsize
        )

    # Check what filtering is needed
    filter_area_gt = None
    if where is None:
        filter_null_geoms = False
    elif where == "WHERE_DEFAULT":
        filter_null_geoms = True
    elif where == "{geometrycolumn} IS NOT NULL AND ST_Area({geometrycolumn}) > 400":
        filter_null_geoms = True
        filter_area_gt = 400
    else:
        raise ValueError(f"unsupported where parameter in test: {where}")

    # Apply filtering
    if filter_null_geoms:
        expected_gdf = expected_gdf[~expected_gdf.geometry.isna()]
        expected_gdf = expected_gdf[~expected_gdf.geometry.is_empty]
    if filter_area_gt is not None:
        expected_gdf = expected_gdf[expected_gdf.geometry.area > filter_area_gt]

    assert_geodataframe_equal(output_gdf, expected_gdf, sort_values=True)<|MERGE_RESOLUTION|>--- conflicted
+++ resolved
@@ -20,33 +20,19 @@
 from geofileops import fileops
 from geofileops import GeometryType
 from geofileops.util import _io_util as io_util
-<<<<<<< HEAD
-from tests import test_helper as test_helper
-from tests.test_helper import (
-    DEFAULT_EPSGS,
-    DEFAULT_SUFFIXES,
-    DEFAULT_TESTFILES,
-    GRIDSIZE_DEFAULT,
-=======
 from tests import test_helper
 from tests.test_helper import (
     EPSGS,
     GRIDSIZE_DEFAULT,
     SUFFIXES,
     TESTFILES,
->>>>>>> 6108ab59
 )
 from tests.test_helper import assert_geodataframe_equal
 
 # Init gfo module
-<<<<<<< HEAD
-current_fileops_module = "geofileops.fileops"
+current_geoops_module = "unknown"
 GEOOPS_MODULES = ["geofileops.geoops", "geofileops.util._geoops_gpd"]
 WHERE_GT = "{geometrycolumn} IS NOT NULL AND ST_Area({geometrycolumn}) > 400"
-=======
-current_geoops_module = "unknown"
-GEOOPS_MODULES = ["geofileops.geoops", "geofileops.util._geoops_gpd"]
->>>>>>> 6108ab59
 
 
 def set_geoops_module(geoops_module: str):
@@ -81,7 +67,6 @@
         for geoops_module in geoops_modules:
             for testfile in testfiles:
                 gridsize = 0.001 if epsg == 31370 else GRIDSIZE_DEFAULT
-<<<<<<< HEAD
                 if testfile == "polygon-parcel":
                     where = WHERE_GT if epsg == 31370 else "WHERE_DEFAULT"
                 elif testfile == "point":
@@ -89,11 +74,8 @@
                 else:
                     where = "WHERE_DEFAULT"
                 result.append(
-                    (".gpkg", epsg, fileops_module, testfile, False, gridsize, where)
+                    (".gpkg", epsg, geoops_module, testfile, False, gridsize, where)
                 )
-=======
-                result.append((".gpkg", epsg, geoops_module, testfile, False, gridsize))
->>>>>>> 6108ab59
 
     # On other suffixes test:
     #   - all combinations of geoops_modules, testfiles
@@ -103,57 +85,36 @@
     for suffix in other_suffixes:
         for geoops_module in geoops_modules:
             for testfile in testfiles:
-<<<<<<< HEAD
                 gridsize = 0.001 if testfile == "polygon-parcel" else GRIDSIZE_DEFAULT
                 if testfile == "polygon-parcel":
                     where = WHERE_GT
                 else:
                     where = None
                 result.append(
-                    (suffix, 31370, fileops_module, testfile, False, gridsize, where)
+                    (suffix, 31370, geoops_module, testfile, False, gridsize, where)
                 )
 
     # Test empty_input=True on
     #   - all combinations of fileops_modules and SUFFIXES
-    #   - fixed epsg, testfile and empty_input
-    for fileops_module in fileops_modules:
-        for suffix in DEFAULT_SUFFIXES:
-            gridsize = 0.001 if suffix == ".gpkg" else GRIDSIZE_DEFAULT
-            where = "WHERE_DEFAULT"
-            result.append(
-                (suffix, 31370, fileops_module, "polygon-parcel", True, gridsize, where)
-=======
-                gridsize = 0.001 if testfile == "polygon-parcel" else 0.0
-                result.append((suffix, 31370, geoops_module, testfile, False, 0.0))
-
-    # Test empty_input=True on
-    #   - all combinations of geoops_modules and DEFAULT_SUFFIXES
     #   - fixed epsg, testfile and empty_input
     for geoops_module in geoops_modules:
         for suffix in suffixes:
             gridsize = 0.001 if suffix == ".gpkg" else GRIDSIZE_DEFAULT
+            where = "WHERE_DEFAULT"
             result.append(
-                (suffix, 31370, geoops_module, "polygon-parcel", True, gridsize)
->>>>>>> 6108ab59
+                (suffix, 31370, geoops_module, "polygon-parcel", True, gridsize, where)
             )
 
     return result
 
 
 @pytest.mark.parametrize(
-<<<<<<< HEAD
-    "suffix, epsg, fileops_module, testfile, empty_input, gridsize, where",
-    get_combinations_to_test(GEOOPS_MODULES),
+    "suffix, epsg, geoops_module, testfile, empty_input, gridsize, where",
+    get_combinations_to_test(),
 )
 def test_buffer(
-    tmp_path, suffix, epsg, fileops_module, testfile, empty_input, gridsize, where
+    tmp_path, suffix, epsg, geoops_module, testfile, empty_input, gridsize, where
 ):
-=======
-    "suffix, epsg, geoops_module, testfile, empty_input, gridsize",
-    get_combinations_to_test(),
-)
-def test_buffer(tmp_path, suffix, epsg, geoops_module, testfile, empty_input, gridsize):
->>>>>>> 6108ab59
     """Buffer basics are available both in the gpd and sql implementations."""
     # Prepare test data
     input_path = test_helper.get_testfile(
@@ -364,22 +325,13 @@
         geoops.buffer(input_path=input_path, output_path=output_path, distance=1)
 
 
-<<<<<<< HEAD
-@pytest.mark.parametrize("suffix", DEFAULT_SUFFIXES)
-@pytest.mark.parametrize("testfile", DEFAULT_TESTFILES)
 @pytest.mark.parametrize(
-    "suffix, epsg, fileops_module, testfile, empty_input, gridsize, where",
+    "suffix, epsg, geoops_module, testfile, empty_input, gridsize, where",
     get_combinations_to_test(epsgs=[31370]),
 )
 def test_buffer_negative(
-    tmp_path, suffix, epsg, fileops_module, testfile, empty_input, gridsize, where
+    tmp_path, suffix, epsg, geoops_module, testfile, empty_input, gridsize, where
 ):
-=======
-@pytest.mark.parametrize("suffix", SUFFIXES)
-@pytest.mark.parametrize("geoops_module", GEOOPS_MODULES)
-@pytest.mark.parametrize("testfile", TESTFILES)
-def test_buffer_negative(tmp_path, suffix, geoops_module, testfile):
->>>>>>> 6108ab59
     """Buffer basics are available both in the gpd and sql implementations."""
     input_path = test_helper.get_testfile(testfile, suffix=suffix)
 
@@ -521,20 +473,13 @@
     )
 
 
-<<<<<<< HEAD
-@pytest.mark.parametrize("fileops_module", GEOOPS_MODULES)
-@pytest.mark.parametrize("suffix", DEFAULT_SUFFIXES)
+@pytest.mark.parametrize("geoops_module", GEOOPS_MODULES)
+@pytest.mark.parametrize("suffix", SUFFIXES)
 @pytest.mark.parametrize(
     "empty_input, gridsize, where",
     [(True, 0.0, None), (False, 0.001, WHERE_GT)],
 )
-def test_convexhull(tmp_path, fileops_module, suffix, empty_input, gridsize, where):
-=======
-@pytest.mark.parametrize("suffix", SUFFIXES)
-@pytest.mark.parametrize("geoops_module", GEOOPS_MODULES)
-@pytest.mark.parametrize("empty_input, gridsize", [(True, 0.0), (False, 0.001)])
-def test_convexhull(tmp_path, geoops_module, suffix, empty_input, gridsize):
->>>>>>> 6108ab59
+def test_convexhull(tmp_path, geoops_module, suffix, empty_input, gridsize, where):
     logging.basicConfig(level=logging.DEBUG)
     input_path = test_helper.get_testfile(
         "polygon-parcel", suffix=suffix, empty=empty_input
@@ -604,22 +549,11 @@
 
 
 @pytest.mark.parametrize(
-<<<<<<< HEAD
-    "suffix, epsg, fileops_module, testfile, empty_input, gridsize, where",
+    "suffix, epsg, geoops_module, testfile, empty_input, gridsize, where",
     get_combinations_to_test(testfiles=["polygon-parcel", "linestring-row-trees"]),
 )
 def test_simplify(
-    tmp_path, suffix, epsg, fileops_module, testfile, empty_input, gridsize, where
-=======
-    "suffix, epsg, geoops_module, testfile, empty_input, gridsize",
-    get_combinations_to_test(
-        geoops_modules=GEOOPS_MODULES,
-        testfiles=["polygon-parcel", "linestring-row-trees"],
-    ),
-)
-def test_simplify(
-    tmp_path, suffix, epsg, geoops_module, testfile, empty_input, gridsize
->>>>>>> 6108ab59
+    tmp_path, suffix, epsg, geoops_module, testfile, empty_input, gridsize, where
 ):
     # Prepare test data
     tmp_dir = tmp_path / f"{geoops_module}_{epsg}"
@@ -640,12 +574,9 @@
 
     # Test default algorithm (rdp)
     output_path = io_util.with_stem(input_path, output_path)
-<<<<<<< HEAD
     kwargs = {}
     if where != "WHERE_DEFAULT":
         kwargs["where"] = where
-=======
->>>>>>> 6108ab59
     geoops.simplify(
         input_path=input_path,
         output_path=output_path,
