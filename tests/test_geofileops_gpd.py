--- conflicted
+++ resolved
@@ -390,11 +390,7 @@
 
 def basetest_convexhull(input_path, output_path):
     layerinfo_orig = gfo.get_layerinfo(input_path)
-<<<<<<< HEAD
-    gfo.convexhull(
-=======
     geofileops_gpd.convexhull(
->>>>>>> 5aac62d1
             input_path=input_path,
             output_path=output_path,
             nb_parallel=get_nb_parallel())
