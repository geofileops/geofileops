--- conflicted
+++ resolved
@@ -22,17 +22,10 @@
 from geofileops.util import geoseries_util
 
 _data_dir = Path(__file__).parent.resolve() / "data"
-<<<<<<< HEAD
-DEFAULT_EPSGS = [31370, 4326]
-GRIDSIZE_DEFAULT = 0.0
-DEFAULT_SUFFIXES = [".gpkg", ".shp"]
-DEFAULT_TESTFILES = ["polygon-parcel", "linestring-row-trees", "point"]
-=======
 EPSGS = [31370, 4326]
 GRIDSIZE_DEFAULT = 0.0
 SUFFIXES = [".gpkg", ".shp"]
 TESTFILES = ["polygon-parcel", "linestring-row-trees", "point"]
->>>>>>> 6108ab59
 
 
 def prepare_test_file(
