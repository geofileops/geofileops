--- conflicted
+++ resolved
@@ -229,7 +229,6 @@
     )
 
 
-<<<<<<< HEAD
 @pytest.mark.parametrize("suffix", [".gpkg", ".shp"])
 def test_intersection_resultempty(tmp_path, suffix):
     # Prepare test data
@@ -248,7 +247,24 @@
     output_path = (
         tmp_path / f"{input1_path.stem}_intersection_{input2_path.stem}{suffix}"
     )
-=======
+    gfo.intersection(
+        input1_path=input1_path,
+        input2_path=input2_path,
+        output_path=output_path,
+        nb_parallel=2,
+        batchsize=batchsize,
+    )
+
+    # Check if the output file is correctly created
+    assert output_path.exists()
+    output_layerinfo = gfo.get_layerinfo(output_path)
+    assert output_layerinfo.featurecount == 0
+    assert len(output_layerinfo.columns) == (
+        len(input1_layerinfo.columns) + len(input2_layerinfo.columns)
+    )
+    assert output_layerinfo.geometrytype == GeometryType.MULTIPOLYGON
+
+
 @pytest.mark.parametrize("testfile", ["polygon-parcel"])
 @pytest.mark.parametrize("suffix", DEFAULT_SUFFIXES)
 def test_intersection_columns_fid(tmp_path, testfile, suffix):
@@ -263,31 +279,16 @@
     )
     input1_columns = ["lblhfdtlt", "fid"]
     input2_columns = ["naam", "FiD"]
->>>>>>> 93275912
     gfo.intersection(
         input1_path=input1_path,
         input2_path=input2_path,
         output_path=output_path,
-<<<<<<< HEAD
-=======
         input1_columns=input1_columns,
         input2_columns=input2_columns,
->>>>>>> 93275912
         nb_parallel=2,
         batchsize=batchsize,
     )
 
-<<<<<<< HEAD
-    # Check if the output file is correctly created
-    assert output_path.exists()
-    output_layerinfo = gfo.get_layerinfo(output_path)
-    assert output_layerinfo.featurecount == 0
-    assert len(output_layerinfo.columns) == (
-        len(input1_layerinfo.columns) + len(input2_layerinfo.columns)
-    )
-    assert output_layerinfo.geometrytype == GeometryType.MULTIPOLYGON
-
-=======
     # Check if the tmp file is correctly created
     assert output_path.exists()
     output_layerinfo = gfo.get_layerinfo(output_path)
@@ -305,7 +306,6 @@
     else:
         assert sorted(output_gdf["l2_fid"].unique().tolist()) == [1, 2, 3, 4, 5]
 
->>>>>>> 93275912
 
 def test_prepare_spatial_relations_filter():
     # Test all existing named relations
