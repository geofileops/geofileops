--- conflicted
+++ resolved
@@ -135,8 +135,7 @@
     if expected_subdivided:
         assert result is not None
     else:
-<<<<<<< HEAD
-        assert result is not None
+        assert result is None
 
 
 @pytest.mark.parametrize(
@@ -284,7 +283,4 @@
     assert spatial_relation_filter == exp_spatial_relation_filter
     assert true_for_disjoint == exp_true_for_disjoint
     assert aggregation_column == exp_aggregation_column
-    assert groupby == exp_groupby
-=======
-        assert result is None
->>>>>>> f7f8a4cf
+    assert groupby == exp_groupby