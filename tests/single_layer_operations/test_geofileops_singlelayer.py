"""
Tests for operations that are executed using a sql statement on one layer.
"""

import logging
import math
from importlib import import_module
from typing import Any

import geopandas as gpd
import pytest
import shapely
from shapely import MultiPolygon, Polygon

from geofileops import GeometryType, fileops, geoops
from geofileops._compat import GDAL_GTE_39, GDAL_GTE_311
from geofileops.util import _general_util, _geofileinfo, _geoops_sql
from geofileops.util._geofileinfo import GeofileInfo
from geofileops.util._geometry_util import SimplifyAlgorithm
from geofileops.util._geopath_util import GeoPath
from tests import test_helper
from tests.test_helper import (
    EPSGS,
    GRIDSIZE_DEFAULT,
    SUFFIXES_GEOOPS,
    SUFFIXES_GEOOPS_EXT,
    TESTFILES,
    WHERE_AREA_GT_400,
    assert_geodataframe_equal,
)

try:
    import simplification
except ImportError:
    simplification = None

# Init gfo module
current_geoops_module = "unknown"
GEOOPS_MODULES = [
    "geofileops.geoops",
    "geofileops.util._geoops_gpd",
    "geofileops.util._geoops_sql",
]


def set_geoops_module(geoops_module: str):
    global current_geoops_module  # noqa: PLW0603
    if current_geoops_module == geoops_module:
        # The right module is already loaded, so don't do anything
        return
    else:
        # Load the desired module as fileops
        global geoops  # noqa: PLW0603
        geoops = import_module(geoops_module, __package__)
        current_geoops_module = geoops_module
        print(f"gfo module switched to: {current_geoops_module}")


def basic_combinations_to_test(
    geoops_modules: list[str] = GEOOPS_MODULES,
    testfiles: list[str] = TESTFILES,
    epsgs: list[int] = EPSGS,
    suffixes: list[str] = SUFFIXES_GEOOPS,
) -> list[Any]:
    """
    Return sensible combinations of parameters to be used in tests for following params:
        suffix, epsg, geoops_module, testfile, empty_input, gridsize, where_post
    """
    result = []

    # On .gpkg test:
    #   - all combinations of geoops_modules, testfiles and epsgs
    #   - fixed empty_input, suffix
    #   - dimensions="XYZ" for polygon input
    #   - custom fid_column for point input
    for epsg in epsgs:
        for geoops_module in geoops_modules:
            for testfile in testfiles:
                where_post = None
                keep_empty_geoms: bool | None = False
                dimensions = None
                gridsize = 0.01 if epsg == 31370 else GRIDSIZE_DEFAULT
                fid_column = None
                if testfile == "polygon-parcel":
                    dimensions = "XYZ"
                    keep_empty_geoms = None
                    if epsg == 31370:
                        where_post = WHERE_AREA_GT_400
                elif testfile == "point":
                    keep_empty_geoms = True
                    fid_column = "fid_custom"
                result.append(
                    (
                        ".gpkg",
                        epsg,
                        geoops_module,
                        testfile,
                        False,
                        gridsize,
                        keep_empty_geoms,
                        where_post,
                        dimensions,
                        fid_column,
                    )
                )

    # On other suffixes test:
    #   - all combinations of geoops_modules, testfiles
    #   - fixed epsg and empty_input
    other_suffixes = list(suffixes)
    other_suffixes.remove(".gpkg")
    for suffix in other_suffixes:
        for geoops_module in geoops_modules:
            for testfile in testfiles:
                where_post = ""
                keep_empty_geoms = False
                gridsize = 0.01 if testfile == "polygon-parcel" else GRIDSIZE_DEFAULT
                if testfile == "polygon-parcel":
                    where_post = WHERE_AREA_GT_400
                else:
                    keep_empty_geoms = True
                dimensions = None
                fid_column = None
                result.append(
                    (
                        suffix,
                        31370,
                        geoops_module,
                        testfile,
                        False,
                        gridsize,
                        keep_empty_geoms,
                        where_post,
                        dimensions,
                        fid_column,
                    )
                )

    # Test empty_input=True on
    #   - all combinations of fileops_modules and SUFFIXES
    #   - fixed epsg, testfile and empty_input
    for geoops_module in geoops_modules:
        for suffix in suffixes:
            gridsize = 0.01 if suffix == ".gpkg" else GRIDSIZE_DEFAULT
            keep_empty_geoms = False
            where_post = None
            dimensions = None
            fid_column = None
            result.append(
                (
                    suffix,
                    31370,
                    geoops_module,
                    "polygon-parcel",
                    True,
                    gridsize,
                    keep_empty_geoms,
                    where_post,
                    dimensions,
                    fid_column,
                )
            )

    return result


@pytest.mark.parametrize("suffix", SUFFIXES_GEOOPS_EXT)
@pytest.mark.parametrize("worker_type", ["threads", "processes"])
@pytest.mark.parametrize("geoops_module", GEOOPS_MODULES)
def test_buffer(tmp_path, suffix, worker_type, geoops_module):
    """Buffer minimal test."""
    if not GDAL_GTE_311 and suffix in {".gpkg.zip", ".shp.zip"}:
        # Skip test for unsupported GDAL versions
        pytest.skip(".zip support requires gdal>=3.11")

    # Prepare test data
    input_path = test_helper.get_testfile("polygon-parcel", suffix=suffix)
    input_layerinfo = fileops.get_layerinfo(input_path)
    batchsize = math.ceil(input_layerinfo.featurecount / 2)

    # Now run test
    output_path = tmp_path / f"output{suffix}"
    set_geoops_module(geoops_module)
    with _general_util.TempEnv({"GFO_WORKER_TYPE": worker_type}):
        geoops.buffer(
            input_path=input_path,
            output_path=output_path,
            distance=1,
            nb_parallel=2,
            keep_empty_geoms=True,
            batchsize=batchsize,
        )

    # Now check if the output file is correctly created
    assert output_path.exists()
    output_layerinfo = fileops.get_layerinfo(output_path)
    assert len(output_layerinfo.columns) == len(input_layerinfo.columns)
    assert output_layerinfo.featurecount == input_layerinfo.featurecount


@pytest.mark.parametrize(
    "suffix, epsg, geoops_module, testfile, empty_input, gridsize, keep_empty_geoms, "
    "where_post, dimensions, fid_column",
    basic_combinations_to_test(),
)
def test_buffer_basic(
    tmp_path,
    suffix,
    epsg,
    geoops_module,
    testfile,
    empty_input,
    gridsize,
    keep_empty_geoms,
    where_post,
    dimensions,
    fid_column,
):
    """Buffer basics are available both in the gpd and sql implementations."""
    if (
        not GDAL_GTE_39
        and dimensions == "XYZ"
        and suffix == ".gpkg"
        and geoops_module != "_geoops_gpd"
    ):
        pytest.xfail(
            "GDAL < 3.9 (at least) writes 3D geometries even though "
            "force_geometrytype='MULTIPOLYGON' for buffer operation."
        )
    # Prepare test data
    input_path = test_helper.get_testfile(
        testfile,
        suffix=suffix,
        epsg=epsg,
        empty=empty_input,
        dimensions=dimensions,
        fid_column=fid_column,
    )

    # Now run test
    output_path = tmp_path / f"{input_path.stem}-{geoops_module}{suffix}"
    set_geoops_module(geoops_module)
    input_layerinfo = fileops.get_layerinfo(input_path)
    batchsize = math.ceil(input_layerinfo.featurecount / 2)
    assert input_layerinfo.crs is not None
    distance = 1
    if input_layerinfo.crs.is_projected is False:
        # 1 degree = 111 km or 111000 m
        distance /= 111000

    # Prepare expected result
    expected_gdf = fileops.read_file(input_path)
    expected_gdf.geometry = expected_gdf.geometry.buffer(distance, resolution=5)
    # Default value for keep_empty_geoms is False
    keep_empty_geoms_prepped = False if keep_empty_geoms is None else keep_empty_geoms
    expected_gdf = test_helper.prepare_expected_result(
        expected_gdf,
        gridsize=gridsize,
        keep_empty_geoms=keep_empty_geoms_prepped,
        where_post=where_post,
    )

    # Test positive buffer
    kwargs = {}
    if keep_empty_geoms is not None:
        kwargs["keep_empty_geoms"] = keep_empty_geoms
    geoops.buffer(
        input_path=input_path,
        output_path=output_path,
        distance=distance,
        gridsize=gridsize,
        keep_empty_geoms=keep_empty_geoms,
        where_post=where_post,
        nb_parallel=2,
        batchsize=batchsize,
    )

    # Now check if the output file is correctly created
    assert output_path.exists()
    exp_spatial_index = GeofileInfo(output_path).default_spatial_index
    assert fileops.has_spatial_index(output_path) is exp_spatial_index
    output_layerinfo = fileops.get_layerinfo(output_path)
    assert len(output_layerinfo.columns) == len(input_layerinfo.columns)

    if empty_input:
        return

    # More detailed check
    output_gdf = fileops.read_file(output_path)
    assert output_gdf["geometry"][0] is not None
    # Check less precise for geographic CRS (WGS84)
    check_less_precise = not input_layerinfo.crs.is_projected
    assert_geodataframe_equal(
        output_gdf,
        expected_gdf,
        normalize=True,
        promote_to_multi=True,
        check_less_precise=check_less_precise,
        sort_values=True,
    )


@pytest.mark.parametrize("suffix", SUFFIXES_GEOOPS)
@pytest.mark.parametrize("testfile", ["polygon-parcel"])
@pytest.mark.parametrize("geoops_module", GEOOPS_MODULES)
@pytest.mark.parametrize(
    "columns, exp_columns",
    [(["LblHfdTlt", "fid"], ["LblHfdTlt", "fid_1"]), ("LblHfdTlt", ["LblHfdTlt"])],
)
def test_buffer_columns_fid(
    tmp_path, suffix, geoops_module, testfile, columns, exp_columns
):
    """Buffer basics are available both in the gpd and sql implementations."""
    # Prepare test data
    input_path = test_helper.get_testfile(testfile, suffix=suffix)

    # Now run test
    output_path = tmp_path / f"{input_path.stem}-{geoops_module}{suffix}"
    set_geoops_module(geoops_module)
    input_layerinfo = fileops.get_layerinfo(input_path)
    batchsize = math.ceil(input_layerinfo.featurecount / 2)

    # Test positive buffer
    geoops.buffer(
        input_path=input_path,
        output_path=output_path,
        distance=1,
        columns=columns,
        explodecollections=True,
        keep_empty_geoms=False,
        nb_parallel=2,
        batchsize=batchsize,
    )

    # Read input file and extract some info
    input_gdf = fileops.read_file(input_path, fid_as_index=True)
    if _geofileinfo.get_geofileinfo(input_path).is_fid_zerobased:
        assert input_gdf.index[0] == 0
    else:
        assert input_gdf.index[0] == 1
    input_multi_gdf = input_gdf[
        input_gdf.geometry.buffer(0).geom_type == "MultiPolygon"
    ]
    assert len(input_multi_gdf) == 2
    multi_fid = input_multi_gdf.index[0]

    # Now check if the output file is correctly created
    assert output_path.exists()
    exp_spatial_index = GeofileInfo(output_path).default_spatial_index
    assert fileops.has_spatial_index(output_path) is exp_spatial_index
    output_layerinfo = fileops.get_layerinfo(output_path)
    output_gdf = fileops.read_file(output_path)
    assert output_gdf["geometry"][0] is not None
    assert list(output_layerinfo.columns) == exp_columns
    if "fid" in columns:
        assert len(output_gdf[output_gdf.fid_1 == multi_fid]) == 2


@pytest.mark.parametrize("geoops_module", GEOOPS_MODULES)
def test_buffer_force(tmp_path, geoops_module):
    suffix = ".gpkg"
    input_path = test_helper.get_testfile("polygon-parcel")
    input_layerinfo = fileops.get_layerinfo(input_path)
    batchsize = math.ceil(input_layerinfo.featurecount / 2)
    distance = 1
    set_geoops_module(geoops_module)

    # Run buffer
    output_path = tmp_path / f"{GeoPath(input_path).stem}-output{suffix}"
    assert not output_path.exists()

    # Use "processes" worker type to test this as well
    with _general_util.TempEnv({"GFO_WORKER_TYPE": "processes"}):
        geoops.buffer(
            input_path=input_path,
            output_path=output_path,
            distance=distance,
            keep_empty_geoms=False,
            nb_parallel=2,
            batchsize=batchsize,
        )

    # Test buffer to existing output path
    assert output_path.exists()
    exp_spatial_index = GeofileInfo(output_path).default_spatial_index
    assert fileops.has_spatial_index(output_path) is exp_spatial_index
    mtime_orig = output_path.stat().st_mtime
    geoops.buffer(
        input_path=input_path,
        output_path=output_path,
        distance=distance,
        keep_empty_geoms=False,
        nb_parallel=2,
        batchsize=batchsize,
    )
    assert output_path.stat().st_mtime == mtime_orig

    # With force=True
    geoops.buffer(
        input_path=input_path,
        output_path=output_path,
        distance=distance,
        keep_empty_geoms=False,
        nb_parallel=2,
        batchsize=batchsize,
        force=True,
    )
    assert output_path.stat().st_mtime != mtime_orig


@pytest.mark.parametrize(
    "exp_error, exp_ex, input_path, output_path",
    [
        (
            "buffer: output_path must not equal input_path",
            ValueError,
            "not_existing_path.gpkg",
            "not_existing_path.gpkg",
        ),
        (
            "buffer: input_path not found:",
            FileNotFoundError,
            "not_existing_path",
            "output.gpkg",
        ),
    ],
)
@pytest.mark.parametrize("geoops_module", GEOOPS_MODULES)
def test_buffer_invalid_params(
    tmp_path, input_path, output_path, exp_ex, exp_error, geoops_module
):
    """Invalid params for single layer operations."""
    # Internal functions are directly called, so need to be Path objects
    if isinstance(output_path, str):
        output_path = tmp_path / output_path
    if isinstance(input_path, str):
        input_path = tmp_path / input_path

    # Now run test
    set_geoops_module(geoops_module)
    with pytest.raises(exp_ex, match=exp_error):
        geoops.buffer(input_path=input_path, output_path=output_path, distance=1)


@pytest.mark.parametrize("suffix", [".gpkg", ".gpkg.zip"])
@pytest.mark.parametrize("geoops_module", GEOOPS_MODULES)
def test_buffer_layer_special_cases(tmp_path, suffix, geoops_module):
    """Test buffer on input file with multiple layers + a custom output layer.

    Only tested on .gpkg and .gpkg.zip as these support multiple layers/custom layer
    names.
    """
    if not GDAL_GTE_311 and suffix in {".gpkg.zip"}:
        # Skip test for unsupported GDAL versions
        pytest.skip(".zip support requires gdal>=3.11")

    # Prepare test data
    input_path = test_helper.get_testfile("polygon-twolayers", suffix=suffix)
    input_layerinfo = fileops.get_layerinfo(input_path, layer="parcels")
    batchsize = math.ceil(input_layerinfo.featurecount / 2)
    output_layer = "buffered_parcels"

    # Now run test
    output_path = tmp_path / f"output{suffix}"
    set_geoops_module(geoops_module)
    geoops.buffer(
        input_path=input_path,
        output_path=output_path,
        input_layer="parcels",
        output_layer=output_layer,
        distance=1,
        nb_parallel=2,
        keep_empty_geoms=True,
        batchsize=batchsize,
    )

    # Now check if the output file is correctly created
    assert output_path.exists()
    output_layerinfo = fileops.get_layerinfo(output_path)
    assert output_layerinfo.name == output_layer
    assert len(output_layerinfo.columns) == len(input_layerinfo.columns)
    assert output_layerinfo.featurecount == input_layerinfo.featurecount


@pytest.mark.parametrize(
    "suffix, epsg, geoops_module, testfile, empty_input, gridsize, keep_empty_geoms, "
    "where_post, dimensions, fid_column",
    basic_combinations_to_test(epsgs=[31370]),
)
def test_buffer_negative(
    tmp_path,
    suffix,
    epsg,  # noqa: ARG001
    geoops_module,
    testfile,
    empty_input,  # noqa: ARG001
    gridsize,
    keep_empty_geoms,
    where_post,
    dimensions,  # noqa: ARG001
    fid_column,
):
    """Buffer basics are available both in the gpd and sql implementations."""
    input_path = test_helper.get_testfile(
        testfile, suffix=suffix, fid_column=fid_column
    )

    # Now run test
    output_path = tmp_path / f"{GeoPath(input_path).stem}-{geoops_module}{suffix}"
    set_geoops_module(geoops_module)
    input_layerinfo = fileops.get_layerinfo(input_path)
    batchsize = math.ceil(input_layerinfo.featurecount / 2)
    keep_empty_geoms_prepped = False if keep_empty_geoms is None else keep_empty_geoms

    # Test negative buffer
    distance = -10
    kwargs = {}
    if keep_empty_geoms is not None:
        kwargs["keep_empty_geoms"] = keep_empty_geoms
    output_path = tmp_path / f"{GeoPath(output_path).stem}_m10m{suffix}"
    geoops.buffer(
        input_path=input_path,
        output_path=output_path,
        distance=distance,
        gridsize=gridsize,
        where_post=where_post,
        nb_parallel=2,
        batchsize=batchsize,
        **kwargs,
    )

    # Now check if the output file is correctly created
    assert output_path.exists()

    output_layerinfo = fileops.get_layerinfo(output_path)
    assert len(output_layerinfo.columns) == len(input_layerinfo.columns)

    if input_layerinfo.geometrytype in [
        GeometryType.MULTIPOINT,
        GeometryType.MULTILINESTRING,
    ]:
        # A Negative buffer of points or linestrings gives NULL geometries
        if keep_empty_geoms_prepped:
            # If no filtering on NULL geoms, all rows are still present
            assert output_layerinfo.featurecount == input_layerinfo.featurecount
            if suffix != ".shp":
                # The None geoms aren't properly detected as geometry in shp, so becomes
                # an extra attribute column...
                # assert len(output_layerinfo.columns) == len(input_layerinfo.columns)
                pass
        else:
            # Everything is filtered away...
            assert output_layerinfo.featurecount == 0

    else:
        # A Negative buffer of polygons gives a result for large polygons.
        # 7 polygons disappear because of the negative buffer
        assert output_layerinfo.geometrytype == GeometryType.MULTIPOLYGON

        # Read result for some more detailed checks
        output_gdf = fileops.read_file(output_path)

        # Prepare expected result
        expected_gdf = fileops.read_file(input_path)
        expected_gdf.geometry = expected_gdf.geometry.buffer(distance, resolution=5)
        expected_gdf = test_helper.prepare_expected_result(
            expected_gdf,
            gridsize=gridsize,
            keep_empty_geoms=keep_empty_geoms_prepped,
            where_post=where_post,
        )
        assert_geodataframe_equal(output_gdf, expected_gdf, sort_values=True)


@pytest.mark.parametrize("geoops_module", GEOOPS_MODULES)
def test_buffer_negative_explode(tmp_path, geoops_module):
    """Buffer basics are available both in the gpd and sql implementations."""
    suffix = ".gpkg"
    input_path = test_helper.get_testfile("polygon-parcel")

    # Now run test
    output_path = tmp_path / f"{GeoPath(input_path).stem}-output{suffix}"
    set_geoops_module(geoops_module)
    input_layerinfo = fileops.get_layerinfo(input_path)
    batchsize = math.ceil(input_layerinfo.featurecount / 2)

    # Test negative buffer with explodecollections
    output_path = (
        output_path.parent / f"{GeoPath(output_path).stem}_m10m_explode{suffix}"
    )
    distance = -10
    keep_empty_geoms = False
    geoops.buffer(
        input_path=input_path,
        output_path=output_path,
        distance=distance,
        explodecollections=True,
        keep_empty_geoms=keep_empty_geoms,
        nb_parallel=2,
        batchsize=batchsize,
    )

    # Now check if the output file is correctly created
    assert output_path.exists()
    exp_spatial_index = GeofileInfo(output_path).default_spatial_index
    assert fileops.has_spatial_index(output_path) is exp_spatial_index
    layerinfo_output = fileops.get_layerinfo(output_path)
    assert len(layerinfo_output.columns) == len(input_layerinfo.columns)
    assert layerinfo_output.geometrytype == GeometryType.POLYGON

    output_gdf = fileops.read_file(output_path)

    expected_gdf = fileops.read_file(input_path)
    expected_gdf.geometry = expected_gdf.geometry.buffer(distance, resolution=5)
    expected_gdf = test_helper.prepare_expected_result(
        expected_gdf, explodecollections=True, keep_empty_geoms=keep_empty_geoms
    )
    assert_geodataframe_equal(
        output_gdf,
        expected_gdf,
        promote_to_multi=True,
        sort_values=True,
        check_crs=False,
    )


@pytest.mark.parametrize("geoops_module", GEOOPS_MODULES)
@pytest.mark.parametrize("suffix", SUFFIXES_GEOOPS)
@pytest.mark.parametrize(
    "keep_empty_geoms, where_post", [(False, None), (False, WHERE_AREA_GT_400)]
)
@pytest.mark.parametrize("explodecollections", [True, False])
def test_buffer_negative_where_explode(
    tmp_path, suffix, geoops_module, keep_empty_geoms, where_post, explodecollections
):
    """Buffer basics are available both in the gpd and sql implementations."""
    # Prepare test data/environment
    input_path = test_helper.get_testfile("polygon-parcel", suffix=suffix)
    set_geoops_module(geoops_module)
    output_path = tmp_path / f"{input_path.stem}-{geoops_module}{suffix}"
    input_layerinfo = fileops.get_layerinfo(input_path)
    batchsize = math.ceil(input_layerinfo.featurecount / 2)
    distance = -10

    expected_gdf = fileops.read_file(input_path)
    expected_gdf.geometry = expected_gdf.geometry.buffer(distance, resolution=5)
    expected_gdf = test_helper.prepare_expected_result(
        expected_gdf,
        keep_empty_geoms=keep_empty_geoms,
        where_post=where_post,
        explodecollections=explodecollections,
    )

    # Run test
    geoops.buffer(
        input_path=input_path,
        output_path=output_path,
        distance=distance,
        explodecollections=explodecollections,
        keep_empty_geoms=keep_empty_geoms,
        where_post=where_post,
        nb_parallel=2,
        batchsize=batchsize,
    )

    # Check result
    assert output_path.exists()
    exp_spatial_index = GeofileInfo(output_path).default_spatial_index
    assert fileops.has_spatial_index(output_path) is exp_spatial_index
    output_layerinfo = fileops.get_layerinfo(output_path)
    assert len(output_layerinfo.columns) == len(input_layerinfo.columns)

    output_gdf = fileops.read_file(output_path)
    assert output_gdf["geometry"][0] is not None

    assert_geodataframe_equal(
        output_gdf,
        expected_gdf,
        promote_to_multi=True,
        sort_values=True,
    )


@pytest.mark.parametrize("geoops_module", GEOOPS_MODULES)
def test_buffer_preserve_fid_gpkg(tmp_path, geoops_module):
    """
    Buffer test to check if fid is properly preserved.

    Only relevant for e.g. Geopackage as it saves the fid as a value. For e.g.
    shapefiles the fid is not retained, but always a sequence from 0 in the file.
    """
    # Prepare test data: remove 2 fid's from file to check if the fid's are preserved
    input_full_path = test_helper.get_testfile("polygon-parcel")
    input_path = test_helper.get_testfile("polygon-parcel", dst_dir=tmp_path)
    input_layer = fileops.get_only_layer(input_path)
    sql_stmt = f'DELETE FROM "{input_layer}" WHERE fid IN (5, 6)'
    fileops.execute_sql(input_path, sql_stmt=sql_stmt)

    # Now run test
    output_path = tmp_path / f"{input_path.stem}-{geoops_module}.gpkg"
    set_geoops_module(geoops_module)
    input_layerinfo = fileops.get_layerinfo(input_path)
    batchsize = math.ceil(input_layerinfo.featurecount / 2)

    # Test positive buffer
    geoops.buffer(
        input_path=input_path,
        output_path=output_path,
        distance=1,
        keep_empty_geoms=False,
        nb_parallel=2,
        batchsize=batchsize,
    )

    # Prepare expected result to compare with
    expected_gdf = fileops.read_file(input_full_path, fid_as_index=True)
    expected_gdf = expected_gdf[~expected_gdf.index.isin([5, 6])]
    expected_gdf = expected_gdf[~expected_gdf.geometry.is_empty]

    # Check if the output file with the expected result
    assert output_path.exists()
    exp_spatial_index = GeofileInfo(output_path).default_spatial_index
    assert fileops.has_spatial_index(output_path) is exp_spatial_index
    output_gdf = fileops.read_file(output_path, fid_as_index=True)
    assert len(output_gdf) == len(expected_gdf)
    assert output_gdf["geometry"].iloc[0] is not None
    assert (
        output_gdf.index.sort_values().tolist()
        == expected_gdf.index.sort_values().tolist()
    )


@pytest.mark.parametrize("geoops_module", GEOOPS_MODULES)
def test_buffer_shp_to_gpkg(
    tmp_path,
    geoops_module,
):
    """
    Buffer from shapefile to gpkg.

    Test added because this gave a unique constraint error on fid's, because for each
    partial file the fid started again with 0.
    """
    # Prepare test data
    input_path = test_helper.get_testfile("polygon-parcel", suffix=".shp")

    # Now run test
    output_path = tmp_path / f"{input_path.stem}-{geoops_module}.gpkg"
    set_geoops_module(geoops_module)
    input_layerinfo = fileops.get_layerinfo(input_path)
    batchsize = math.ceil(input_layerinfo.featurecount / 2)
    distance = 1
    keep_empty_geoms = False

    # Prepare expected result
    expected_gdf = fileops.read_file(input_path)
    expected_gdf.geometry = expected_gdf.geometry.buffer(distance, resolution=5)
    expected_gdf = test_helper.prepare_expected_result(
        expected_gdf, keep_empty_geoms=keep_empty_geoms
    )

    # Test positive buffer
    geoops.buffer(
        input_path=input_path,
        output_path=output_path,
        distance=distance,
        nb_parallel=2,
        batchsize=batchsize,
        keep_empty_geoms=keep_empty_geoms,
    )

    # Now check if the output file is correctly created
    assert output_path.exists()
    exp_spatial_index = GeofileInfo(output_path).default_spatial_index
    assert fileops.has_spatial_index(output_path) is exp_spatial_index
    output_layerinfo = fileops.get_layerinfo(output_path)
    assert len(output_layerinfo.columns) == len(input_layerinfo.columns)

    # More detailed check
    output_gdf = fileops.read_file(output_path)
    assert output_gdf["geometry"][0] is not None
    assert_geodataframe_equal(
        output_gdf,
        expected_gdf,
        promote_to_multi=True,
        sort_values=True,
    )


@pytest.mark.parametrize("geoops_module", GEOOPS_MODULES)
@pytest.mark.parametrize("suffix", SUFFIXES_GEOOPS)
@pytest.mark.parametrize(
    "empty_input, gridsize, keep_empty_geoms, where_post",
    [(True, 0.0, True, None), (False, 0.01, None, WHERE_AREA_GT_400)],
)
def test_convexhull(
    tmp_path, geoops_module, suffix, empty_input, gridsize, keep_empty_geoms, where_post
):
    # Prepare test data
    logging.basicConfig(level=logging.DEBUG)
    input_path = test_helper.get_testfile(
        "polygon-parcel", suffix=suffix, empty=empty_input
    )
    set_geoops_module(geoops_module)
    input_layerinfo = fileops.get_layerinfo(input_path)
    batchsize = math.ceil(input_layerinfo.featurecount / 2)

    # Also check if columns parameter works (case insensitive)
    columns = ["OIDN", "uidn", "HFDTLT", "lblhfdtlt", "GEWASGROEP", "lengte", "OPPERVL"]

    # Prepare expected result
    expected_gdf = fileops.read_file(input_path)
    expected_gdf.geometry = expected_gdf.geometry.convex_hull
    keep_empty_geoms_prepped = False if keep_empty_geoms is None else keep_empty_geoms
    expected_gdf = test_helper.prepare_expected_result(
        expected_gdf,
        gridsize=gridsize,
        keep_empty_geoms=keep_empty_geoms_prepped,
        where_post=where_post,
        columns=columns,
    )

    # Run test
    kwargs = {}
    if keep_empty_geoms is not None:
        kwargs["keep_empty_geoms"] = keep_empty_geoms
    output_path = tmp_path / f"{input_path.stem}-output{suffix}"
    geoops.convexhull(
        input_path=input_path,
        columns=columns,
        output_path=output_path,
        gridsize=gridsize,
        where_post=where_post,
        nb_parallel=2,
        batchsize=batchsize,
        **kwargs,
    )

    # Now check if the output file is correctly created
    assert output_path.exists()
    exp_spatial_index = GeofileInfo(output_path).default_spatial_index
    assert fileops.has_spatial_index(output_path) is exp_spatial_index
    layerinfo_output = fileops.get_layerinfo(output_path)
    assert "OIDN" in layerinfo_output.columns
    assert "uidn" in layerinfo_output.columns
    assert len(layerinfo_output.columns) == len(columns)
    assert layerinfo_output.geometrytype == GeometryType.MULTIPOLYGON

    # If input was empty, we are already OK
    if empty_input:
        return

    # More detailed check
    output_gdf = fileops.read_file(output_path)
    assert output_gdf["geometry"][0] is not None
    assert_geodataframe_equal(output_gdf, expected_gdf, sort_values=True)


@pytest.mark.parametrize("suffix", SUFFIXES_GEOOPS)
@pytest.mark.parametrize("input_empty", [True, False])
@pytest.mark.parametrize("geoops_module", GEOOPS_MODULES)
@pytest.mark.filterwarnings(
    "ignore: The default date converter is deprecated as of Python 3.12"
)
def test_makevalid(tmp_path, suffix, input_empty, geoops_module):
    # Prepare test data
    input_path = test_helper.get_testfile(
        "polygon-invalid", suffix=suffix, empty=input_empty
    )
    set_geoops_module(geoops_module)

    # If the input file is not empty, it should have invalid geoms
    if not input_empty:
        output_isvalid_path = tmp_path / f"{GeoPath(input_path).stem}_is-valid{suffix}"
        isvalid = _geoops_sql.isvalid(
            input_path=input_path, output_path=output_isvalid_path
        )
        assert isvalid is False, "Input file should contain invalid features"

    # Add some extra kwargs
    kwargs = {}
    if geoops_module == "geofileops.geoops":
        kwargs["validate_attribute_data"] = True

    # Do operation
    output_path = tmp_path / f"{input_path.stem}-output{suffix}"
    geoops.makevalid(
        input_path=input_path,
        output_path=output_path,
        nb_parallel=2,
        force_output_geometrytype=fileops.GeometryType.MULTIPOLYGON,
        **kwargs,
    )

    # Now check if the output file is correctly created
    assert output_path.exists()
    layerinfo_orig = fileops.get_layerinfo(input_path)
    layerinfo_output = fileops.get_layerinfo(output_path)
    assert len(layerinfo_orig.columns) == len(layerinfo_output.columns)
    assert layerinfo_output.geometrytype in [
        GeometryType.POLYGON,
        GeometryType.MULTIPOLYGON,
    ]

    if not input_empty:
        assert layerinfo_orig.featurecount == layerinfo_output.featurecount

    # Check if the result file is valid
    output_new_isvalid_path = (
        tmp_path / f"{GeoPath(output_path).stem}_new_is-valid{suffix}"
    )
    isvalid = _geoops_sql.isvalid(
        input_path=output_path, output_path=output_new_isvalid_path
    )
    assert isvalid is True, "Output file shouldn't contain invalid features"

    # Run makevalid with existing output file and force=False (=default)
    geoops.makevalid(input_path=input_path, output_path=output_path)


@pytest.mark.parametrize(
    "descr, geometry, expected_geometry",
    [
        ("sliver", Polygon([(0, 0), (5, 0), (10, 0), (15, 0)]), Polygon()),
        (
            "poly + line",
            MultiPolygon(
                [
                    Polygon([(0, 5), (5, 5), (5, 10), (0, 10), (0, 5)]),
                    Polygon([(0, 0), (5, 0), (10, 0), (15, 0)]),
                ]
            ),
            Polygon([(0, 5), (5, 5), (5, 10), (0, 10), (0, 5)]),
        ),
    ],
)
@pytest.mark.parametrize("geoops_module", GEOOPS_MODULES)
def test_makevalid_collapsing_part(
    tmp_path, descr: str, geometry, geoops_module, expected_geometry
):
    # Prepare test data
    set_geoops_module(geoops_module)
    input_gdf = gpd.GeoDataFrame({"descr": [descr]}, geometry=[geometry], crs=31370)
    input_path = tmp_path / "test.gpkg"
    fileops.to_file(input_gdf, input_path)

    # Now we are ready to test
    result_path = tmp_path / "test_makevalid_collapsing_part.gpkg"
    geoops.makevalid(
        input_path=input_path,
        output_path=result_path,
        keep_empty_geoms=False,
        force=True,
    )
    result_gdf = fileops.read_file(result_path)

    # Compare with expected result
    expected_gdf = gpd.GeoDataFrame(
        {"descr": [descr]}, geometry=[expected_geometry], crs=31370
    )
    expected_gdf = expected_gdf[~expected_gdf.geometry.is_empty]
    if len(expected_gdf) == 0:
        assert len(result_gdf) == 0
    else:
        assert_geodataframe_equal(result_gdf, expected_gdf)


@pytest.mark.parametrize("suffix", SUFFIXES_GEOOPS)
@pytest.mark.parametrize("explodecollections", [True, False])
@pytest.mark.parametrize("geoops_module", GEOOPS_MODULES)
def test_makevalid_exploded_input(tmp_path, suffix, geoops_module, explodecollections):
    """
    Test that even if single polygon input, output is multipolygon.

    Unless explodecollections of the output is True. Is necessary because makevalid can
    create multipolygons, and then the output becomes GEOMETRY.
    """
    # Prepare test data
    input_path = test_helper.get_testfile(
        "polygon-invalid", suffix=suffix, explodecollections=True
    )
    set_geoops_module(geoops_module)

    # Do operation
    output_path = tmp_path / f"{input_path.stem}-output{suffix}"
    geoops.makevalid(
        input_path=input_path,
        output_path=output_path,
        explodecollections=explodecollections,
        nb_parallel=2,
    )

    # Now check if the output file is correctly created
    assert output_path.exists()
    layerinfo_orig = fileops.get_layerinfo(input_path)
    layerinfo_output = fileops.get_layerinfo(output_path)
    assert len(layerinfo_orig.columns) == len(layerinfo_output.columns)
    assert layerinfo_output.geometrytype in {
        GeometryType.POLYGON,
        GeometryType.MULTIPOLYGON,
    }


@pytest.mark.parametrize("geoops_module", GEOOPS_MODULES)
@pytest.mark.parametrize("gridsize", [0.0, 0.01])
@pytest.mark.parametrize("keep_empty_geoms", [None, True])
def test_makevalid_gridsize(tmp_path, geoops_module, gridsize, keep_empty_geoms):
    """
    Apply gridsize on the default test file to make it removes sliver polygon.
    """
    # Prepare test data
    input_path = test_helper.get_testfile("polygon-parcel")
    input_info = fileops.get_layerinfo(input_path)

    expected_featurecount = input_info.featurecount
    # If NULL/EMPTY geoms should not be kept, the expected featurecount is lower.
    # (keep_empty_geoms=False is the default)
    if not keep_empty_geoms or keep_empty_geoms is None:
        expected_featurecount -= 1
        # With gridsize specified, a sliver polygon is removed as well
        if gridsize > 0.0:
            expected_featurecount -= 1

    set_geoops_module(geoops_module)

    # Do operation
    kwargs = {}
    if keep_empty_geoms is not None:
        kwargs["keep_empty_geoms"] = keep_empty_geoms
    output_path = tmp_path / f"{input_path.stem}-output-{gridsize}.gpkg"
    geoops.makevalid(
        input_path=input_path,
        output_path=output_path,
        gridsize=gridsize,
        nb_parallel=2,
        **kwargs,
    )

    output_info = fileops.get_layerinfo(output_path)
    assert output_info.featurecount == expected_featurecount


@pytest.mark.parametrize(
    "descr, geometry, expected_geometry",
    [
        ("sliver", Polygon([(0, 0), (10, 0), (10, 0.5), (0, 0)]), Polygon()),
        (
            "poly + sliver",
            MultiPolygon(
                [
                    Polygon([(0, 5), (5, 5), (5, 10), (0, 10), (0, 5)]),
                    Polygon([(0, 0), (10, 0), (10, 0.5), (0, 0)]),
                ]
            ),
            Polygon([(0, 5), (5, 5), (5, 10), (0, 10), (0, 5)]),
        ),
    ],
)
@pytest.mark.parametrize("geoops_module", GEOOPS_MODULES)
def test_makevalid_gridsize_extra(
    tmp_path, descr: str, geometry, geoops_module, expected_geometry
):
    # Prepare test data
    set_geoops_module(geoops_module)
    input_gdf = gpd.GeoDataFrame({"descr": [descr]}, geometry=[geometry], crs=31370)
    input_path = tmp_path / "test.gpkg"
    fileops.to_file(input_gdf, input_path)
    gridsize = 1

    # Now we are ready to test
    result_path = tmp_path / "test_makevalid.gpkg"
    geoops.makevalid(
        input_path=input_path,
        output_path=result_path,
        gridsize=gridsize,
        keep_empty_geoms=False,
        force=True,
    )
    result_gdf = fileops.read_file(result_path)

    # Compare with expected result
    expected_gdf = gpd.GeoDataFrame(
        {"descr": [descr]}, geometry=[expected_geometry], crs=31370
    )
    expected_gdf = expected_gdf[~expected_gdf.geometry.is_empty]
    if len(expected_gdf) == 0:
        assert len(result_gdf) == 0
    else:
        assert_geodataframe_equal(result_gdf, expected_gdf)


@pytest.mark.parametrize("geoops_module", GEOOPS_MODULES)
def test_makevalid_gridsize_topoerror(tmp_path, geoops_module):
    """
    Test on a specific valid polygon that gives a topologyerror when gridsize is set.
    """
    # The only currently known test case only works with geos 3.12. sql implementation
    # doesn't handle this case properly.
    if (
        shapely.geos_version != (3, 12, 0)
        or geoops_module == "geofileops.util._geoops_sql"
    ):
        pytest.skip()

    # Prepare test data
    poly_gridsize_error = shapely.from_wkt(
        "Polygon ((26352.5 175096.6, 26352.6 175096.6, 26352.6 175096.7, "
        "26352.5 175096.7, 26352.5 175096.6),(26352.528000000002 175096.676, "
        "26352.528369565214 175096.67489130437, 26352.528140495866 175096.67619834712, "
        "26352.52785714286 175096.67714285714, 26352.53 175096.66, "
        "26352.528000000002 175096.676))"
    )
    poly_ok = shapely.from_wkt(
        "Polygon ((26352.5 175096.7, 26352.66895 175096.76895, 26352.6 175096.6, "
        "26352.5 175096.6, 26352.5 175096.7))"
    )
    test_data = {
        "descr": ["gridsize_error", "ok"],
        "geometry": [poly_gridsize_error, poly_ok],
    }
    test_gdf = gpd.GeoDataFrame(test_data, crs=31370)
    input_path = tmp_path / "input.gpkg"
    fileops.to_file(test_gdf, input_path)

    gridsize = 0.01

    # Prepare expected result
    expected_data = {
        "descr": ["gridsize_error", "ok"],
        "geometry": [
            poly_gridsize_error,
            shapely.set_precision(poly_ok, grid_size=gridsize),
        ],
    }
    assert test_data["geometry"][1] != expected_data["geometry"][1]
    expected_gdf = gpd.GeoDataFrame(expected_data, crs=31370)

    # Now run test
    set_geoops_module(geoops_module)
    output_path = tmp_path / "output.gpkg"
    geoops.makevalid(input_path=input_path, output_path=output_path, gridsize=gridsize)

    # Check result
    output_gdf = fileops.read_file(output_path)
    assert_geodataframe_equal(
        output_gdf, expected_gdf, promote_to_multi=True, normalize=True
    )


def test_makevalid_invalidparams():
    # Only test on geoops, as the invalid params only exist there.
    set_geoops_module("geofileops.geoops")
    expected_error = (
        "the precision parameter is deprecated and cannot be combined with gridsize"
    )
    with pytest.raises(ValueError, match=expected_error):
        geoops.makevalid(
            input_path="abc",
            output_path="def",
            gridsize=1,
            precision=1,
        )


@pytest.mark.parametrize(
    "suffix, epsg, geoops_module, testfile, empty_input, gridsize, keep_empty_geoms, "
    "where_post, dimensions, fid_column",
    basic_combinations_to_test(testfiles=["polygon-parcel", "linestring-row-trees"]),
)
def test_simplify(
    tmp_path,
    suffix,
    epsg,
    geoops_module,
    testfile,
    empty_input,
    gridsize,
    keep_empty_geoms,
    where_post,
    dimensions,  # noqa: ARG001
    fid_column,
):
    # Prepare test data
    tmp_dir = tmp_path / f"{geoops_module}_{epsg}"
    tmp_dir.mkdir(parents=True, exist_ok=True)
    input_path = test_helper.get_testfile(
        testfile,
        dst_dir=tmp_dir,
        suffix=suffix,
        epsg=epsg,
        empty=empty_input,
        fid_column=fid_column,
    )
    output_path = tmp_dir / f"{input_path.stem}-output{suffix}"
    set_geoops_module(geoops_module)
    input_layerinfo = fileops.get_layerinfo(input_path)
    batchsize = math.ceil(input_layerinfo.featurecount / 2)
    assert input_layerinfo.crs is not None
    # 1 degree = 111 km or 111000 m
    tolerance = 5 if input_layerinfo.crs.is_projected else 5 / 111000
    keep_empty_geoms_prepped = False if keep_empty_geoms is None else keep_empty_geoms

    # Prepare expected result
    expected_gdf = fileops.read_file(input_path)
    expected_gdf.geometry = expected_gdf.geometry.simplify(tolerance)
    expected_gdf = test_helper.prepare_expected_result(
        expected_gdf,
        gridsize=gridsize,
        keep_empty_geoms=keep_empty_geoms_prepped,
        where_post=where_post,
    )

    # Test default algorithm (rdp)
    kwargs = {}
    if keep_empty_geoms is not None:
        kwargs["keep_empty_geoms"] = keep_empty_geoms
    output_path = GeoPath(input_path).with_stem(
        f"{GeoPath(output_path).stem}_{keep_empty_geoms}"
    )
    geoops.simplify(
        input_path=input_path,
        output_path=output_path,
        tolerance=tolerance,
        gridsize=gridsize,
        where_post=where_post,
        nb_parallel=2,
        batchsize=batchsize,
        **kwargs,
    )

    # Now check if the tmp file is correctly created
    assert output_path.exists()
    exp_spatial_index = GeofileInfo(output_path).default_spatial_index
    assert fileops.has_spatial_index(output_path) is exp_spatial_index
    output_layerinfo = fileops.get_layerinfo(output_path)
    assert len(output_layerinfo.columns) == len(input_layerinfo.columns)

    # If input was empty, we are already OK
    if empty_input:
        return

    # More detailed checks
    output_gdf = fileops.read_file(output_path)
    assert_geodataframe_equal(
        output_gdf, expected_gdf, sort_values=True, normalize=True
    )


@pytest.mark.parametrize(
    "algorithm, needs_simplification",
    [
<<<<<<< HEAD
        "lang",
        "lang+",
        "rdp",
        "vw",
        SimplifyAlgorithm.LANG,
        SimplifyAlgorithm.LANGP,
        SimplifyAlgorithm.RAMER_DOUGLAS_PEUCKER,
        SimplifyAlgorithm.VISVALINGAM_WHYATT,
    ],
)
def test_simplify_algorithms(tmp_path, algorithm):
    """
    Rude check on supported algorithms.
    """
    if not simplification and algorithm in ("vw", SimplifyAlgorithm.VISVALINGAM_WHYATT):
        pytest.skip("Simplification not available, skipping vw tests")
=======
        ("lang", False),
        ("lang+", False),
        ("rdp", False),
        ("vw", True),
        (geoops.SimplifyAlgorithm.LANG, False),
        (geoops.SimplifyAlgorithm.LANGP, False),
        (geoops.SimplifyAlgorithm.RAMER_DOUGLAS_PEUCKER, False),
        (geoops.SimplifyAlgorithm.VISVALINGAM_WHYATT, True),
    ],
)
def test_simplify_algorithms(tmp_path, algorithm, needs_simplification):
    """Rude check on supported algorithms."""
    if needs_simplification:
        pytest.importorskip("simplification")
>>>>>>> 46f3b1ba

    input_path = test_helper.get_testfile("polygon-parcel")
    output_path = tmp_path / f"{input_path.stem}_output.gpkg"

    # Test specifically with geoops
    set_geoops_module("geofileops.geoops")
    geoops.simplify(
        input_path=input_path,
        output_path=output_path,
        tolerance=1,
        algorithm=algorithm,
        nb_parallel=2,
    )

    assert output_path.exists()<|MERGE_RESOLUTION|>--- conflicted
+++ resolved
@@ -1249,24 +1249,6 @@
 @pytest.mark.parametrize(
     "algorithm, needs_simplification",
     [
-<<<<<<< HEAD
-        "lang",
-        "lang+",
-        "rdp",
-        "vw",
-        SimplifyAlgorithm.LANG,
-        SimplifyAlgorithm.LANGP,
-        SimplifyAlgorithm.RAMER_DOUGLAS_PEUCKER,
-        SimplifyAlgorithm.VISVALINGAM_WHYATT,
-    ],
-)
-def test_simplify_algorithms(tmp_path, algorithm):
-    """
-    Rude check on supported algorithms.
-    """
-    if not simplification and algorithm in ("vw", SimplifyAlgorithm.VISVALINGAM_WHYATT):
-        pytest.skip("Simplification not available, skipping vw tests")
-=======
         ("lang", False),
         ("lang+", False),
         ("rdp", False),
@@ -1281,7 +1263,6 @@
     """Rude check on supported algorithms."""
     if needs_simplification:
         pytest.importorskip("simplification")
->>>>>>> 46f3b1ba
 
     input_path = test_helper.get_testfile("polygon-parcel")
     output_path = tmp_path / f"{input_path.stem}_output.gpkg"
