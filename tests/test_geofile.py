--- conflicted
+++ resolved
@@ -142,17 +142,6 @@
 
 @pytest.mark.parametrize("suffix", DEFAULT_SUFFIXES)
 def test_convert_emptyfile(tmp_path, suffix):
-<<<<<<< HEAD
-    # Prepare test date
-    # -----------------
-    src = test_helper.get_testfile(
-        "polygon-parcel", suffix=suffix, dst_dir=tmp_path, empty=True
-    )
-    src_layerinfo = gfo.get_layerinfo(src)
-    assert src_layerinfo.featurecount == 0
-
-=======
->>>>>>> e51df5df
     # Convert
     src = test_helper.get_testfile(
         "polygon-parcel", suffix=suffix, dst_dir=tmp_path, empty=True
