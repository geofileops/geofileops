# -*- coding: utf-8 -*-
"""
Tests for functionalities in geofileops.general.
"""

from pathlib import Path
import sys

import geopandas as gpd
import pandas as pd
import pytest
import shapely.geometry as sh_geom

# Add path so the local geofileops packages are found
sys.path.insert(0, str(Path(__file__).resolve().parent.parent))  # noqa: E402
import geofileops as gfo
from geofileops import fileops
from geofileops.util import geoseries_util
from geofileops.util.geometry_util import GeometryType
from geofileops.util import _io_util
from tests import test_helper
from tests.test_helper import DEFAULT_SUFFIXES
from tests.test_helper import assert_geodataframe_equal


def test_add_column(tmp_path):
    test_path = test_helper.get_testfile("polygon-parcel", dst_dir=tmp_path)

    # The area column shouldn't be in the test file yet
    layerinfo = gfo.get_layerinfo(path=test_path, layer="parcels")
    assert "AREA" not in layerinfo.columns

    # Add area column
    gfo.add_column(
        test_path, layer="parcels", name="AREA", type="real", expression="ST_area(geom)"
    )

    layerinfo = gfo.get_layerinfo(path=test_path, layer="parcels")
    assert "AREA" in layerinfo.columns

    gdf = gfo.read_file(test_path)
    assert round(gdf["AREA"].astype("float")[0], 1) == round(
        gdf["OPPERVL"].astype("float")[0], 1
    )

    # Add perimeter column
    gfo.add_column(
        test_path,
        name="PERIMETER",
        type=gfo.DataType.REAL,
        expression="ST_perimeter(geom)",
    )

    layerinfo = gfo.get_layerinfo(path=test_path, layer="parcels")
    assert "AREA" in layerinfo.columns

    gdf = gfo.read_file(test_path)
    assert round(gdf["AREA"].astype("float")[0], 1) == round(
        gdf["OPPERVL"].astype("float")[0], 1
    )

    # Add a column of different gdal types
    gdal_types = [
        "Binary",
        "Date",
        "DateTime",
        "Integer",
        "Integer64",
        "String",
        "Time",
        "Real",
    ]
    for type in gdal_types:
        gfo.add_column(test_path, name=f"column_{type}", type=type)
    info = gfo.get_layerinfo(test_path)
    for type in gdal_types:
        assert f"column_{type}" in info.columns


def test_append_different_layer(tmp_path):
    # Init
    src_path = test_helper.get_testfile("polygon-parcel", dst_dir=tmp_path)
    dst_path = tmp_path / "dst.gpkg"

    # Copy src file to dst file to "layer1"
    gfo.append_to(src_path, dst_path, dst_layer="layer1")
    src_info = gfo.get_layerinfo(src_path)
    dst_layer1_info = gfo.get_layerinfo(dst_path, "layer1")
    assert src_info.featurecount == dst_layer1_info.featurecount

    # Append src file layer to dst file to new layer: "layer2"
    gfo.append_to(src_path, dst_path, dst_layer="layer2")
    dst_layer2_info = gfo.get_layerinfo(dst_path, "layer2")
    assert dst_layer1_info.featurecount == dst_layer2_info.featurecount


@pytest.mark.parametrize("suffix", DEFAULT_SUFFIXES)
def test_append_different_columns(tmp_path, suffix):
    src_path = test_helper.get_testfile(
        "polygon-parcel", dst_dir=tmp_path, suffix=suffix
    )
    dst_path = tmp_path / f"dst{suffix}"
    gfo.copy(src_path, dst_path)
    gfo.add_column(src_path, name="extra_column", type=gfo.DataType.INTEGER)
    gfo.append_to(src_path, dst_path)

    src_info = gfo.get_layerinfo(src_path)
    res_info = gfo.get_layerinfo(dst_path)

    # All rows are appended tot the dst layer, but the extra column is not!
    assert (src_info.featurecount * 2) == res_info.featurecount
    assert len(src_info.columns) == len(res_info.columns) + 1


@pytest.mark.parametrize("suffix", DEFAULT_SUFFIXES)
def test_cmp(tmp_path, suffix):
    src = test_helper.get_testfile("polygon-parcel", suffix=suffix)
    src2 = test_helper.get_testfile("polygon-invalid", suffix=suffix)

    # Copy test file to tmpdir
    dst = tmp_path / f"polygons_parcels_output{suffix}"
    gfo.copy(src, dst)

    # Now compare source and dst files
    assert gfo.cmp(src, dst) is True
    assert gfo.cmp(src2, dst) is False


@pytest.mark.parametrize("suffix", DEFAULT_SUFFIXES)
def test_convert(tmp_path, suffix):
    src = test_helper.get_testfile("polygon-parcel", suffix=suffix)

    # Convert
    dst = tmp_path / f"{src.stem}-output{suffix}"
    gfo.convert(src, dst)

    # Now compare source and dst file
    src_layerinfo = gfo.get_layerinfo(src)
    dst_layerinfo = gfo.get_layerinfo(dst)
    assert src_layerinfo.featurecount == dst_layerinfo.featurecount
    assert len(src_layerinfo.columns) == len(dst_layerinfo.columns)


@pytest.mark.parametrize("suffix", DEFAULT_SUFFIXES)
def test_convert_emptyfile(tmp_path, suffix):
    # Prepare test date
    # -----------------
    src = test_helper.get_testfile("polygon-parcel", suffix=suffix, dst_dir=tmp_path)
    # Remove all rows from src to get an empty result for intersection. GDAL
    # only supports DELETE statements using SQLITE dialect, not with OGRSQL.
    src_layerinfo = gfo.get_layerinfo(src)
    gfo.execute_sql(
        src,
        sql_stmt=f'DELETE FROM "{src_layerinfo.name}"',
        sql_dialect="SQLITE",
    )
    src_layerinfo = gfo.get_layerinfo(src)
    assert src_layerinfo.featurecount == 0

    # Convert
    # -------
    dst = tmp_path / f"{src.stem}-output{suffix}"
    gfo.convert(src, dst)

    # Now compare source and dst file
    assert dst.exists()
    dst_layerinfo = gfo.get_layerinfo(dst)
    assert src_layerinfo.featurecount == dst_layerinfo.featurecount
    assert len(src_layerinfo.columns) == len(dst_layerinfo.columns)


@pytest.mark.parametrize(
    "testfile, force_geometrytype",
    [
        ("polygon-parcel", GeometryType.POLYGON),
        ("polygon-parcel", GeometryType.MULTIPOLYGON),
        ("polygon-parcel", GeometryType.LINESTRING),
        ("polygon-parcel", GeometryType.MULTILINESTRING),
        ("polygon-parcel", GeometryType.POINT),
        ("polygon-parcel", GeometryType.MULTIPOINT),
    ],
)
def test_convert_force_output_geometrytype(tmp_path, testfile, force_geometrytype):
    # The conversion is done by ogr, and the "test" is rather written to
    # explore the behaviour of this ogr functionality

    # Convert testfile and force to force_geometrytype
    src = test_helper.get_testfile(testfile)
    dst = tmp_path / f"{src.stem}_to_{force_geometrytype}.gpkg"
    gfo.convert(src, dst, force_output_geometrytype=force_geometrytype)
    assert gfo.get_layerinfo(dst).geometrytype == force_geometrytype


@pytest.mark.parametrize("suffix", DEFAULT_SUFFIXES)
def test_convert_reproject(tmp_path, suffix):
    src = test_helper.get_testfile("polygon-parcel", suffix=suffix)

    # Convert with reproject
    dst = tmp_path / f"{src.stem}-output_reproj4326{suffix}"
    gfo.convert(src, dst, dst_crs=4326, reproject=True)

    # Now compare source and dst file
    src_layerinfo = gfo.get_layerinfo(src)
    dst_layerinfo = gfo.get_layerinfo(dst)
    assert src_layerinfo.featurecount == dst_layerinfo.featurecount
    assert src_layerinfo.crs is not None
    assert src_layerinfo.crs.to_epsg() == 31370
    assert dst_layerinfo.crs is not None
    assert dst_layerinfo.crs.to_epsg() == 4326

    # Check if dst file actually seems to contain lat lon coordinates
    dst_gdf = gfo.read_file(dst)
    first_geom = dst_gdf.geometry[0]
    first_poly = (
        first_geom if isinstance(first_geom, sh_geom.Polygon) else first_geom.geoms[0]
    )
    assert first_poly.exterior is not None
    for x, y in first_poly.exterior.coords:
        assert x < 100 and y < 100


@pytest.mark.parametrize("suffix", DEFAULT_SUFFIXES)
def test_copy(tmp_path, suffix):
    src = test_helper.get_testfile("polygon-parcel", suffix=suffix)

    # Copy to dest file
    dst = tmp_path / f"{src.stem}-output{suffix}"
    gfo.copy(src, dst)
    assert src.exists()
    assert dst.exists()
    if suffix == ".shp":
        assert dst.with_suffix(".shx").exists()

    # Copy to dest dir
    dst_dir = tmp_path / "dest_dir"
    dst_dir.mkdir(parents=True, exist_ok=True)
    gfo.copy(src, dst_dir)
    dst = dst_dir / src.name
    assert src.exists()
    assert dst.exists()
    if suffix == ".shp":
        assert dst.with_suffix(".shx").exists()


def test_driver_enum():
    # Test ESRIShapefile Driver
    # Test getting a driver for a suffix
    geofiletype = gfo.GeofileType(".shp")
    assert geofiletype == gfo.GeofileType.ESRIShapefile

    # Test getting a driver for a Path
    path = Path("/testje/path_naar_gfo.sHp")
    geofiletype = gfo.GeofileType(path)
    assert geofiletype == gfo.GeofileType.ESRIShapefile

    # GPKG Driver
    # Test getting a driver for a suffix
    geofiletype = gfo.GeofileType(".gpkg")
    assert geofiletype == gfo.GeofileType.GPKG

    # Test getting a driver for a Path
    path = Path("/testje/path_naar_gfo.gPkG")
    geofiletype = gfo.GeofileType(path)
    assert geofiletype == gfo.GeofileType.GPKG

    # SQLite Driver
    # Test getting a driver for a suffix
    geofiletype = gfo.GeofileType(".sqlite")
    assert geofiletype == gfo.GeofileType.SQLite

    # Test getting a driver for a Path
    path = Path("/testje/path_naar_gfo.sQlItE")
    geofiletype = gfo.GeofileType(path)
    assert geofiletype == gfo.GeofileType.SQLite


@pytest.mark.parametrize("suffix", DEFAULT_SUFFIXES)
def test_drop_column(tmp_path, suffix):
    test_path = test_helper.get_testfile(
        "polygon-parcel", dst_dir=tmp_path, suffix=suffix
    )
    original_info = gfo.get_layerinfo(test_path)
    assert "GEWASGROEP" in original_info.columns
    gfo.drop_column(test_path, "GEWASGROEP")
    new_info = gfo.get_layerinfo(test_path)
    assert len(original_info.columns) == len(new_info.columns) + 1
    assert "GEWASGROEP" not in new_info.columns


@pytest.mark.parametrize("suffix", DEFAULT_SUFFIXES)
def test_get_crs(suffix):
    src = test_helper.get_testfile("polygon-parcel", suffix=suffix)
    crs = gfo.get_crs(src)
    assert crs.to_epsg() == 31370


@pytest.mark.parametrize("suffix", DEFAULT_SUFFIXES)
def test_get_default_layer(suffix):
    # Prepare test data + test
    src = test_helper.get_testfile("polygon-parcel", suffix=suffix)
    layer = gfo.get_default_layer(src)
    assert layer == src.stem


@pytest.mark.parametrize(
    "testfile, suffix, layer",
    [
        ("polygon-parcel", ".gpkg", None),
        ("polygon-parcel", ".shp", None),
        ("polygon-twolayers", ".gpkg", "parcels"),
    ],
)
def test_get_layerinfo(testfile, suffix, layer):
    src = test_helper.get_testfile(testfile, suffix=suffix)
    # Tests
    layerinfo = gfo.get_layerinfo(src, layer)
    assert str(layerinfo).startswith("<class 'geofileops.fileops.LayerInfo'>")
    assert layerinfo.featurecount == 46
    if src.suffix == ".shp":
        assert layerinfo.geometrycolumn == "geometry"
        assert layerinfo.name == src.stem
    elif src.suffix == ".gpkg":
        assert layerinfo.geometrycolumn == "geom"
        assert layerinfo.name == "parcels"
    assert layerinfo.geometrytypename == gfo.GeometryType.MULTIPOLYGON.name
    assert layerinfo.geometrytype == gfo.GeometryType.MULTIPOLYGON
    assert len(layerinfo.columns) == 11
    assert layerinfo.columns["OIDN"].gdal_type == "Integer64"
    assert layerinfo.total_bounds is not None
    assert layerinfo.crs is not None
    assert layerinfo.crs.to_epsg() == 31370

    # Some tests for exception cases
    # Layer specified that doesn't exist
    with pytest.raises(ValueError, match="Layer not_existing_layer not found in file"):
        layerinfo = gfo.get_layerinfo(src, "not_existing_layer")

    # Path specified that doesn't exist
    with pytest.raises(ValueError, match="File does not exist"):
        not_existing_path = _io_util.with_stem(src, "not_existing_layer")
        layerinfo = gfo.get_layerinfo(not_existing_path)

    # Multiple layers available, but no layer specified
    if len(gfo.listlayers(src)) > 1:
        with pytest.raises(ValueError, match="Layer has > 1 layer"):
            layerinfo = gfo.get_layerinfo(src)


@pytest.mark.parametrize("suffix", DEFAULT_SUFFIXES)
def test_get_only_layer_one_layer(suffix):
    # Test Geopackage with 1 layer
    src = test_helper.get_testfile("polygon-parcel", suffix=suffix)
    layer = gfo.get_only_layer(src)
    if suffix == ".gpkg":
        assert layer == "parcels"
    else:
        assert layer == src.stem


def test_get_only_layer_two_layers():
    # Test Geopackage with 2 layers
    src = test_helper.get_testfile("polygon-twolayers")
    layers = gfo.listlayers(src)
    assert len(layers) == 2
    with pytest.raises(ValueError, match="Layer has > 1 layer"):
        _ = gfo.get_only_layer(src)


def test_is_geofile():
    assert gfo.is_geofile(test_helper.get_testfile("polygon-parcel"))
    assert gfo.is_geofile(
        test_helper.get_testfile("polygon-parcel").with_suffix(".shp")
    )

    assert gfo.is_geofile("/test/testje.txt") is False


@pytest.mark.parametrize("suffix", DEFAULT_SUFFIXES)
def test_listlayers_one_layer(suffix):
    # Test Geopackage with 1 layer
    src = test_helper.get_testfile("polygon-parcel", suffix=suffix)
    layers = gfo.listlayers(src)
    if suffix == ".gpkg":
        assert layers[0] == "parcels"
    else:
        assert layers[0] == src.stem


def test_listlayers_two_layers():
    # Test geopackage 2 layers
    src = test_helper.get_testfile("polygon-twolayers")
    layers = gfo.listlayers(src)
    assert "parcels" in layers
    assert "zones" in layers


@pytest.mark.parametrize("suffix", DEFAULT_SUFFIXES)
def test_move(tmp_path, suffix):
    src = test_helper.get_testfile("polygon-parcel", dst_dir=tmp_path, suffix=suffix)

    # Test
    dst = tmp_path / f"{src.stem}-output{suffix}"
    gfo.move(src, dst)
    assert src.exists() is False
    assert dst.exists()
    if suffix == ".shp":
        assert dst.with_suffix(".shx").exists()

    # Test move to dest dir
    src = test_helper.get_testfile("polygon-parcel", dst_dir=tmp_path, suffix=suffix)
    dst_dir = tmp_path / "dest_dir"
    dst_dir.mkdir(parents=True, exist_ok=True)
    gfo.move(src, dst_dir)
    dst = dst_dir / src.name
    assert src.exists() is False
    assert dst.exists()
    if suffix == ".shp":
        assert dst.with_suffix(".shx").exists()

    # Add column to make sure the dst file isn't locked
    if suffix == ".gpkg":
        gfo.add_column(
            path=dst,
            name="PERIMETER",
            type=gfo.DataType.REAL,
            expression="ST_perimeter(geom)",
        )


def test_update_column(tmp_path):
    test_path = test_helper.get_testfile("polygon-parcel", dst_dir=tmp_path)

    # The area column shouldn't be in the test file yet
    layerinfo = gfo.get_layerinfo(path=test_path, layer="parcels")
    assert "area" not in layerinfo.columns

    # Add + update area column
    gfo.add_column(
        test_path, layer="parcels", name="AREA", type="real", expression="ST_area(geom)"
    )
    gfo.update_column(test_path, name="AreA", expression="ST_area(geom)")

    layerinfo = gfo.get_layerinfo(path=test_path, layer="parcels")
    assert "AREA" in layerinfo.columns
    gdf = gfo.read_file(test_path)
    assert round(gdf["AREA"].astype("float")[0], 1) == round(
        gdf["OPPERVL"].astype("float")[0], 1
    )

    # Update column for rows where area > 5
    gfo.update_column(test_path, name="AreA", expression="-1", where="area > 4000")
    gdf = gfo.read_file(test_path)
    gdf_filtered = gdf[gdf["AREA"] == -1]
    assert len(gdf_filtered) == 20

    # Trying to update column that doesn't exist should raise ValueError
    assert "not_existing column" not in layerinfo.columns
    with pytest.raises(ValueError, match="Column .* doesn't exist in"):
        gfo.update_column(
            test_path, name="not_existing column", expression="ST_area(geom)"
        )


@pytest.mark.parametrize("suffix", DEFAULT_SUFFIXES)
def test_read_file(suffix):
    # Prepare test data
    src = test_helper.get_testfile("polygon-parcel", suffix=suffix)

    # Test with defaults
    read_gdf = gfo.read_file(src)
    assert isinstance(read_gdf, gpd.GeoDataFrame)
    assert len(read_gdf) == 46

    # Test no columns
    read_gdf = gfo.read_file(src, columns=[])
    assert isinstance(read_gdf, gpd.GeoDataFrame)
    assert len(read_gdf) == 46

    # Test specific columns (+ test case insensitivity + order)
    columns = ["OIDN", "uidn", "HFDTLT", "lblhfdtlt", "GEWASGROEP", "lengte", "OPPERVL"]
    read_gdf = gfo.read_file(src, columns=columns)
    assert len(read_gdf) == 46
    columns.append("geometry")
    for index, column in enumerate(read_gdf.columns):
        assert column.casefold() == columns[index].casefold()

    # Test no geom
    read_gdf = gfo.read_file_nogeom(src)
    assert isinstance(read_gdf, pd.DataFrame)
    assert len(read_gdf) == 46

    # Test ignore_geometry, no columns
    read_gdf = gfo.read_file_nogeom(src, columns=[])
    assert isinstance(read_gdf, pd.DataFrame)
    assert len(read_gdf) == 0


@pytest.mark.parametrize("suffix", DEFAULT_SUFFIXES)
def test_read_file_sql(suffix):
    # Prepare test data
    src = test_helper.get_testfile("polygon-parcel", suffix=suffix)

    # Test
    src_layerinfo = gfo.get_layerinfo(src)
    read_gdf = gfo.read_file_sql(src, sql_stmt=f'SELECT * FROM "{src_layerinfo.name}"')
    assert isinstance(read_gdf, gpd.GeoDataFrame)
    assert len(read_gdf) == 46


@pytest.mark.parametrize("suffix", DEFAULT_SUFFIXES)
def test_rename_column(tmp_path, suffix):
    test_path = test_helper.get_testfile(
        "polygon-parcel", dst_dir=tmp_path, suffix=suffix
    )

    # Check if input file is ok
    orig_layerinfo = gfo.get_layerinfo(test_path)
    assert "OPPERVL" in orig_layerinfo.columns
    assert "area" not in orig_layerinfo.columns

    # Rename
    if test_path.suffix == ".shp":
        with pytest.raises(ValueError, match="rename_column is not possible for"):
            gfo.rename_column(test_path, "OPPERVL", "area")
    else:
        gfo.rename_column(test_path, "OPPERVL", "area")
        result_layerinfo = gfo.get_layerinfo(test_path)
        assert "OPPERVL" not in result_layerinfo.columns
        assert "area" in result_layerinfo.columns


@pytest.mark.parametrize("suffix", DEFAULT_SUFFIXES)
def test_rename_layer(tmp_path, suffix):
    test_path = test_helper.get_testfile(
        "polygon-parcel", dst_dir=tmp_path, suffix=suffix
    )

    if suffix == ".gpkg":
        gfo.rename_layer(test_path, layer="parcels", new_layer="parcels_renamed")
        layernames_renamed = gfo.listlayers(path=test_path)
        assert layernames_renamed[0] == "parcels_renamed"
    elif suffix == ".shp":
        # Now test rename layer
        with pytest.raises(ValueError, match="rename_layer is not possible"):
            gfo.rename_layer(
                test_path,
                layer="polygons_parcels",
                new_layer="polygons_parcels_renamed",
            )
            layernames_renamed = gfo.listlayers(path=test_path)
            assert layernames_renamed[0] == "polygons_parcels_renamed"
    else:
        raise Exception(f"test not implemented for suffix {suffix}")


def test_execute_sql(tmp_path):
    # Prepare testfile
    test_path = test_helper.get_testfile("polygon-parcel", dst_dir=tmp_path)

    # Test using execute_sql for creating/dropping indexes
    gfo.execute_sql(
        path=test_path, sql_stmt='CREATE INDEX idx_parcels_oidn ON "parcels"("oidn")'
    )
    gfo.execute_sql(path=test_path, sql_stmt="DROP INDEX idx_parcels_oidn")


@pytest.mark.parametrize("suffix", DEFAULT_SUFFIXES)
def test_spatial_index(tmp_path, suffix):
    test_path = test_helper.get_testfile(
        "polygon-parcel", dst_dir=tmp_path, suffix=suffix
    )
    layer = gfo.get_only_layer(test_path)

    # Check if spatial index present
    has_spatial_index = gfo.has_spatial_index(path=test_path, layer=layer)
    assert has_spatial_index is True

    # Remove spatial index
    gfo.remove_spatial_index(path=test_path, layer=layer)
    has_spatial_index = gfo.has_spatial_index(path=test_path, layer=layer)
    assert has_spatial_index is False

    # Create spatial index
    gfo.create_spatial_index(path=test_path, layer=layer)
    has_spatial_index = gfo.has_spatial_index(path=test_path, layer=layer)
    assert has_spatial_index is True

    # Spatial index if it exists already by default gives error
    with pytest.raises(Exception, match="Error adding spatial index to"):
        gfo.create_spatial_index(path=test_path, layer=layer)
    gfo.create_spatial_index(path=test_path, layer=layer, exist_ok=True)

    # Test of rebuild only easy on shapefile
    if suffix == ".shp":
        qix_path = test_path.with_suffix(".qix")
        qix_modified_time_orig = qix_path.stat().st_mtime
        gfo.create_spatial_index(path=test_path, layer=layer, exist_ok=True)
        assert qix_path.stat().st_mtime == qix_modified_time_orig
        gfo.create_spatial_index(path=test_path, layer=layer, force_rebuild=True)
        assert qix_path.stat().st_mtime > qix_modified_time_orig


@pytest.mark.parametrize("suffix", DEFAULT_SUFFIXES)
def test_to_file(tmp_path, suffix):
    src = test_helper.get_testfile("polygon-parcel", suffix=suffix)
    output_path = tmp_path / f"{src.stem}-output{suffix}"

    # Read test file and write to tmppath
    read_gdf = gfo.read_file(src)
    gfo.to_file(read_gdf, output_path)
    written_gdf = gfo.read_file(output_path)
    assert len(read_gdf) == len(written_gdf)
    assert_geodataframe_equal(written_gdf, read_gdf)

    # Append the file again to tmppath
    gfo.to_file(read_gdf, output_path, append=True)
    written_gdf = gfo.read_file(output_path)
    assert 2 * len(read_gdf) == len(written_gdf)


@pytest.mark.parametrize("suffix", DEFAULT_SUFFIXES)
def test_to_file_append_to_unexisting_file(tmp_path, suffix):
    test_path = test_helper.get_testfile(
        "polygon-parcel", dst_dir=tmp_path, suffix=suffix
    )
    test_gdf = gfo.read_file(test_path)
    dst_path = tmp_path / f"dst{suffix}"
    gfo.to_file(test_gdf, path=dst_path, append=True)
    assert dst_path.exists()
    dst_info = gfo.get_layerinfo(dst_path)
    assert dst_info.featurecount == len(test_gdf)

<<<<<<< HEAD
    # Now check the result if the data is still the same after being read again
    test_read_gdf = gfo.read_file(output_none_path)
    # Result is the same as the original input
    assert test_read_gdf.geometry[0] is None
    assert isinstance(test_read_gdf.geometry[1], sh_geom.Polygon)
    # The geometrytype of the column in the file is also the same as originaly
    test_file_geometrytype = gfo.get_layerinfo(output_none_path).geometrytype
    if suffix == ".shp":
        assert test_file_geometrytype == GeometryType.MULTIPOLYGON
    else:
        assert test_file_geometrytype == test_geometrytypes[0]
    # The result type in the geodataframe is also the same as originaly
    test_read_geometrytypes = geoseries_util.get_geometrytypes(test_read_gdf.geometry)
    assert len(test_gdf) == len(test_read_gdf)
    assert test_read_geometrytypes == test_geometrytypes
    """
=======
>>>>>>> 7930b481

def test_to_file_append_different_columns(tmp_path):
    test_path = test_helper.get_testfile("polygon-parcel", dst_dir=tmp_path)

    test_gdf = gfo.read_file(test_path)
    test_gdf["extra_column"] = 123
    with pytest.raises(ValueError, match="Record does not match collection schema"):
        gfo.to_file(test_gdf, path=test_path, append=True)


def test_to_file_attribute_table_gpkg(tmp_path):
    # Prepare test data
    test_path = test_helper.get_testfile("polygon-parcel", dst_dir=tmp_path)

    # Test writing a DataFrame to geopackage
    test_gdf = gfo.read_file(test_path)
    test_df = test_gdf.drop(columns="geometry")
    assert isinstance(test_df, pd.DataFrame)
    assert isinstance(test_df, gpd.GeoDataFrame) is False
    gfo.to_file(test_df, test_path)

<<<<<<< HEAD
    # Now check the result if the data is still the same after being read again
    test_read_gdf = gfo.read_file(output_none_path)
    # Result is the same as the original input
    assert test_read_gdf.geometry[0] is None
    assert isinstance(test_read_gdf.geometry[1], sh_geom.Polygon)
    # The geometrytype of the column in the file is also the same as originaly
    test_file_geometrytype = gfo.get_layerinfo(output_none_path).geometrytype
    if suffix == ".shp":
        assert test_file_geometrytype == GeometryType.MULTIPOLYGON
    else:
        assert test_file_geometrytype == test_geometrytypes[0]
    # The result type in the geodataframe is also the same as originaly
    test_read_geometrytypes = geoseries_util.get_geometrytypes(test_read_gdf.geometry)
    assert len(test_gdf) == len(test_read_gdf)
    assert test_read_geometrytypes == test_geometrytypes
    """
=======
    # Now check if the layer are correctly found afterwards
    assert len(gfo.listlayers(test_path)) == 1
    assert len(gfo.listlayers(test_path, only_spatial_layers=False)) == 2
>>>>>>> 7930b481


@pytest.mark.parametrize(
    "suffix, create_spatial_index, expected_spatial_index",
    [
        [".gpkg", True, True],
        [".gpkg", False, False],
        [".gpkg", None, True],
        [".shp", True, True],
        [".shp", False, False],
        [".shp", None, False],
    ],
)
def test_to_file_create_spatial_index(
    tmp_path, suffix: str, create_spatial_index: bool, expected_spatial_index: bool
):
    src = test_helper.get_testfile("polygon-parcel", suffix=suffix)
    output_path = tmp_path / f"{src.stem}-output{suffix}"

    # Read test file and write to tmppath
    read_gdf = gfo.read_file(src)
    gfo.to_file(read_gdf, output_path, create_spatial_index=create_spatial_index)
    assert gfo.has_spatial_index(output_path) is expected_spatial_index


@pytest.mark.parametrize("suffix", DEFAULT_SUFFIXES)
def test_to_file_geomempty(tmp_path, suffix):
    # Test for gdf with an empty polygon + a polygon
    test_gdf = gpd.GeoDataFrame(
        geometry=[  # type: ignore
            sh_geom.GeometryCollection(),
            test_helper.TestData.polygon_with_island,
        ]
    )
    # By default, get_geometrytypes ignores the type of empty geometries.
    test_geometrytypes = geoseries_util.get_geometrytypes(test_gdf.geometry)
    assert len(test_geometrytypes) == 1
    test_geometrytypes_includingempty = geoseries_util.get_geometrytypes(
        test_gdf.geometry, ignore_empty_geometries=False
    )
    assert len(test_geometrytypes_includingempty) == 2
    output_empty_path = tmp_path / f"testfile_with_emptygeom{suffix}"
    test_gdf.to_file(output_empty_path, driver=gfo.GeofileType(suffix).ogrdriver)

    # Now check the result if the data is still the same after being read again
    test_read_gdf = gfo.read_file(output_empty_path)
    test_read_geometrytypes = geoseries_util.get_geometrytypes(test_read_gdf.geometry)
    assert len(test_gdf) == len(test_read_gdf)
    if suffix == ".shp":
        # When dataframe with "empty" gemetries is written to shapefile and
        # read again, shapefile becomes of type MULTILINESTRING!?!
        assert len(test_read_geometrytypes) == 1
        assert test_read_geometrytypes[0] is GeometryType.MULTILINESTRING
    else:
        # When written to Geopackage... the empty geometries are actually saved
        # as None, so when read again they are None as well.
        assert test_read_gdf.geometry[0] is None
        assert isinstance(test_read_gdf.geometry[1], sh_geom.Polygon)

        # So the geometrytype of the resulting GeoDataFrame is also POLYGON
        assert len(test_read_geometrytypes) == 1
        assert test_read_geometrytypes[0] is GeometryType.POLYGON


@pytest.mark.parametrize("suffix", DEFAULT_SUFFIXES)
def test_to_file_geomnone(tmp_path, suffix):
    # Test for gdf with a None geometry + a polygon
    test_gdf = gpd.GeoDataFrame(
        geometry=[None, test_helper.TestData.polygon_with_island]  # type: ignore
    )
    test_geometrytypes = geoseries_util.get_geometrytypes(test_gdf.geometry)
    assert len(test_geometrytypes) == 1
    output_none_path = tmp_path / f"file_with_nonegeom{suffix}"
    gfo.to_file(test_gdf, output_none_path)

    # Now check the result if the data is still the same after being read again
    test_read_gdf = gfo.read_file(output_none_path)
    # Result is the same as the original input
    assert test_read_gdf.geometry[0] is None
    assert isinstance(test_read_gdf.geometry[1], sh_geom.Polygon)
    # The geometrytype of the column in the file is also the same as originaly
    test_file_geometrytype = gfo.get_layerinfo(output_none_path).geometrytype
    if suffix == ".shp":
        assert test_file_geometrytype == GeometryType.MULTIPOLYGON
    else:
        assert test_file_geometrytype == test_geometrytypes[0]
    # The result type in the geodataframe is also the same as originaly
    test_read_geometrytypes = geoseries_util.get_geometrytypes(test_read_gdf.geometry)
    assert len(test_gdf) == len(test_read_gdf)
    assert test_read_geometrytypes == test_geometrytypes


@pytest.mark.parametrize("suffix", DEFAULT_SUFFIXES)
def test_remove(tmp_path, suffix):
    # Prepare test data
    src = test_helper.get_testfile("polygon-parcel", dst_dir=tmp_path, suffix=suffix)
    assert src.exists()

    # Remove and check result
    gfo.remove(src)
    assert src.exists() is False


def test_launder_columns():

    columns = [f"TOO_LONG_COLUMNNAME{index}" for index in range(0, 21)]
    laundered = fileops._launder_column_names(columns)
    assert laundered[0] == ("TOO_LONG_COLUMNNAME0", "TOO_LONG_C")
    assert laundered[1] == ("TOO_LONG_COLUMNNAME1", "TOO_LONG_1")
    assert laundered[9] == ("TOO_LONG_COLUMNNAME9", "TOO_LONG_9")
    assert laundered[10] == ("TOO_LONG_COLUMNNAME10", "TOO_LONG10")
    assert laundered[20] == ("TOO_LONG_COLUMNNAME20", "TOO_LONG20")

    # Laundering happens case-insensitive
    columns = ["too_LONG_COLUMNNAME", "TOO_long_COLUMNNAME2", "TOO_LONG_columnname3"]
    laundered = fileops._launder_column_names(columns)
    expected = [
        ("too_LONG_COLUMNNAME", "too_LONG_C"),
        ("TOO_long_COLUMNNAME2", "TOO_long_1"),
        ("TOO_LONG_columnname3", "TOO_LONG_2"),
    ]
    assert laundered == expected

    # Too many similar column names to be supported to launder
    columns = [f"TOO_LONG_COLUMNNAME{index}" for index in range(0, 200)]
    with pytest.raises(
        NotImplementedError, match="Not supported to launder > 99 columns starting with"
    ):
        laundered = fileops._launder_column_names(columns)<|MERGE_RESOLUTION|>--- conflicted
+++ resolved
@@ -630,7 +630,59 @@
     dst_info = gfo.get_layerinfo(dst_path)
     assert dst_info.featurecount == len(test_gdf)
 
-<<<<<<< HEAD
+
+def test_to_file_append_different_columns(tmp_path):
+    test_path = test_helper.get_testfile("polygon-parcel", dst_dir=tmp_path)
+
+    test_gdf = gfo.read_file(test_path)
+    test_gdf["extra_column"] = 123
+    with pytest.raises(ValueError, match="Record does not match collection schema"):
+        gfo.to_file(test_gdf, path=test_path, append=True)
+    """
+
+
+def test_to_file_attribute_table_gpkg(tmp_path):
+    # Prepare test data
+    test_path = test_helper.get_testfile("polygon-parcel", dst_dir=tmp_path)
+
+    # Test writing a DataFrame to geopackage
+    test_gdf = gfo.read_file(test_path)
+    test_df = test_gdf.drop(columns="geometry")
+    assert isinstance(test_df, pd.DataFrame)
+    assert isinstance(test_df, gpd.GeoDataFrame) is False
+    gfo.to_file(test_df, test_path)
+
+    # Now check if the layer are correctly found afterwards
+    assert len(gfo.listlayers(test_path)) == 1
+    assert len(gfo.listlayers(test_path, only_spatial_layers=False)) == 2
+
+
+@pytest.mark.parametrize(
+    "suffix, create_spatial_index, expected_spatial_index",
+    [
+        [".gpkg", True, True],
+        [".gpkg", False, False],
+        [".gpkg", None, True],
+        [".shp", True, True],
+        [".shp", False, False],
+        [".shp", None, False],
+    ],
+)
+def test_to_file_create_spatial_index(
+    tmp_path, suffix: str, create_spatial_index: bool, expected_spatial_index: bool
+):
+    src = test_helper.get_testfile("polygon-parcel", suffix=suffix)
+    output_path = tmp_path / f"{src.stem}-output{suffix}"
+
+    # Test for gdf with a None geometry + a polygon
+    test_gdf = gpd.GeoDataFrame(
+        geometry=[None, test_helper.TestData.polygon_with_island]
+    )
+    test_geometrytypes = geoseries_util.get_geometrytypes(test_gdf.geometry)
+    assert len(test_geometrytypes) == 1
+    output_none_path = tmp_path / f"{src.stem}_none{suffix}"
+    gfo.to_file(test_gdf, output_none_path)
+
     # Now check the result if the data is still the same after being read again
     test_read_gdf = gfo.read_file(output_none_path)
     # Result is the same as the original input
@@ -646,31 +698,58 @@
     test_read_geometrytypes = geoseries_util.get_geometrytypes(test_read_gdf.geometry)
     assert len(test_gdf) == len(test_read_gdf)
     assert test_read_geometrytypes == test_geometrytypes
-    """
-=======
->>>>>>> 7930b481
-
-def test_to_file_append_different_columns(tmp_path):
-    test_path = test_helper.get_testfile("polygon-parcel", dst_dir=tmp_path)
-
-    test_gdf = gfo.read_file(test_path)
-    test_gdf["extra_column"] = 123
-    with pytest.raises(ValueError, match="Record does not match collection schema"):
-        gfo.to_file(test_gdf, path=test_path, append=True)
-
-
-def test_to_file_attribute_table_gpkg(tmp_path):
-    # Prepare test data
-    test_path = test_helper.get_testfile("polygon-parcel", dst_dir=tmp_path)
-
-    # Test writing a DataFrame to geopackage
-    test_gdf = gfo.read_file(test_path)
-    test_df = test_gdf.drop(columns="geometry")
-    assert isinstance(test_df, pd.DataFrame)
-    assert isinstance(test_df, gpd.GeoDataFrame) is False
-    gfo.to_file(test_df, test_path)
-
-<<<<<<< HEAD
+
+
+@pytest.mark.parametrize("suffix", DEFAULT_SUFFIXES)
+def test_to_file_geomempty(tmp_path, suffix):
+    # Test for gdf with an empty polygon + a polygon
+    test_gdf = gpd.GeoDataFrame(
+        geometry=[  # type: ignore
+            sh_geom.GeometryCollection(),
+            test_helper.TestData.polygon_with_island,
+        ]
+    )
+    # By default, get_geometrytypes ignores the type of empty geometries.
+    test_geometrytypes = geoseries_util.get_geometrytypes(test_gdf.geometry)
+    assert len(test_geometrytypes) == 1
+    test_geometrytypes_includingempty = geoseries_util.get_geometrytypes(
+        test_gdf.geometry, ignore_empty_geometries=False
+    )
+    assert len(test_geometrytypes_includingempty) == 2
+    output_empty_path = tmp_path / f"testfile_with_emptygeom{suffix}"
+    test_gdf.to_file(output_empty_path, driver=gfo.GeofileType(suffix).ogrdriver)
+
+    # Now check the result if the data is still the same after being read again
+    test_read_gdf = gfo.read_file(output_empty_path)
+    test_read_geometrytypes = geoseries_util.get_geometrytypes(test_read_gdf.geometry)
+    assert len(test_gdf) == len(test_read_gdf)
+    if suffix == ".shp":
+        # When dataframe with "empty" gemetries is written to shapefile and
+        # read again, shapefile becomes of type MULTILINESTRING!?!
+        assert len(test_read_geometrytypes) == 1
+        assert test_read_geometrytypes[0] is GeometryType.MULTILINESTRING
+    else:
+        # When written to Geopackage... the empty geometries are actually saved
+        # as None, so when read again they are None as well.
+        assert test_read_gdf.geometry[0] is None
+        assert isinstance(test_read_gdf.geometry[1], sh_geom.Polygon)
+
+        # So the geometrytype of the resulting GeoDataFrame is also POLYGON
+        assert len(test_read_geometrytypes) == 1
+        assert test_read_geometrytypes[0] is GeometryType.POLYGON
+
+
+@pytest.mark.parametrize("suffix", DEFAULT_SUFFIXES)
+def test_to_file_geomnone(tmp_path, suffix):
+    # Test for gdf with a None geometry + a polygon
+    test_gdf = gpd.GeoDataFrame(
+        geometry=[None, test_helper.TestData.polygon_with_island]  # type: ignore
+    )
+    test_geometrytypes = geoseries_util.get_geometrytypes(test_gdf.geometry)
+    assert len(test_geometrytypes) == 1
+    output_none_path = tmp_path / f"file_with_nonegeom{suffix}"
+    gfo.to_file(test_gdf, output_none_path)
+
     # Now check the result if the data is still the same after being read again
     test_read_gdf = gfo.read_file(output_none_path)
     # Result is the same as the original input
@@ -686,102 +765,6 @@
     test_read_geometrytypes = geoseries_util.get_geometrytypes(test_read_gdf.geometry)
     assert len(test_gdf) == len(test_read_gdf)
     assert test_read_geometrytypes == test_geometrytypes
-    """
-=======
-    # Now check if the layer are correctly found afterwards
-    assert len(gfo.listlayers(test_path)) == 1
-    assert len(gfo.listlayers(test_path, only_spatial_layers=False)) == 2
->>>>>>> 7930b481
-
-
-@pytest.mark.parametrize(
-    "suffix, create_spatial_index, expected_spatial_index",
-    [
-        [".gpkg", True, True],
-        [".gpkg", False, False],
-        [".gpkg", None, True],
-        [".shp", True, True],
-        [".shp", False, False],
-        [".shp", None, False],
-    ],
-)
-def test_to_file_create_spatial_index(
-    tmp_path, suffix: str, create_spatial_index: bool, expected_spatial_index: bool
-):
-    src = test_helper.get_testfile("polygon-parcel", suffix=suffix)
-    output_path = tmp_path / f"{src.stem}-output{suffix}"
-
-    # Read test file and write to tmppath
-    read_gdf = gfo.read_file(src)
-    gfo.to_file(read_gdf, output_path, create_spatial_index=create_spatial_index)
-    assert gfo.has_spatial_index(output_path) is expected_spatial_index
-
-
-@pytest.mark.parametrize("suffix", DEFAULT_SUFFIXES)
-def test_to_file_geomempty(tmp_path, suffix):
-    # Test for gdf with an empty polygon + a polygon
-    test_gdf = gpd.GeoDataFrame(
-        geometry=[  # type: ignore
-            sh_geom.GeometryCollection(),
-            test_helper.TestData.polygon_with_island,
-        ]
-    )
-    # By default, get_geometrytypes ignores the type of empty geometries.
-    test_geometrytypes = geoseries_util.get_geometrytypes(test_gdf.geometry)
-    assert len(test_geometrytypes) == 1
-    test_geometrytypes_includingempty = geoseries_util.get_geometrytypes(
-        test_gdf.geometry, ignore_empty_geometries=False
-    )
-    assert len(test_geometrytypes_includingempty) == 2
-    output_empty_path = tmp_path / f"testfile_with_emptygeom{suffix}"
-    test_gdf.to_file(output_empty_path, driver=gfo.GeofileType(suffix).ogrdriver)
-
-    # Now check the result if the data is still the same after being read again
-    test_read_gdf = gfo.read_file(output_empty_path)
-    test_read_geometrytypes = geoseries_util.get_geometrytypes(test_read_gdf.geometry)
-    assert len(test_gdf) == len(test_read_gdf)
-    if suffix == ".shp":
-        # When dataframe with "empty" gemetries is written to shapefile and
-        # read again, shapefile becomes of type MULTILINESTRING!?!
-        assert len(test_read_geometrytypes) == 1
-        assert test_read_geometrytypes[0] is GeometryType.MULTILINESTRING
-    else:
-        # When written to Geopackage... the empty geometries are actually saved
-        # as None, so when read again they are None as well.
-        assert test_read_gdf.geometry[0] is None
-        assert isinstance(test_read_gdf.geometry[1], sh_geom.Polygon)
-
-        # So the geometrytype of the resulting GeoDataFrame is also POLYGON
-        assert len(test_read_geometrytypes) == 1
-        assert test_read_geometrytypes[0] is GeometryType.POLYGON
-
-
-@pytest.mark.parametrize("suffix", DEFAULT_SUFFIXES)
-def test_to_file_geomnone(tmp_path, suffix):
-    # Test for gdf with a None geometry + a polygon
-    test_gdf = gpd.GeoDataFrame(
-        geometry=[None, test_helper.TestData.polygon_with_island]  # type: ignore
-    )
-    test_geometrytypes = geoseries_util.get_geometrytypes(test_gdf.geometry)
-    assert len(test_geometrytypes) == 1
-    output_none_path = tmp_path / f"file_with_nonegeom{suffix}"
-    gfo.to_file(test_gdf, output_none_path)
-
-    # Now check the result if the data is still the same after being read again
-    test_read_gdf = gfo.read_file(output_none_path)
-    # Result is the same as the original input
-    assert test_read_gdf.geometry[0] is None
-    assert isinstance(test_read_gdf.geometry[1], sh_geom.Polygon)
-    # The geometrytype of the column in the file is also the same as originaly
-    test_file_geometrytype = gfo.get_layerinfo(output_none_path).geometrytype
-    if suffix == ".shp":
-        assert test_file_geometrytype == GeometryType.MULTIPOLYGON
-    else:
-        assert test_file_geometrytype == test_geometrytypes[0]
-    # The result type in the geodataframe is also the same as originaly
-    test_read_geometrytypes = geoseries_util.get_geometrytypes(test_read_gdf.geometry)
-    assert len(test_gdf) == len(test_read_gdf)
-    assert test_read_geometrytypes == test_geometrytypes
 
 
 @pytest.mark.parametrize("suffix", DEFAULT_SUFFIXES)
