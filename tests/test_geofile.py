# -*- coding: utf-8 -*-
"""
Tests for functionalities in geofileops.general.
"""

from pathlib import Path
import sys
from typing import Optional

import geopandas as gpd
import pandas as pd
import shapely.geometry as sh_geom

# Add path so the local geofileops packages are found 
sys.path.insert(0, str(Path(__file__).resolve().parent.parent))
import geofileops as gfo
from geofileops.util import geoseries_util
from geofileops.util.geometry_util import GeometryType
from geofileops.util import io_util
from tests import test_helper

def test_add_column(tmpdir):
    # First copy test file to tmpdir
    # Now add area column
    src = test_helper.TestFiles.polygons_parcels_gpkg
    tmppath = Path(tmpdir) / src.name
    gfo.copy(src, tmppath)

    # The area column shouldn't be in the test file yet
    layerinfo = gfo.get_layerinfo(path=tmppath, layer='parcels')
    assert 'AREA' not in layerinfo.columns
        
    ### Add area column ###
    #with test_helper.GdalBin(gdal_installation='gdal_default'):
    gfo.add_column(tmppath, layer='parcels', name='AREA', type='real', 
            expression='ST_area(geom)')
        
    layerinfo = gfo.get_layerinfo(path=tmppath, layer='parcels')
    assert 'AREA' in layerinfo.columns
    
    gdf = gfo.read_file(tmppath)
    assert round(gdf['AREA'].astype('float')[0], 1) == round(gdf['OPPERVL'].astype('float')[0], 1)

    ### Add perimeter column ###
    #with test_helper.GdalBin(gdal_installation='gdal_default'):
    gfo.add_column(tmppath, layer='parcels', name='PERIMETER', type=gfo.DataType.REAL, 
            expression='ST_perimeter(geom)')
        
    layerinfo = gfo.get_layerinfo(path=tmppath, layer='parcels')
    assert 'AREA' in layerinfo.columns
    
    gdf = gfo.read_file(tmppath)
    assert round(gdf['AREA'].astype('float')[0], 1) == round(gdf['OPPERVL'].astype('float')[0], 1)

def test_cmp(tmpdir):
    # Prepare test data + run tests
    tmp_dir = Path(tmpdir)
    for suffix in test_helper.get_test_suffix_list():
        # If test input file is in wrong format, convert it
        src = test_helper.prepare_test_file(
                input_path=test_helper.TestFiles.polygons_parcels_gpkg,
                output_dir=tmp_dir,
                suffix=suffix)
        src2 = test_helper.prepare_test_file(
                input_path=test_helper.TestFiles.polygons_invalid_geometries_gpkg,
                output_dir=tmp_dir,
                suffix=suffix)
        
        # Copy test file to tmpdir
        dst = Path(tmpdir) / f"polygons_parcels_output{suffix}"
        gfo.copy(src, dst)

        # Now compare source and dst files
        assert gfo.cmp(src, dst) == True
        assert gfo.cmp(src2, dst) == False

def test_convert(tmpdir):
    # Prepare test data + run tests
    tmp_dir = Path(tmpdir)
    for suffix in test_helper.get_test_suffix_list():
        # If test input file is in wrong format, convert it
        src = test_helper.prepare_test_file(
                input_path=test_helper.TestFiles.polygons_parcels_gpkg,
                output_dir=tmp_dir,
                suffix=suffix)
        
        # Convert
        dst = Path(tmpdir) / f"polygons_parcels_output{suffix}"
        gfo.convert(src, dst)

        # Now compare source and dst file 
        src_layerinfo = gfo.get_layerinfo(src)
        dst_layerinfo = gfo.get_layerinfo(dst)
        assert src_layerinfo.featurecount == dst_layerinfo.featurecount
        assert len(src_layerinfo.columns) == len(dst_layerinfo.columns)

def test_convert_force_output_geometrytype(tmpdir):
    # The conversion is done by ogr, and these test are just written to explore
    # the behaviour of this ogr functionality 
    
    # Convert polygon test file and force to polygon
    src = test_helper.TestFiles.polygons_parcels_gpkg
    dst = Path(tmpdir) / 'polygons_parcels_to_polygon.gpkg'
    gfo.convert(src, dst, force_output_geometrytype=GeometryType.POLYGON)

    # Convert polygon test file and force to multipolygon
    src = test_helper.TestFiles.polygons_parcels_gpkg
    dst = Path(tmpdir) / 'polygons_parcels_to_multipolygon.gpkg'
    gfo.convert(src, dst, force_output_geometrytype=GeometryType.MULTIPOLYGON)

    # Convert polygon test file and force to linestring
    src = test_helper.TestFiles.polygons_parcels_gpkg
    dst = Path(tmpdir) / 'polygons_parcels_to_linestring.gpkg'
    gfo.convert(src, dst, force_output_geometrytype=GeometryType.LINESTRING)

    # Convert polygon test file and force to multilinestring
    src = test_helper.TestFiles.polygons_parcels_gpkg
    dst = Path(tmpdir) / 'polygons_parcels_to_multilinestring.gpkg'
    gfo.convert(src, dst, force_output_geometrytype=GeometryType.MULTILINESTRING)

    # Convert polygon test file and force to point
    src = test_helper.TestFiles.polygons_parcels_gpkg
    dst = Path(tmpdir) / 'polygons_parcels_to_point.gpkg'
    gfo.convert(src, dst, force_output_geometrytype=GeometryType.POINT)

    # Convert polygon test file and force to multipoint
    src = test_helper.TestFiles.polygons_parcels_gpkg
    dst = Path(tmpdir) / 'polygons_parcels_to_point.gpkg'
    gfo.convert(src, dst, force_output_geometrytype=GeometryType.MULTIPOINT)

def test_copy(tmpdir):
    # Prepare test data + run tests
    tmp_dir = Path(tmpdir)
    for suffix in test_helper.get_test_suffix_list():
        # If test input file is in wrong format, convert it
        src = test_helper.prepare_test_file(
                input_path=test_helper.TestFiles.polygons_parcels_gpkg,
                output_dir=tmp_dir,
                suffix=suffix)
        
        # Copy to dest file
        dst = Path(tmpdir) / f"polygons_parcels_output{suffix}"
        gfo.copy(src, dst)
        assert src.exists() == True
        assert dst.exists() == True
        if suffix == ".shp":
            assert dst.with_suffix(".shx").exists() == True

        # Copy to dest dir
        dst_dir = Path(tmpdir) / "dest_dir"
        dst_dir.mkdir(parents=True, exist_ok=True)
        gfo.copy(src, dst_dir)
        dst = dst_dir / src.name
        assert src.exists() == True
        assert dst.exists() == True
        if suffix == ".shp":
            assert dst.with_suffix(".shx").exists() == True

def test_driver_enum():
    ### Test ESRIShapefile Driver ###
    # Test getting a driver for a suffix 
    geofiletype = gfo.GeofileType('.shp')
    assert geofiletype == gfo.GeofileType.ESRIShapefile

    # Test getting a driver for a Path
    path = Path("/testje/path_naar_gfo.sHp") 
    geofiletype = gfo.GeofileType(path)
    assert geofiletype == gfo.GeofileType.ESRIShapefile

    ### GPKG Driver ###
    # Test getting a driver for a suffix 
    geofiletype = gfo.GeofileType('.gpkg')
    assert geofiletype == gfo.GeofileType.GPKG

    # Test getting a driver for a Path
    path = Path("/testje/path_naar_gfo.gPkG") 
    geofiletype = gfo.GeofileType(path)
    assert geofiletype == gfo.GeofileType.GPKG

    ### SQLite Driver ###
    # Test getting a driver for a suffix 
    geofiletype = gfo.GeofileType('.sqlite')
    assert geofiletype == gfo.GeofileType.SQLite

    # Test getting a driver for a Path
    path = Path("/testje/path_naar_gfo.sQlItE") 
    geofiletype = gfo.GeofileType(path)
    assert geofiletype == gfo.GeofileType.SQLite

def test_get_crs(tmpdir):
    # Prepare test data + run tests
    tmp_dir = Path(tmpdir)
    for suffix in test_helper.get_test_suffix_list():
        # If test input file is in wrong format, convert it
        src = test_helper.prepare_test_file(
                input_path=test_helper.TestFiles.polygons_parcels_gpkg,
                output_dir=tmp_dir,
                suffix=suffix)
        crs = gfo.get_crs(src)
        assert crs.to_epsg() == 31370
        
def test_get_default_layer(tmpdir):
    # Prepare test data + run tests
    tmp_dir = Path(tmpdir)
    for suffix in test_helper.get_test_suffix_list():
        # If test input file is in wrong format, convert it
        src = test_helper.prepare_test_file(
                input_path=test_helper.TestFiles.polygons_parcels_gpkg,
                output_dir=tmp_dir,
                suffix=suffix)
        layer = gfo.get_default_layer(src)
        assert layer == 'polygons_parcels-2020'

def test_get_layerinfo(tmpdir):
    # Prepare test data + run tests
    tmp_dir = Path(tmpdir)
    for suffix in test_helper.get_test_suffix_list():
        # If test input file is in wrong format, convert it
        src = test_helper.prepare_test_file(
                input_path=test_helper.TestFiles.polygons_parcels_gpkg,
                output_dir=tmp_dir,
                suffix=suffix)
                
        basetest_get_layerinfo(src=src)
        
    # Test geopackage, two layers
    basetest_get_layerinfo(
            src=test_helper.TestFiles.polygons_twolayers_gpkg, 
            layer='parcels')

def basetest_get_layerinfo(
        src: Path, 
        layer: Optional[str] = None):

    ### Tests on layer specified ###
    layerinfo = gfo.get_layerinfo(src, layer)
    assert str(layerinfo).startswith("<class 'geofileops.fileops.LayerInfo'>")
    assert layerinfo.featurecount == 46
    if src.suffix == '.shp':
        assert layerinfo.geometrycolumn == 'geometry'
        assert layerinfo.name == src.stem
    elif src.suffix == '.gpkg':
        assert layerinfo.geometrycolumn == 'geom'
        assert layerinfo.name == 'parcels'
    assert layerinfo.geometrytypename == gfo.GeometryType.MULTIPOLYGON.name
    assert layerinfo.geometrytype == gfo.GeometryType.MULTIPOLYGON
    assert len(layerinfo.columns) == 11
    assert layerinfo.total_bounds is not None
    assert layerinfo.crs is not None
    assert layerinfo.crs.to_epsg() == 31370

    ### Some tests for exception cases ###
    # Layer specified that doesn't exist
    try:
        layerinfo = gfo.get_layerinfo(src, "not_existing_layer")
        exception_raised = False
    except ValueError:
        exception_raised = True
    assert exception_raised is True

    # Path specified that doesn't exist
    try:
        not_existing_path = io_util.with_stem(src, "not_existing_layer")
        layerinfo = gfo.get_layerinfo(not_existing_path)
        exception_raised = False
    except ValueError:
        exception_raised = True
    assert exception_raised is True

    # Multiple layers available, but no layer specified
    if len(gfo.listlayers(src)) > 1:
        try:
            layerinfo = gfo.get_layerinfo(src)
            exception_raised = False
        except ValueError:
            exception_raised = True
        assert exception_raised is True

def test_get_only_layer(tmpdir):
    ### Test file with 1 layer ###
    # Prepare test data + run tests for one layer
    tmp_dir = Path(tmpdir)
    for suffix in test_helper.get_test_suffix_list():
        # If test input file is in wrong format, convert it
        src = test_helper.prepare_test_file(
                input_path=test_helper.TestFiles.polygons_parcels_gpkg,
                output_dir=tmp_dir,
                suffix=suffix)

        layer = gfo.get_only_layer(src)
        if suffix == ".gpkg":
            assert layer == 'parcels'
        elif suffix == ".shp":
            assert layer == src.stem
        else:
            raise Exception(f"test not implemented for suffix {suffix}")

    ### Test Geopackage with 2 layers ###
    srcpath = test_helper.TestFiles.polygons_twolayers_gpkg
    layers = gfo.listlayers(srcpath)
    assert len(layers) == 2
    error_raised = False
    try:
        layer = gfo.get_only_layer(srcpath)
    except:
        error_raised = True
    assert error_raised is True

def test_is_geofile():
    assert gfo.is_geofile(test_helper.TestFiles.polygons_parcels_gpkg) == True
    assert gfo.is_geofile(test_helper.TestFiles.polygons_parcels_gpkg.with_suffix(".shp")) == True
    
    assert gfo.is_geofile("/test/testje.txt") == False
    
def test_listlayers(tmpdir):
    # Prepare test data + run tests for one layer
    tmp_dir = Path(tmpdir)
    for suffix in test_helper.get_test_suffix_list():
        # If test input file is in wrong format, convert it
        src = test_helper.prepare_test_file(
                input_path=test_helper.TestFiles.polygons_parcels_gpkg,
                output_dir=tmp_dir,
                suffix=suffix)
        layers = gfo.listlayers(src)
    
        if suffix == ".gpkg":
            assert layers[0] == "parcels"
        elif suffix == ".shp":
            assert layers[0] == src.stem
        else:
            raise Exception(f"test not implemented for suffix {suffix}")

    # Test geopackage 2 layers
    layers = gfo.listlayers(test_helper.TestFiles.polygons_twolayers_gpkg)
    assert 'parcels' in layers
    assert 'zones' in layers

def test_move(tmpdir):
    # Prepare test data + run tests
    tmp_dir = Path(tmpdir)
    for suffix in test_helper.get_test_suffix_list():
        # Test move to dest file
        src = test_helper.prepare_test_file(
                input_path=test_helper.TestFiles.polygons_parcels_gpkg,
                output_dir=tmp_dir,
                suffix=suffix)
        dst = Path(tmpdir) / f"polygons_parcels_output{suffix}"
        gfo.move(src, dst)
        assert src.exists() == False
        assert dst.exists() == True
        if suffix == ".shp":
            assert dst.with_suffix(".shx").exists() == True

        # Test move to dest dir
        src = test_helper.prepare_test_file(
                input_path=test_helper.TestFiles.polygons_parcels_gpkg,
                output_dir=tmp_dir,
                suffix=suffix)
        dst_dir = Path(tmpdir) / "dest_dir"
        dst_dir.mkdir(parents=True, exist_ok=True)
        gfo.move(src, dst_dir)
        dst = dst_dir / src.name
        assert src.exists() == False
        assert dst.exists() == True
        if suffix == ".shp":
            assert dst.with_suffix(".shx").exists() == True

def test_update_column(tmpdir):
    # First copy test file to tmpdir
    # Now add area column
    src = test_helper.TestFiles.polygons_parcels_gpkg
    tmppath = Path(tmpdir) / 'polygons_parcels.gpkg'
    gfo.copy(src, tmppath)

    # The area column shouldn't be in the test file yet
    layerinfo = gfo.get_layerinfo(path=tmppath, layer='parcels')
    assert 'area' not in layerinfo.columns
        
    ### Add + update  area column ###
    #with test_helper.GdalBin(gdal_installation='gdal_default'):
    gfo.add_column(tmppath, layer='parcels', name='AREA', type='real', expression='ST_area(geom)')
    gfo.update_column(tmppath, name='AreA', expression='ST_area(geom)')

    layerinfo = gfo.get_layerinfo(path=tmppath, layer='parcels')
    assert 'AREA' in layerinfo.columns
    gdf = gfo.read_file(tmppath)
    assert round(gdf['AREA'].astype('float')[0], 1) == round(gdf['OPPERVL'].astype('float')[0], 1)

    ### Update column for rows where area > 5 ###
    gfo.update_column(tmppath, name="AreA", expression="-1", where="area > 4000")
    gdf = gfo.read_file(tmppath)
    gdf_filtered = gdf[gdf["AREA"] == -1]
    assert len(gdf_filtered) == 20

    ### Trying to remove column that doesn't exist should raise ValueError ###
    assert "not_existing column" not in layerinfo.columns
    try:
        gfo.update_column(tmppath, name="not_existing column", expression="ST_area(geom)")
        exception_raised = False
    except ValueError:
        exception_raised = True
    assert exception_raised is True

def test_read_file(tmpdir):
    # Prepare test data + run tests for one layer
    tmp_dir = Path(tmpdir)
    for suffix in test_helper.get_test_suffix_list():
        # If test input file is in wrong format, convert it
        src = test_helper.prepare_test_file(
                input_path=test_helper.TestFiles.polygons_parcels_gpkg,
                output_dir=tmp_dir,
                suffix=suffix)

        basetest_read_file(srcpath=src)

def basetest_read_file(srcpath: Path):
    # Test with defaults
    read_gdf = gfo.read_file(srcpath)
    assert isinstance(read_gdf, gpd.GeoDataFrame)
    assert len(read_gdf) == 46

    # Test specific columns (+ test case insensitivity)
    columns = ['OIDN', 'uidn', 'HFDTLT', 'lblhfdtlt', 'GEWASGROEP', 'lengte', 'OPPERVL']
    read_gdf = gfo.read_file(srcpath, columns=columns)
    assert len(read_gdf) == 46
    assert len(read_gdf.columns) == (len(columns) + 1)

    # Test no columns
    read_gdf = gfo.read_file(srcpath, columns=[])
    assert isinstance(read_gdf, gpd.GeoDataFrame)
    assert len(read_gdf) == 46

    # Test no geom
    read_df = gfo.read_file_nogeom(srcpath)
    assert isinstance(read_df, pd.DataFrame)
    assert len(read_df) == 46

    # Test ignore_geometry, no columns
    read_df = gfo.read_file_nogeom(srcpath, columns=[])
    assert isinstance(read_df, pd.DataFrame)
    # geopandas.read_file returns empty rows
    #assert len(read_gdf) == 46
    # pyogrio.read_dataframe returns empty dataframe
    assert len(read_df) == 0

def test_rename_column(tmpdir):
    # Prepare test data + run tests for one layer
    tmp_dir = Path(tmpdir)
    for suffix in test_helper.get_test_suffix_list():
        # If test input file is in wrong format, convert it
        test_path = test_helper.prepare_test_file(
                input_path=test_helper.TestFiles.polygons_parcels_gpkg,
                output_dir=tmp_dir,
                suffix=suffix)
        
        # Check if input file is ok
        orig_layerinfo = gfo.get_layerinfo(test_path)
        assert "OPPERVL" in orig_layerinfo.columns
        assert "area" not in orig_layerinfo.columns

        # Rename
        try:
            gfo.rename_column(test_path, "OPPERVL", "area")
            exception_raised = False
        except:
            exception_raised = True
        
        # Check if the result was expected
        if test_path.suffix == ".shp":
            # For shapefiles, columns cannot be renamed 
            assert exception_raised is True
        else:
            # For file types that support rename, check if it worked
            assert exception_raised is False
            result_layerinfo = gfo.get_layerinfo(test_path)
            assert "OPPERVL" not in result_layerinfo.columns
            assert "area" in result_layerinfo.columns

def test_rename_layer(tmpdir):
    # Prepare test data + run tests for one layer
    tmp_dir = Path(tmpdir)
    for suffix in test_helper.get_test_suffix_list():
        # If test input file is in wrong format, convert it
        src = test_helper.prepare_test_file(
                input_path=test_helper.TestFiles.polygons_parcels_gpkg,
                output_dir=tmp_dir,
                suffix=suffix)
    
        if suffix == ".gpkg":
            gfo.rename_layer(src, layer="parcels", new_layer="parcels_renamed")
            layernames_renamed = gfo.listlayers(path=src)
            assert layernames_renamed[0] == "parcels_renamed"

        elif suffix == ".shp":
            # Now test rename layer
            try:
                gfo.rename_layer(
                        src, 
                        layer="polygons_parcels", 
                        new_layer="polygons_parcels_renamed")
                layernames_renamed = gfo.listlayers(path=src)
                assert layernames_renamed[0] == "polygons_parcels_renamed"
            except Exception as ex:
                assert "rename_layer is not possible" in str(ex) 
        else:
            raise Exception(f"test not implemented for suffix {suffix}")
    
def test_execute_sql(tmpdir):
    # First copy test file to tmpdir
    src = test_helper.TestFiles.polygons_parcels_gpkg
    tmppath = Path(tmpdir) / 'polygons_parcels.gpkg'
    gfo.copy(src, tmppath)

    ### Test using execute_sql for creating/dropping indexes ###
    # Create index
    gfo.execute_sql(path=tmppath, sql_stmt='CREATE INDEX idx_parcels_oidn ON "parcels"("oidn")')

    # Drop index
    gfo.execute_sql(path=tmppath, sql_stmt='DROP INDEX idx_parcels_oidn')

def test_spatial_index(tmpdir):
    # Prepare test data + run tests for one layer
    tmp_dir = Path(tmpdir)
    for suffix in test_helper.get_test_suffix_list():
        # If test input file is in wrong format, convert it
        src = test_helper.prepare_test_file(
                input_path=test_helper.TestFiles.polygons_parcels_gpkg,
                output_dir=tmp_dir,
                suffix=suffix)
    
        # Check if spatial index present:
        layer = gfo.get_only_layer(src)
        has_spatial_index = gfo.has_spatial_index(path=src, layer=layer)
        assert has_spatial_index is True

        # Remove spatial index
        gfo.remove_spatial_index(path=src, layer=layer)
        has_spatial_index = gfo.has_spatial_index(path=src, layer=layer)
        assert has_spatial_index is False

        # Create spatial index
        gfo.create_spatial_index(path=src, layer=layer)
        has_spatial_index = gfo.has_spatial_index(path=src, layer=layer)
        assert has_spatial_index is True

def test_to_file(tmpdir):
    # Prepare test data + run tests for one layer
    tmp_dir = Path(tmpdir)
    for suffix in test_helper.get_test_suffix_list():
        # If test input file is in wrong format, convert it
        input_path = test_helper.prepare_test_file(
                input_path=test_helper.TestFiles.polygons_parcels_gpkg,
                output_dir=tmp_dir,
                suffix=suffix)
        output_path = io_util.with_stem(input_path, f"{input_path.stem}-output")
        basetest_to_file(input_path, output_path)

def basetest_to_file(srcpath, tmppath):
    # Read test file and write to tmppath
    read_gdf = gfo.read_file(srcpath)
    gfo.to_file(read_gdf, tmppath)
    tmp_gdf = gfo.read_file(tmppath)
    assert len(read_gdf) == len(tmp_gdf)

    # Append the file again to tmppath
    gfo.to_file(read_gdf, tmppath, append=True)
    tmp_gdf = gfo.read_file(tmppath)
    assert 2*len(read_gdf) == len(tmp_gdf)

def test_to_file_empty(tmpdir):
    # Prepare test data + run tests for one layer
    tmp_dir = Path(tmpdir)
    for suffix in test_helper.get_test_suffix_list():
        # If test input file is in wrong format, convert it
        input_path = test_helper.prepare_test_file(
                input_path=test_helper.TestFiles.polygons_parcels_gpkg,
                output_dir=tmp_dir,
                suffix=suffix)
        basetest_to_file_empty(input_path, tmp_dir, suffix)

def basetest_to_file_empty(
        srcpath: Path, 
        output_dir: Path,
        output_suffix: str):
    ### Test for gdf with a None geometry + a polygon ###
    test_gdf = gpd.GeoDataFrame(geometry=[
            #None, test_helper.TestData.polygon_with_island])
            test_helper.TestData.polygon_with_island, None])
    test_geometrytypes = geoseries_util.get_geometrytypes(test_gdf.geometry)
    assert len(test_geometrytypes) == 1
    output_none_path = output_dir / f"{srcpath.stem}_none{output_suffix}"
    
    # TODO: pyogrio doesn't support None geometries (yet?), it throws an error
    try:
        gfo.to_file(test_gdf, output_none_path)
        exception_raised = False
    except:
        exception_raised = True
    assert exception_raised is True

    """    
    # Now check the result if the data is still the same after being read again
    test_read_gdf = gfo.read_file(output_none_path)
    # Result is the same as the original input
    assert test_read_gdf.geometry[0] is None
    assert isinstance(test_read_gdf.geometry[1], sh_geom.Polygon)  
    # The geometrytype of the column in the file is also the same as originaly
    test_file_geometrytype = gfo.get_layerinfo(output_none_path).geometrytype
    if output_suffix == '.shp':
        assert test_file_geometrytype == GeometryType.MULTIPOLYGON
    else:
        assert test_file_geometrytype == test_geometrytypes[0]
    # The result type in the geodataframe is also the same as originaly
    test_read_geometrytypes = geoseries_util.get_geometrytypes(test_read_gdf.geometry)
    assert len(test_gdf) == len(test_read_gdf)
    assert test_read_geometrytypes == test_geometrytypes
    """

def test_to_file_none(tmpdir):
    # Prepare test data + run tests for one layer
    tmp_dir = Path(tmpdir)
    for suffix in test_helper.get_test_suffix_list():
        # If test input file is in wrong format, convert it
        input_path = test_helper.prepare_test_file(
                input_path=test_helper.TestFiles.polygons_parcels_gpkg,
                output_dir=tmp_dir,
                suffix=suffix)
        basetest_to_file_none(input_path, tmp_dir, suffix)

def basetest_to_file_none(
        srcpath: Path, 
        output_dir: Path,
        output_suffix: str):
    ### Test for gdf with a None geometry + a polygon ###
    test_gdf = gpd.GeoDataFrame(geometry=[
            None, test_helper.TestData.polygon_with_island])
    test_geometrytypes = geoseries_util.get_geometrytypes(test_gdf.geometry)
    assert len(test_geometrytypes) == 1
    output_none_path = output_dir / f"{srcpath.stem}_none{output_suffix}"
    
    # TODO: pyogrio doesn't support None geometries (yet?), it throws an error
    try:
        gfo.to_file(test_gdf, output_none_path)
        exception_raised = False
    except:
        exception_raised = True
    assert exception_raised is True

    """
    # Now check the result if the data is still the same after being read again
    test_read_gdf = gfo.read_file(output_none_path)
    # Result is the same as the original input
    assert test_read_gdf.geometry[0] is None
    assert isinstance(test_read_gdf.geometry[1], sh_geom.Polygon)  
    # The geometrytype of the column in the file is also the same as originaly
    test_file_geometrytype = gfo.get_layerinfo(output_none_path).geometrytype
    if output_suffix == '.shp':
        assert test_file_geometrytype == GeometryType.MULTIPOLYGON
    else:
        assert test_file_geometrytype == test_geometrytypes[0]
    # The result type in the geodataframe is also the same as originaly
    test_read_geometrytypes = geoseries_util.get_geometrytypes(test_read_gdf.geometry)
    assert len(test_gdf) == len(test_read_gdf)
    assert test_read_geometrytypes == test_geometrytypes
    """

def test_to_file_gpd_empty(tmpdir):
    # Prepare test data + run tests for one layer
    tmp_dir = Path(tmpdir)
    for suffix in test_helper.get_test_suffix_list():
        # If test input file is in wrong format, convert it
        input_path = test_helper.prepare_test_file(
                input_path=test_helper.TestFiles.polygons_parcels_gpkg,
                output_dir=tmp_dir,
                suffix=suffix)
        basetest_to_file_gpd_empty(input_path, tmp_dir, suffix)

def basetest_to_file_gpd_empty(
        srcpath: Path, 
        output_dir: Path,
        output_suffix: str):
    ### Test for gdf with an empty polygon + a polygon ###
    test_gdf = gpd.GeoDataFrame(geometry=[
            sh_geom.Polygon(), test_helper.TestData.polygon_with_island])
    # By default, get_geometrytypes ignores the type of empty geometries, as 
    # they are always stored as GeometryCollection in GeoPandas
    test_geometrytypes = geoseries_util.get_geometrytypes(test_gdf.geometry)
    assert len(test_geometrytypes) == 1
    test_geometrytypes_includingempty = geoseries_util.get_geometrytypes(
            test_gdf.geometry, ignore_empty_geometries=False)
    assert len(test_geometrytypes_includingempty) == 2
    output_empty_path = output_dir / f"{srcpath.stem}_empty{output_suffix}"
    test_gdf.to_file(output_empty_path, driver=gfo.GeofileType(output_suffix).ogrdriver)
    
    # Now check the result if the data is still the same after being read again
    test_read_gdf = gfo.read_file(output_empty_path)
    test_read_geometrytypes = geoseries_util.get_geometrytypes(test_read_gdf.geometry)
    assert len(test_gdf) == len(test_read_gdf)
    if output_suffix == '.shp':
        # When dataframe with "empty" gemetries is written to shapefile and 
        # read again, shapefile becomes of type MULTILINESTRING!?!
        assert len(test_read_geometrytypes) == 1
        assert test_read_geometrytypes[0] is GeometryType.MULTILINESTRING
    else:
        # When written to Geopackage... the empty geometries are actually saved 
        # as None, so when read again they are None as well.
        assert test_read_gdf.geometry[0] is None
        assert isinstance(test_read_gdf.geometry[1], sh_geom.Polygon)  

        # So the geometrytype of the resulting GeoDataFrame is also POLYGON
        assert len(test_read_geometrytypes) == 1
        assert test_read_geometrytypes[0] is GeometryType.POLYGON

def test_to_file_gpd_none(tmpdir):
    # Prepare test data + run tests for one layer
    tmp_dir = Path(tmpdir)
    for suffix in test_helper.get_test_suffix_list():
        # If test input file is in wrong format, convert it
        input_path = test_helper.prepare_test_file(
                input_path=test_helper.TestFiles.polygons_parcels_gpkg,
                output_dir=tmp_dir,
                suffix=suffix)
        basetest_to_file_gpd_none(input_path, tmp_dir, suffix)

def basetest_to_file_gpd_none(
        input_path: Path, 
        output_dir: Path,
        output_suffix: str):
    ### Test for gdf with a None geometry + a polygon ###
    test_gdf = gpd.GeoDataFrame(geometry=[
            None, test_helper.TestData.polygon_with_island])
    test_geometrytypes = geoseries_util.get_geometrytypes(test_gdf.geometry)
    assert len(test_geometrytypes) == 1
    output_none_path = output_dir / f"{input_path.stem}_none{output_suffix}"
    test_gdf.to_file(output_none_path, driver=gfo.GeofileType(output_suffix).ogrdriver)
    
    # Now check the result if the data is still the same after being read again
    test_read_gdf = gfo.read_file(output_none_path)
    # Result is the same as the original input
    assert test_read_gdf.geometry[0] is None
    assert isinstance(test_read_gdf.geometry[1], sh_geom.Polygon)  
    # The geometrytype of the column in the file is also the same as originaly
    test_file_geometrytype = gfo.get_layerinfo(output_none_path).geometrytype
    if output_suffix == '.shp':
        # Geometrytype of shapefile always returns the multitype  
        assert test_file_geometrytype == test_geometrytypes[0].to_multitype
    else:
        assert test_file_geometrytype == test_geometrytypes[0]
    # The result type in the geodataframe is also the same as originaly
    test_read_geometrytypes = geoseries_util.get_geometrytypes(test_read_gdf.geometry)
    assert len(test_gdf) == len(test_read_gdf)
    assert test_read_geometrytypes == test_geometrytypes

def test_remove(tmpdir):
    # Prepare test data + run tests for one layer
    tmp_dir = Path(tmpdir)
    for suffix in test_helper.get_test_suffix_list():
        # If test input file is in wrong format, convert it
        input_path = test_helper.prepare_test_file(
                input_path=test_helper.TestFiles.polygons_parcels_gpkg,
                output_dir=tmp_dir,
                suffix=suffix)
        assert input_path.exists() == True

        # Remove and check result
        gfo.remove(input_path)
        assert input_path.exists() == False

if __name__ == '__main__':
    # Init
    tmpdir = test_helper.init_test_for_debug(Path(__file__).stem)

    # Run!
    #test_convert(tmpdir)
    #test_convert_force_output_geometrytype(tmpdir)
    test_get_layerinfo(tmpdir)
    #test_get_only_layer(tmpdir)
    #test_rename_column(tmpdir)
    #test_rename_layer(tmpdir)
    #test_listlayers()
    #test_add_column(tmpdir)
    #test_execute_sql(tmpdir)
    #test_read_file(tmpdir)
    #test_copy(tmpdir)
    #test_move(tmpdir)
    #test_spatial_index(tmpdir)
    #test_to_file(tmpdir)
<<<<<<< HEAD
    #test_to_file_gpkg(tmpdir)
    #test_to_file_shp(tmpdir)
    #test_to_file_empty(tmpdir)
    #test_to_file_none_gpkg(tmpdir)
    #test_to_file_none_shp(tmpdir)
=======
    #test_to_file_empty(tmpdir)
    #test_to_file_none(tmpdir)
>>>>>>> 1d91652a
    #test_update_column(tmpdir)<|MERGE_RESOLUTION|>--- conflicted
+++ resolved
@@ -785,14 +785,6 @@
     #test_move(tmpdir)
     #test_spatial_index(tmpdir)
     #test_to_file(tmpdir)
-<<<<<<< HEAD
-    #test_to_file_gpkg(tmpdir)
-    #test_to_file_shp(tmpdir)
-    #test_to_file_empty(tmpdir)
-    #test_to_file_none_gpkg(tmpdir)
-    #test_to_file_none_shp(tmpdir)
-=======
     #test_to_file_empty(tmpdir)
     #test_to_file_none(tmpdir)
->>>>>>> 1d91652a
     #test_update_column(tmpdir)