# -*- coding: utf-8 -*-
"""
Tests for operations using GeoPandas.
"""

import json
import math
from pathlib import Path
import sys

import geopandas as gpd
import pytest
import shapely.geometry as sh_geom

# Add path so the local geofileops packages are found
sys.path.insert(0, str(Path(__file__).resolve().parent.parent))
import geofileops as gfo
from geofileops import GeometryType
from geofileops.util import _geoops_gpd, grid_util
from geofileops.util import geometry_util
from geofileops.util import _io_util
from tests import test_helper
from tests.test_helper import DEFAULT_EPSGS, DEFAULT_SUFFIXES


def test_get_parallelization_params():
    parallelization_params = _geoops_gpd.get_parallelization_params(500000)
    assert parallelization_params is not None


@pytest.mark.parametrize("suffix", DEFAULT_SUFFIXES)
def test_apply(tmp_path, suffix):
    # Prepare test data
    test_gdf = gpd.GeoDataFrame(
        geometry=[  # type: ignore
            test_helper.TestData.polygon_small_island,
            test_helper.TestData.polygon_with_island,
            None,
        ],
        crs=31370,  # type: ignore
    )
    input_path = tmp_path / f"polygons_small_holes_{suffix}"
    gfo.to_file(test_gdf, input_path)
    output_path = tmp_path / f"{input_path.stem}-output{suffix}"
    input_layerinfo = gfo.get_layerinfo(input_path)
    batchsize = math.ceil(input_layerinfo.featurecount / 2)

    # Test apply with only_geom_input=True
    gfo.apply(
        input_path=input_path,
        output_path=output_path,
        func=lambda geom: geometry_util.remove_inner_rings(
            geometry=geom, min_area_to_keep=2, crs=input_layerinfo.crs
        ),
        only_geom_input=True,
        batchsize=batchsize,
    )

    # Now check if the output file is correctly created
    assert output_path.exists()
    output_layerinfo = gfo.get_layerinfo(output_path)
    # The row with the None geometry will be removed
    assert input_layerinfo.featurecount == (output_layerinfo.featurecount + 1)
    assert len(output_layerinfo.columns) == len(input_layerinfo.columns)
    assert output_layerinfo.geometrytype == GeometryType.MULTIPOLYGON

    # Read result for some more detailed checks
    output_gdf = gfo.read_file(output_path)

    # In the 1st polygon the island should be removed
    output_geometry = output_gdf["geometry"][0]
    assert output_geometry is not None
    if isinstance(output_geometry, sh_geom.MultiPolygon):
        assert len(output_geometry.geoms) == 1
        output_geometry = output_geometry.geoms[0]
    assert isinstance(output_geometry, sh_geom.Polygon)
    assert len(output_geometry.interiors) == 0

    # In the 2nd polygon the island is too large, so should still be there
    output_geometry = output_gdf["geometry"][1]
    assert output_geometry is not None
    if isinstance(output_geometry, sh_geom.MultiPolygon):
        assert len(output_geometry.geoms) == 1
        output_geometry = output_geometry.geoms[0]
    assert isinstance(output_geometry, sh_geom.Polygon)
    assert len(output_geometry.interiors) == 1

    # Test apply with only_geom_input=False
    output_path = _io_util.with_stem(output_path, f"{output_path.stem}_2")
    gfo.apply(
        input_path=input_path,
        output_path=output_path,
        func=lambda row: geometry_util.remove_inner_rings(
            row.geometry, min_area_to_keep=2, crs=input_layerinfo.crs
        ),
        only_geom_input=False,
        batchsize=batchsize,
    )

    # Now check if the output file is correctly created
    assert output_path.exists()
    output_layerinfo = gfo.get_layerinfo(output_path)
    assert input_layerinfo.featurecount == (output_layerinfo.featurecount + 1)
    assert len(output_layerinfo.columns) == len(input_layerinfo.columns)
    assert output_layerinfo.geometrytype == GeometryType.MULTIPOLYGON

    # Read result for some more detailed checks
    output_gdf = gfo.read_file(output_path)
    for index in range(0, 2):
        output_geometry = output_gdf["geometry"][index]
        assert output_geometry is not None
        if isinstance(output_geometry, sh_geom.MultiPolygon):
            assert len(output_geometry.geoms) == 1
            output_geometry = output_geometry.geoms[0]
        assert isinstance(output_geometry, sh_geom.Polygon)

        if index == 0:
            # In the 1st polygon the island must be removed
            assert len(output_geometry.interiors) == 0
        elif index == 1:
            # In the 2nd polygon the island is larger, so should be there
            assert len(output_geometry.interiors) == 1


@pytest.mark.parametrize(
    "suffix, epsg", [(".gpkg", 31370), (".gpkg", 4326), (".shp", 31370)]
)
def test_buffer_styles(tmp_path, suffix, epsg):
    # Prepare test data
    input_path = test_helper.get_testfile("polygon-parcel", suffix=suffix, epsg=epsg)
    output_path = tmp_path / f"{input_path.stem}-output{suffix}"
    input_layerinfo = gfo.get_layerinfo(input_path)
    assert input_layerinfo.crs is not None
    distance = 1
    if input_layerinfo.crs.is_projected is False:
        # 1 degree = 111 km or 111000 m
        distance /= 111000
    batchsize = math.ceil(input_layerinfo.featurecount / 2)

    # Run standard buffer to compare with
    gfo.buffer(
        input_path=input_path,
        output_path=output_path,
        distance=distance,
        batchsize=batchsize,
    )

    # Read result
    output_gdf = gfo.read_file(output_path)
    assert output_gdf["geometry"][0] is not None
    area_default_buffer = sum(output_gdf.area)

    # Test polygon buffer with square endcaps
    output_path = (
        output_path.parent / f"{output_path.stem}_endcap_join{output_path.suffix}"
    )
    gfo.buffer(
        input_path=input_path,
        output_path=output_path,
        distance=distance,
        endcap_style=geometry_util.BufferEndCapStyle.SQUARE,
        join_style=geometry_util.BufferJoinStyle.MITRE,
        batchsize=batchsize,
    )

    # Now check if the output file is correctly created
    assert output_path.exists()
    output_layerinfo = gfo.get_layerinfo(output_path)
    assert input_layerinfo.featurecount == output_layerinfo.featurecount
    assert len(output_layerinfo.columns) == len(input_layerinfo.columns)
    assert output_layerinfo.geometrytype == GeometryType.MULTIPOLYGON

    # Read result for some more detailed checks
    output_gdf = gfo.read_file(output_path)
    assert output_gdf["geometry"][0] is not None
    area_square_buffer = sum(output_gdf.area)
    assert area_square_buffer > area_default_buffer


@pytest.mark.parametrize("suffix", DEFAULT_SUFFIXES)
@pytest.mark.parametrize("epsg", DEFAULT_EPSGS)
def test_dissolve_linestrings(tmp_path, suffix, epsg):
    # Prepare test data
    input_path = test_helper.get_testfile(
        "linestring-watercourse", suffix=suffix, epsg=epsg
    )
    output_basepath = tmp_path / f"{input_path.stem}-output{suffix}"
    input_layerinfo = gfo.get_layerinfo(input_path)
    batchsize = math.ceil(input_layerinfo.featurecount / 2)

    # Dissolve, no groupby, explodecollections=True
    # ---------------------------------------------
    output_path = (
        output_basepath.parent / f"{output_basepath.stem}_expl{output_basepath.suffix}"
    )
    gfo.dissolve(
        input_path=input_path,
        output_path=output_path,
        explodecollections=True,
        batchsize=batchsize,
    )

    # Check if the result file is correctly created
    assert output_path.exists()
    output_layerinfo = gfo.get_layerinfo(output_path)
    assert output_layerinfo.featurecount == 83
    assert output_layerinfo.geometrytype in [
        GeometryType.LINESTRING,
        GeometryType.MULTILINESTRING,
    ]
    assert len(output_layerinfo.columns) >= 0

    # Now check the contents of the result file
    input_gdf = gfo.read_file(input_path)
    output_gdf = gfo.read_file(output_path)
    assert input_gdf.crs == output_gdf.crs
    assert len(output_gdf) == output_layerinfo.featurecount
    assert output_gdf["geometry"][0] is not None
    # TODO: add more in depth check of result

    # Dissolve, no groupby, explodecollections=False
    # ----------------------------------------------
    output_path = (
        output_basepath.parent
        / f"{output_basepath.stem}_noexpl{output_basepath.suffix}"
    )
    gfo.dissolve(
        input_path=input_path,
        output_path=output_path,
        explodecollections=False,
        batchsize=batchsize,
    )

    # Check if the result file is correctly created
    assert output_path.exists()
    input_layerinfo = gfo.get_layerinfo(input_path)

    output_layerinfo = gfo.get_layerinfo(output_path)
    assert output_layerinfo.featurecount == 1
    assert output_layerinfo.geometrytype is input_layerinfo.geometrytype
    assert len(output_layerinfo.columns) >= 0

    # Now check the contents of the result file
    input_gdf = gfo.read_file(input_path)
    output_gdf = gfo.read_file(output_path)
    assert input_gdf.crs == output_gdf.crs
    assert len(output_gdf) == output_layerinfo.featurecount
    assert output_gdf["geometry"][0] is not None
    # TODO: add more in depth check of result


@pytest.mark.parametrize("suffix", DEFAULT_SUFFIXES)
@pytest.mark.parametrize("epsg", DEFAULT_EPSGS)
def test_dissolve_linestrings_groupby(tmp_path, suffix, epsg):
    # Prepare test data
    input_path = test_helper.get_testfile(
        "linestring-watercourse", suffix=suffix, epsg=epsg
    )
    output_basepath = tmp_path / f"{input_path.stem}-output{suffix}"
    input_layerinfo = gfo.get_layerinfo(input_path)
    batchsize = math.ceil(input_layerinfo.featurecount / 2)

    # Dissolve, groupby, explodecollections=False
    # -------------------------------------------
    output_path = (
        output_basepath.parent
        / f"{output_basepath.stem}_groupby_noexpl{output_basepath.suffix}"
    )
    groupby_columns = ["NISCODE"]
    gfo.dissolve(
        input_path=input_path,
        output_path=output_path,
        groupby_columns=groupby_columns,
        explodecollections=False,
        batchsize=batchsize,
    )

    # Check if the result file is correctly created
    assert output_path.exists()
    input_layerinfo = gfo.get_layerinfo(input_path)

    output_layerinfo = gfo.get_layerinfo(output_path)
    assert output_layerinfo.featurecount == 26
    assert output_layerinfo.geometrytype is input_layerinfo.geometrytype
    assert len(output_layerinfo.columns) >= 0

    # Now check the contents of the result file
    input_gdf = gfo.read_file(input_path)
    output_gdf = gfo.read_file(output_path)
    assert input_gdf.crs == output_gdf.crs
    assert len(output_gdf) == output_layerinfo.featurecount
    assert output_gdf["geometry"][0] is not None
    # TODO: add more in depth check of result


@pytest.mark.parametrize("suffix", DEFAULT_SUFFIXES)
<<<<<<< HEAD
def test_dissolve_emptyfile(tmp_path, suffix):
=======
@pytest.mark.parametrize("epsg", DEFAULT_EPSGS)
def test_dissolve_linestrings_aggcolumns_columns(tmp_path, suffix, epsg):
    # Prepare test data
    input_path = test_helper.get_testfile(
        "linestring-watercourse", suffix=suffix, epsg=epsg
    )
    output_basepath = tmp_path / f"{input_path.stem}-output{suffix}"
    input_layerinfo = gfo.get_layerinfo(input_path)
    batchsize = math.ceil(input_layerinfo.featurecount / 2)

    # Dissolve, groupby, explodecollections=False
    # -------------------------------------------
    output_path = (
        output_basepath.parent
        / f"{output_basepath.stem}_groupby_noexpl{output_basepath.suffix}"
    )
    groupby_columns = ["NISCODE"]
    agg_columns = {
        "columns": [
            {"column": "fid", "agg": "concat", "as": "fid_concat"},
            {"column": "NAAM", "agg": "max", "as": "naam_max"},
        ]
    }
    gfo.dissolve(
        input_path=input_path,
        output_path=output_path,
        groupby_columns=groupby_columns,
        agg_columns=agg_columns,
        explodecollections=False,
        batchsize=batchsize,
    )

    # Check if the result file is correctly created
    assert output_path.exists()
    input_layerinfo = gfo.get_layerinfo(input_path)

    output_layerinfo = gfo.get_layerinfo(output_path)
    assert output_layerinfo.featurecount == 26
    assert output_layerinfo.geometrytype is input_layerinfo.geometrytype
    assert len(output_layerinfo.columns) == (
        len(groupby_columns) + len(agg_columns["columns"])
    )

    # Now check the contents of the result file
    input_gdf = gfo.read_file(input_path)
    output_gdf = gfo.read_file(output_path)
    assert input_gdf.crs == output_gdf.crs
    assert len(output_gdf) == output_layerinfo.featurecount
    assert output_gdf["geometry"][0] is not None

    # Some more default checks for NISCODE 12009
    niscode_idx = output_gdf[output_gdf["NISCODE"] == "12009"].index.item()
    if gfo.GeofileType(input_path).is_fid_zerobased:
        assert output_gdf["fid_concat"][niscode_idx] == "38,42,44,54"
    else:
        assert output_gdf["fid_concat"][niscode_idx] == "39,43,45,55"
    assert output_gdf["naam_max"][niscode_idx] == "Vosbergbeek"
    # TODO: add more in depth check of result


@pytest.mark.parametrize(
    "suffix, epsg, groupby_columns, explode, expected_featurecount",
    [
        (".gpkg", 31370, ["GEWASGROEP"], True, 25),
        (".gpkg", 31370, ["GEWASGROEP"], False, 6),
        (".gpkg", 31370, ["gewasGROEP"], False, 6),
        (".gpkg", 31370, [], True, 23),
        (".gpkg", 31370, None, False, 1),
        (".gpkg", 4326, ["GEWASGROEP"], True, 25),
        (".shp", 31370, ["GEWASGROEP"], True, 25),
        (".shp", 31370, [], True, 23),
    ],
)
def test_dissolve_polygons(
    tmp_path, suffix, epsg, groupby_columns, explode, expected_featurecount
):
>>>>>>> 93275912
    # Prepare test data
    input_path = test_helper.get_testfile("polygon-parcel", suffix=suffix, empty=True)

    # Test dissolve polygons with different options for groupby and explodecollections
    output_path = tmp_path / f"{input_path.stem}_dissolve-emptyfile{suffix}"
    groupby_columns = ["GEWASGROEP"]
    gfo.dissolve(
        input_path=input_path,
        output_path=output_path,
        explodecollections=True,
        groupby_columns=groupby_columns,
    )

    # Now check if the tmp file is correctly created
    assert output_path.exists()
    input_layerinfo = gfo.get_layerinfo(input_path)
    output_layerinfo = gfo.get_layerinfo(output_path)
    assert output_layerinfo.featurecount == 0
    assert output_layerinfo.geometrytype == input_layerinfo.geometrytype
    assert list(output_layerinfo.columns) == groupby_columns


def test_dissolve_polygons_groupby_None(tmp_path):
    """
    Test dissolve polygons with a column with None values. There was once an issue
    that the type of the column with None Values always ended up as a REAL column after
    the dissolve/group by instead of the original type.
    """

    # Prepare test data
    input_path = test_helper.get_testfile("polygon-parcel", dst_dir=tmp_path)
    gfo.add_column(input_path, name="none_values", type=gfo.DataType.TEXT)
    input_layerinfo = gfo.get_layerinfo(input_path)
    batchsize = math.ceil(input_layerinfo.featurecount / 2)

    # Run test
    output_path = tmp_path / "output.gpkg"
    gfo.dissolve(
        input_path=input_path,
        output_path=output_path,
        groupby_columns="none_values",
        explodecollections=True,
        nb_parallel=2,
        batchsize=batchsize,
    )

    # Now check if the tmp file is correctly created
    assert output_path.exists()
    output_layerinfo = gfo.get_layerinfo(output_path)
    assert output_layerinfo.geometrytype == GeometryType.MULTIPOLYGON
    assert (
        output_layerinfo.columns["none_values"].gdal_type
        == input_layerinfo.columns["none_values"].gdal_type
    )


@pytest.mark.parametrize("suffix", DEFAULT_SUFFIXES)
def test_dissolve_polygons_specialcases(tmp_path, suffix):
    # Prepare test data
    input_path = test_helper.get_testfile("polygon-parcel", suffix=suffix)
    output_basepath = tmp_path / f"{input_path.stem}-output{suffix}"
    input_layerinfo = gfo.get_layerinfo(input_path)
    batchsize = math.ceil(input_layerinfo.featurecount / 2)

    # Test dissolve polygons with specified output layer
    # --------------------------------------------------
    # A different output layer is not supported for shapefile!!!
    output_path = (
        output_basepath.parent
        / f"{output_basepath.stem}_group_outputlayer{output_basepath.suffix}"
    )
    try:
        gfo.dissolve(
            input_path=input_path,
            output_path=output_path,
            groupby_columns=["GEWASGROEP"],
            output_layer="banana",
            explodecollections=True,
            nb_parallel=2,
            batchsize=batchsize,
        )
    except Exception:
        # A different output_layer is not supported for shapefile, so normal
        # that an exception is thrown!
        assert output_path.suffix.lower() == ".shp"

    # Now check if the tmp file is correctly created
    if output_path.suffix.lower() != ".shp":
        assert output_path.exists()
        output_layerinfo = gfo.get_layerinfo(output_path)
        assert output_layerinfo.featurecount == 25
        assert len(output_layerinfo.columns) == 1
        assert output_layerinfo.name == "banana"
        assert output_layerinfo.geometrytype == GeometryType.MULTIPOLYGON

        # Now check the contents of the result file
        input_gdf = gfo.read_file(input_path)
        output_gdf = gfo.read_file(output_path)
        assert input_gdf.crs == output_gdf.crs
        assert len(output_gdf) == output_layerinfo.featurecount
        assert output_gdf["geometry"][0] is not None

    # Test dissolve polygons with tiles_path
    # --------------------------------------
    output_path = (
        output_basepath.parent
        / f"{output_basepath.stem}_tilespath{output_basepath.suffix}"
    )
    tiles_path = output_basepath.parent / "tiles.gpkg"
    tiles_gdf = grid_util.create_grid2(
        input_layerinfo.total_bounds, nb_squarish_tiles=4, crs=31370
    )
    gfo.to_file(tiles_gdf, tiles_path)
    gfo.dissolve(
        input_path=input_path,
        output_path=output_path,
        tiles_path=tiles_path,
        explodecollections=False,
        nb_parallel=2,
        batchsize=batchsize,
        force=True,
    )

    # Now check if the result file is correctly created
    assert output_path.exists()
    output_layerinfo = gfo.get_layerinfo(output_path)
    assert output_layerinfo.featurecount == 4
    if output_basepath.suffix == ".shp":
        # Shapefile always has an FID field
        # but only if there is no other column???
        # TODO: think about whether this should also be the case for geopackage???
        assert len(output_layerinfo.columns) == 1
    else:
        assert len(output_layerinfo.columns) == 1
    assert output_layerinfo.geometrytype == GeometryType.MULTIPOLYGON

    # Now check the contents of the result file
    input_gdf = gfo.read_file(input_path)
    output_gdf = gfo.read_file(output_path)
    assert input_gdf.crs == output_gdf.crs
    assert len(output_gdf) == output_layerinfo.featurecount
    assert output_gdf["geometry"][0] is not None

    # Test dissolve to existing output path without and without force
    # ---------------------------------------------------------------
    for force in [True, False]:
        assert output_path.exists() is True
        mtime_orig = output_path.stat().st_mtime
        gfo.dissolve(
            input_path=input_path,
            output_path=output_path,
            explodecollections=True,
            nb_parallel=2,
            batchsize=batchsize,
            force=force,
        )
        if force is False:
            assert output_path.stat().st_mtime == mtime_orig
        else:
            assert output_path.stat().st_mtime != mtime_orig


@pytest.mark.parametrize("suffix", DEFAULT_SUFFIXES)
def test_dissolve_polygons_aggcolumns_columns(tmp_path, suffix):
    # Prepare test data
    input_path = test_helper.get_testfile("polygon-parcel", suffix=suffix)
    input_layerinfo = gfo.get_layerinfo(input_path)
    batchsize = math.ceil(input_layerinfo.featurecount / 2)
    output_basepath = tmp_path / f"{input_path.stem}-output{suffix}"

    # Test dissolve polygons with groupby + agg_columns to columns
    output_path = (
        output_basepath.parent
        / f"{output_basepath.stem}_group_aggcolumns{output_basepath.suffix}"
    )
    # Remarks:
    #     - column names are shortened so it also works for shapefile!
    #     - the columns for agg_columns are choosen so they do not contain
    #       unique values, to be a better test case!
    agg_columns = {
        "columns": [
            {"column": "lblhfdtlt", "agg": "max", "as": "lbl_max"},
            {"column": "GEWASGROEP", "agg": "count", "as": "gwsgrp_cnt"},
            {"column": "lblhfdtlt", "agg": "count", "as": "lbl_count"},
            {
                "column": "lblhfdtlt",
                "agg": "count",
                "distinct": True,
                "as": "lbl_cnt_d",
            },
            {"column": "lblhfdtlt", "agg": "concat", "as": "lbl_conc"},
            {
                "column": "lblhfdtlt",
                "agg": "concat",
                "sep": ";",
                "as": "lbl_conc_s",
            },
            {
                "column": "lblhfdtlt",
                "agg": "concat",
                "distinct": True,
                "as": "lbl_conc_d",
            },
            {"column": "hfdtlt", "agg": "mean", "as": "tlt_mea"},
            {"column": "hfdtlt", "agg": "min", "as": "tlt_min"},
            {"column": "hfdtlt", "agg": "sum", "as": "tlt_sum"},
            {"column": "fid", "agg": "concat", "as": "fid_concat"},
        ]
    }
    groupby_columns = ["GEWASGROEP"]
    gfo.dissolve(
        input_path=input_path,
        output_path=output_path,
        groupby_columns=groupby_columns,
        agg_columns=agg_columns,
        explodecollections=False,
        nb_parallel=2,
        batchsize=batchsize,
    )

    # Now check if the tmp file is correctly created
    assert output_path.exists()
    output_layerinfo = gfo.get_layerinfo(output_path)
    assert output_layerinfo.featurecount == 6
    assert len(output_layerinfo.columns) == (
        len(groupby_columns) + len(agg_columns["columns"])
    )
    assert output_layerinfo.geometrytype == GeometryType.MULTIPOLYGON

    # Now check the contents of the result file
    input_gdf = gfo.read_file(input_path)
    output_gdf = gfo.read_file(output_path)
    assert input_gdf.crs == output_gdf.crs
    assert len(output_gdf) == output_layerinfo.featurecount
    assert output_gdf["geometry"][0] is not None

    # Check agg_columns results
    grasland_idx = output_gdf[output_gdf["GEWASGROEP"] == "Grasland"].index.to_list()[0]
    assert output_gdf["lbl_max"][grasland_idx] == "Grasland"
    assert output_gdf["gwsgrp_cnt"][grasland_idx] == 30
    assert output_gdf["lbl_count"][grasland_idx] == 30
    print(f"output_gdf.lbl_concat_distinct: {output_gdf['lbl_conc_d'][grasland_idx]}")
    assert output_gdf["lbl_cnt_d"][grasland_idx] == 1
    assert output_gdf["lbl_conc"][grasland_idx].startswith("Grasland,Grasland,")
    assert output_gdf["lbl_conc_s"][grasland_idx].startswith("Grasland;Grasland;")
    assert output_gdf["lbl_conc_d"][grasland_idx] == "Grasland"
    assert output_gdf["tlt_mea"][grasland_idx] == 60  # type: ignore
    assert int(output_gdf["tlt_min"][grasland_idx]) == 60  # type: ignore
    assert output_gdf["tlt_sum"][grasland_idx] == 1800  # type: ignore

    groenten_idx = output_gdf[
        output_gdf["GEWASGROEP"] == "Groenten, kruiden en sierplanten"
    ].index.to_list()[0]
    assert output_gdf["lbl_count"][groenten_idx] == 5
    print(
        "groenten.lblhfdtlt_concat_distinct: "
        "f{output_gdf['lbl_conc_d'][groenten_idx]}"
    )
    assert output_gdf["lbl_cnt_d"][groenten_idx] == 4
    if gfo.GeofileType(input_path).is_fid_zerobased:
        assert output_gdf["fid_concat"][groenten_idx] == "41,42,43,44,45"
    else:
        assert output_gdf["fid_concat"][groenten_idx] == "42,43,44,45,46"


def test_dissolve_polygons_aggcolumns_json(tmp_path, suffix=".gpkg"):
    # In shapefiles, the length of str columns is very limited, so the json
    # test would fail.
    # Prepare test data
    input_path = test_helper.get_testfile("polygon-parcel", suffix=suffix)
    input_layerinfo = gfo.get_layerinfo(input_path)
    batchsize = math.ceil(input_layerinfo.featurecount / 2)
    output_basepath = tmp_path / f"{input_path.stem}-output{suffix}"

    # Test dissolve polygons with groupby + agg_columns to json
    output_path = (
        output_basepath.parent
        / f"{output_basepath.stem}_group_aggjson{output_basepath.suffix}"
    )
    gfo.dissolve(
        input_path=input_path,
        output_path=output_path,
        groupby_columns=["GEWASGROEP"],
        agg_columns={"json": ["lengte", "oppervl", "lblhfdtlt"]},
        explodecollections=False,
        nb_parallel=2,
        batchsize=batchsize,
    )

    # Now check if the tmp file is correctly created
    assert output_path.exists()
    output_layerinfo = gfo.get_layerinfo(output_path)
    assert output_layerinfo.featurecount == 6
    assert len(output_layerinfo.columns) == 2
    assert output_layerinfo.geometrytype == GeometryType.MULTIPOLYGON

    # Now check the contents of the result file
    input_gdf = gfo.read_file(input_path)
    output_gdf = gfo.read_file(output_path)
    assert input_gdf.crs == output_gdf.crs
    assert len(output_gdf) == output_layerinfo.featurecount
    assert output_gdf["geometry"][0] is not None
    grasland_json = json.loads(str(output_gdf["json"][0]))
    assert len(grasland_json) == 30

    # Test dissolve polygons with groupby + all columns to json
    output_path = (
        output_basepath.parent
        / f"{output_basepath.stem}_group_aggjson_all{output_basepath.suffix}"
    )
    gfo.dissolve(
        input_path=input_path,
        output_path=output_path,
        groupby_columns=["GEWASGROEP"],
        agg_columns={"json": None},
        explodecollections=False,
        nb_parallel=2,
        batchsize=batchsize,
    )

    # Now check if the tmp file is correctly created
    assert output_path.exists()
    output_layerinfo = gfo.get_layerinfo(output_path)
    assert output_layerinfo.featurecount == 6
    assert len(output_layerinfo.columns) == 2
    assert output_layerinfo.geometrytype == GeometryType.MULTIPOLYGON

    # Now check the contents of the result file
    input_gdf = gfo.read_file(input_path)
    output_gdf = gfo.read_file(output_path)
    assert input_gdf.crs == output_gdf.crs
    assert len(output_gdf) == output_layerinfo.featurecount
    assert output_gdf["geometry"][0] is not None
    grasland_json = json.loads(str(output_gdf["json"][0]))
    assert len(grasland_json) == 30


@pytest.mark.parametrize(
    "suffix, epsg, testfile",
    [
        (".gpkg", 31370, "polygon-parcel"),
        (".gpkg", 31370, "linestring-row-trees"),
        (".gpkg", 4326, "polygon-parcel"),
        (".shp", 31370, "polygon-parcel"),
        (".shp", 4326, "polygon-parcel"),
    ],
)
def test_simplify_vw(tmp_path, suffix, epsg, testfile):
    # Skip test if simplification is not available
    _ = pytest.importorskip("simplification")

    # Init
    input_path = test_helper.get_testfile(testfile, suffix=suffix, epsg=epsg)
    input_layerinfo = gfo.get_layerinfo(input_path)
    batchsize = math.ceil(input_layerinfo.featurecount / 2)
    assert input_layerinfo.crs is not None
    if input_layerinfo.crs.is_projected:
        tolerance = 5
    else:
        # 1 degree = 111 km or 111000 m
        tolerance = 5 / 111000

    # Test vw (visvalingam-whyatt) algorithm
    output_path = tmp_path / f"{input_path.stem}-output_vw{suffix}"
    gfo.simplify(
        input_path=input_path,
        output_path=output_path,
        tolerance=tolerance,
        algorithm=geometry_util.SimplifyAlgorithm.VISVALINGAM_WHYATT,
        batchsize=batchsize,
    )

    # Check if the file is correctly created
    assert output_path.exists()
    output_layerinfo = gfo.get_layerinfo(output_path)
    assert input_layerinfo.featurecount == output_layerinfo.featurecount
    assert len(input_layerinfo.columns) == len(output_layerinfo.columns)
    assert output_layerinfo.geometrytype == input_layerinfo.geometrytype

    # Check the contents of the result file
    input_gdf = gfo.read_file(input_path)
    output_gdf = gfo.read_file(output_path)
    assert input_gdf.crs == output_gdf.crs
    assert len(output_gdf) == output_layerinfo.featurecount
    assert output_gdf["geometry"][0] is not None
    # TODO: a more in-depth check would be better


@pytest.mark.parametrize(
    "suffix, epsg, testfile",
    [
        (".gpkg", 31370, "polygon-parcel"),
        (".gpkg", 31370, "linestring-row-trees"),
        (".gpkg", 4326, "polygon-parcel"),
        (".shp", 31370, "polygon-parcel"),
        (".shp", 4326, "polygon-parcel"),
    ],
)
def test_simplify_lang(tmp_path, suffix, epsg, testfile):
    input_path = test_helper.get_testfile(testfile, suffix=suffix, epsg=epsg)
    input_layerinfo = gfo.get_layerinfo(input_path)
    batchsize = math.ceil(input_layerinfo.featurecount / 2)
    assert input_layerinfo.crs is not None
    if input_layerinfo.crs.is_projected:
        tolerance = 5
    else:
        # 1 degree = 111 km or 111000 m
        tolerance = 5 / 111000
    # Test lang algorithm
    output_path = tmp_path / f"{input_path.stem}-output_lang{suffix}"
    gfo.simplify(
        input_path=input_path,
        output_path=output_path,
        tolerance=tolerance,
        algorithm=geometry_util.SimplifyAlgorithm.LANG,
        lookahead=8,
        batchsize=batchsize,
    )

    # Check if the tmp file is correctly created
    assert output_path.exists()
    output_layerinfo = gfo.get_layerinfo(output_path)
    assert input_layerinfo.featurecount == output_layerinfo.featurecount
    assert len(input_layerinfo.columns) == len(output_layerinfo.columns)
    assert output_layerinfo.geometrytype == input_layerinfo.geometrytype

    # Check the contents of the result file
    input_gdf = gfo.read_file(input_path)
    output_gdf = gfo.read_file(output_path)
    assert input_gdf.crs == output_gdf.crs
    assert len(output_gdf) == output_layerinfo.featurecount
    assert output_gdf["geometry"][0] is not None
    # TODO: some more in-depth validations would be better<|MERGE_RESOLUTION|>--- conflicted
+++ resolved
@@ -294,9 +294,6 @@
 
 
 @pytest.mark.parametrize("suffix", DEFAULT_SUFFIXES)
-<<<<<<< HEAD
-def test_dissolve_emptyfile(tmp_path, suffix):
-=======
 @pytest.mark.parametrize("epsg", DEFAULT_EPSGS)
 def test_dissolve_linestrings_aggcolumns_columns(tmp_path, suffix, epsg):
     # Prepare test data
@@ -373,7 +370,76 @@
 def test_dissolve_polygons(
     tmp_path, suffix, epsg, groupby_columns, explode, expected_featurecount
 ):
->>>>>>> 93275912
+    # Prepare test data
+    input_path = test_helper.get_testfile("polygon-parcel", suffix=suffix, epsg=epsg)
+    input_layerinfo = gfo.get_layerinfo(input_path)
+    batchsize = math.ceil(input_layerinfo.featurecount / 2)
+
+    # Test dissolve polygons with different options for groupby and explodecollections
+    # --------------------------------------------------------------------------------
+    groupby = True if (groupby_columns is None or len(groupby_columns) == 0) else False
+    output_path = (
+        tmp_path / f"{input_path.stem}_groupby-{groupby}_explode-{explode}{suffix}"
+    )
+    gfo.dissolve(
+        input_path=input_path,
+        output_path=output_path,
+        groupby_columns=groupby_columns,
+        explodecollections=explode,
+        nb_parallel=2,
+        batchsize=batchsize,
+    )
+
+    # Now check if the tmp file is correctly created
+    assert output_path.exists()
+    output_layerinfo = gfo.get_layerinfo(output_path)
+    assert output_layerinfo.featurecount == expected_featurecount
+    if groupby is True:
+        # No groupby -> normally no columns.
+        # Shapefile needs at least one column, if no columns: fid
+        if suffix == ".shp":
+            assert len(output_layerinfo.columns) == 1
+        else:
+            assert len(output_layerinfo.columns) == 0
+    else:
+        assert len(output_layerinfo.columns) == len(groupby_columns)
+    assert output_layerinfo.geometrytype == GeometryType.MULTIPOLYGON
+
+    # Now check the contents of the result file
+    input_gdf = gfo.read_file(input_path)
+    output_gdf = gfo.read_file(output_path)
+    assert input_gdf.crs == output_gdf.crs
+    assert len(output_gdf) == output_layerinfo.featurecount
+    assert output_gdf["geometry"][0] is not None
+
+    # Compare result with geopandas
+    columns = ["geometry"]
+    if groupby_columns is None or len(groupby_columns) == 0:
+        output_gpd_gdf = input_gdf[columns].dissolve()
+    else:
+        groupby_columns_upper = [column.upper() for column in groupby_columns]
+        columns += groupby_columns_upper
+        output_gpd_gdf = (
+            input_gdf[columns].dissolve(by=groupby_columns_upper).reset_index()
+        )
+    if explode:
+        output_gpd_gdf = output_gpd_gdf.explode(ignore_index=True)
+    output_gpd_path = tmp_path / f"{input_path.stem}_gpd-output{suffix}"
+    gfo.to_file(output_gpd_gdf, output_gpd_path)
+
+    # Small differences with the geopandas result are expected, because gfo
+    # adds points in the tiling process. So only basic checks possible.
+    # assert_geodataframe_equal(
+    #        output_gdf, output_gpd_gdf, promote_to_multi=True, sort_values=True,
+    #        normalize=True, check_less_precise=True, output_dir=tmp_path)
+    if suffix != ".shp":
+        # Shapefile needs at least one column, if no columns: fid
+        assert list(output_gdf.columns) == list(output_gpd_gdf.columns)
+    assert len(output_gdf) == len(output_gpd_gdf)
+
+
+@pytest.mark.parametrize("suffix", DEFAULT_SUFFIXES)
+def test_dissolve_emptyfile(tmp_path, suffix):
     # Prepare test data
     input_path = test_helper.get_testfile("polygon-parcel", suffix=suffix, empty=True)
 
