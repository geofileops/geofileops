--- conflicted
+++ resolved
@@ -809,23 +809,4 @@
     output_gdf = gfo.read_file(output_path)
     assert input_gdf.crs == output_gdf.crs
     assert len(output_gdf) == layerinfo_output.featurecount
-<<<<<<< HEAD
-    assert output_gdf['geometry'][0] is not None
-
-if __name__ == '__main__':
-    # Init
-    tmpdir = test_helper.init_test_for_debug(Path(__file__).stem)
-
-    # Run
-    #test_get_parallelization_params()
-    test_apply(tmpdir / "apply")
-    #test_buffer(tmpdir / "buffer")
-    #test_buffer_ext(tmpdir / "buffer_ext")
-    #test_dissolve_linestrings(tmpdir / "dissolve_linestrings_nogroupby")
-    #test_dissolve_polygons_groupby(tmpdir / "dissolve_polygons_groupby")
-    #test_dissolve_polygons_nogroupby(tmpdir / "dissolve_polygons_nogroupby")
-    #test_dissolve_multisinglepolygons(tmpdir / "dissolve_multisinglepolygons")
-    #test_simplify(tmpdir / "simplify")
-=======
-    assert output_gdf['geometry'][0] is not None
->>>>>>> 6963778b
+    assert output_gdf['geometry'][0] is not None