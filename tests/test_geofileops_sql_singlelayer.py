# -*- coding: utf-8 -*-
"""
Tests for operations that are executed using a sql statement on one layer.
"""

from pathlib import Path
import sys

import geopandas as gpd

# Add path so the local geofileops packages are found 
sys.path.insert(0, str(Path(__file__).resolve().parent.parent))
import geofileops as gfo
from geofileops import GeometryType
from geofileops.util import geofileops_sql
import test_helper

def get_nb_parallel() -> int:
    # The number of parallel processes to use for these tests.
    return 2

def get_batchsize() -> int:
    return 5

def test_buffer(tmpdir):
    # Init
    tmp_dir = Path(tmpdir)
    tmp_dir.mkdir(parents=True, exist_ok=True)

    test_inputs = []
    test_inputs.append({
            "input_path": test_helper.TestFiles.polygons_parcels_gpkg,
            "geometrytype": GeometryType.MULTIPOLYGON})
    test_inputs.append({
            "input_path": test_helper.TestFiles.points_gpkg,
            "geometrytype": GeometryType.MULTIPOINT})
    test_inputs.append({
            "input_path": test_helper.TestFiles.linestrings_rows_of_trees_gpkg,
            "geometrytype": GeometryType.MULTILINESTRING})

    # Prepare test data + run tests
    for suffix in test_helper.get_test_suffix_list():
        # Buffer on not-projected data is weird, so not tested (at the moment)  
        for crs_epsg in test_helper.get_test_crs_epsg_list():
            for test_input in test_inputs: 
                # If test input file is in wrong format, convert it
                input_path = test_helper.prepare_test_file(
                        path=test_input['input_path'],
                        tmp_dir=tmp_dir,
                        suffix=suffix,
                        crs_epsg=crs_epsg)

                # Now run test
                output_path = tmp_dir / f"{input_path.stem}-output{suffix}"
                print(f"Run test for suffix {suffix}, crs_epsg {crs_epsg}, geometrytype {test_input['geometrytype']}")
                basetest_buffer(input_path, output_path, test_input['geometrytype'])

def basetest_buffer(
        input_path: Path, 
        output_path: Path, 
        input_geometry_type: GeometryType):

    ### Init ###    
    layerinfo_input = gfo.get_layerinfo(input_path)
    assert layerinfo_input.crs is not None
    distance = 1
    if layerinfo_input.crs.is_projected is False:
        # 1 degree = 111 km or 111000 m
        distance /= 111000

    ### Test positive buffer ###
    gfo.buffer(
            input_path=input_path,
            output_path=output_path,
            distance=distance,
            nb_parallel=get_nb_parallel(),
            batchsize=get_batchsize())

    # Now check if the output file is correctly created
    assert output_path.exists() == True
    layerinfo_output = gfo.get_layerinfo(output_path)
    assert layerinfo_input.featurecount == layerinfo_output.featurecount
    assert len(layerinfo_output.columns) == len(layerinfo_input.columns)
    
    # Check geometry type
    assert layerinfo_output.geometrytype == GeometryType.MULTIPOLYGON 

    # Read result for some more detailed checks
    output_gdf = gfo.read_file(output_path)
    assert output_gdf['geometry'][0] is not None

    ### Test buffer to existing output path ###
    assert output_path.exists() is True
    mtime_orig = output_path.stat().st_mtime
    gfo.buffer(
            input_path=input_path,
            output_path=output_path,
            distance=distance,
            nb_parallel=get_nb_parallel())
    assert output_path.stat().st_mtime == mtime_orig

    # With force=True
    gfo.buffer(
            input_path=input_path,
            output_path=output_path,
            distance=distance,
            nb_parallel=get_nb_parallel(),
            force=True)
    assert output_path.stat().st_mtime != mtime_orig

    ### Test negative buffer ###
    distance = -10
    if layerinfo_input.crs.is_projected is False:
        # 1 degree = 111 km or 111000 m
        distance /= 111000

    output_path = output_path.parent / f"{output_path.stem}_m10m{output_path.suffix}"
    gfo.buffer(
            input_path=input_path,
            output_path=output_path,
            distance=distance,
            nb_parallel=get_nb_parallel())

    # Now check if the output file is correctly created
    if input_geometry_type in [GeometryType.MULTIPOINT, GeometryType.MULTILINESTRING]:
        # A Negative buffer of points or linestrings doesn't give a result.
        assert output_path.exists() == False
    else:    
        # A Negative buffer of polygons gives a result for large polygons.
        assert output_path.exists() == True
        layerinfo_output = gfo.get_layerinfo(output_path)
        assert len(layerinfo_output.columns) == len(layerinfo_input.columns) 
        if layerinfo_input.crs.is_projected is True:
            # 7 polygons disappear because of the negative buffer
            assert layerinfo_output.featurecount == layerinfo_input.featurecount - 7
        else:
            assert layerinfo_output.featurecount == layerinfo_input.featurecount - 4
        
        # Check geometry type
        assert layerinfo_output.geometrytype == GeometryType.MULTIPOLYGON

        # Read result for some more detailed checks
        output_gdf = gfo.read_file(output_path)
        assert output_gdf['geometry'][0] is not None
    
    ### Test negative buffer with explodecollections ###
    output_path = output_path.parent / f"{output_path.stem}_m10m_explode{output_path.suffix}"
    gfo.buffer(
            input_path=input_path,
            output_path=output_path,
            distance=distance,
            explodecollections=True,
            nb_parallel=get_nb_parallel())

    # Now check if the output file is correctly created
    if input_geometry_type in [GeometryType.MULTIPOINT, GeometryType.MULTILINESTRING]:
        # A Negative buffer of points or linestrings doesn't give a result.
        assert output_path.exists() == False
    else:    
        # A Negative buffer of polygons gives a result for large polygons
        assert output_path.exists() == True
        layerinfo_output = gfo.get_layerinfo(output_path)
        assert len(layerinfo_output.columns) == len(layerinfo_input.columns) 

        if layerinfo_input.crs.is_projected is True:
            # 6 polygons disappear because of the negative buffer, 3 polygons are 
            # split in 2 because of the negative buffer and/or explodecollections=True.
            assert layerinfo_output.featurecount == layerinfo_input.featurecount - 7 + 3
        else:
            assert layerinfo_output.featurecount == layerinfo_input.featurecount - 3 + 3

        # Check geometry type
        assert layerinfo_output.geometrytype == GeometryType.MULTIPOLYGON

        # Read result for some more detailed checks
        output_gdf = gfo.read_file(output_path)
        assert output_gdf['geometry'][0] is not None

<<<<<<< HEAD
    # Now check if the tmp file is correctly created
    layerinfo_input = gfo.get_layerinfo(input_path)
    layerinfo_output = gfo.get_layerinfo(output_path)
    assert layerinfo_input.featurecount == layerinfo_output.featurecount
    assert 'OIDN' in layerinfo_output.columns
    assert 'UIDN' in layerinfo_output.columns
    
    # Read result for some more detailed checks
    output_gdf = gfo.read_file(output_path)
    assert output_gdf['geometry'][0] is not None
    area_default_buffer = sum(output_gdf.area)

    ### Check if ... parameter works ###
    # TODO: increase test coverage of other options...

=======
>>>>>>> 5aac62d1
def test_buffer_ext(tmpdir):    
    # Prepare test data + run tests
    tmp_dir = Path(tmpdir)
    tmp_dir.mkdir(parents=True, exist_ok=True)
    for suffix in test_helper.get_test_suffix_list():
        # Buffer on not-projected data is weird, so not tested (at the moment)  
        for crs_epsg in test_helper.get_test_crs_epsg_list():
            # If test input file is in wrong format, convert it
            input_path = test_helper.prepare_test_file(
                    path=test_helper.TestFiles.polygons_parcels_gpkg,
                    tmp_dir=tmp_dir,
                    suffix=suffix,
                    crs_epsg=crs_epsg)

            # Now run test
            output_path = tmp_dir / f"{input_path.stem}-output{suffix}"
            print(f"Run test for suffix {suffix}, crs_epsg {crs_epsg}")
            basetest_buffer_ext(input_path, output_path)

def basetest_buffer_ext(input_path, output_path):

    ### Init ###    
    layerinfo_input = gfo.get_layerinfo(input_path)
    assert layerinfo_input.crs is not None
    distance = 1
    if layerinfo_input.crs.is_projected is False:
        # 1 degree = 111 km or 111000 m
        distance /= 111000

    ### Check if columns parameter works (case insensitive) ###
    columns = ['OIDN', 'uidn', 'HFDTLT', 'lblhfdtlt', 'GEWASGROEP', 'lengte', 'OPPERVL']
    gfo.buffer(
            input_path=input_path,
            columns=columns,
            output_path=output_path,
            distance=distance,
            nb_parallel=get_nb_parallel())

    # Now check if the tmp file is correctly created
    layerinfo_input = gfo.get_layerinfo(input_path)
    layerinfo_output = gfo.get_layerinfo(output_path)
    assert layerinfo_input.featurecount == layerinfo_output.featurecount
    assert 'OIDN' in layerinfo_output.columns
    assert 'UIDN' in layerinfo_output.columns
    assert len(layerinfo_output.columns) == len(columns)

    # Read result for some more detailed checks
    output_gdf = gfo.read_file(output_path)
    assert output_gdf['geometry'][0] is not None
    area_default_buffer = sum(output_gdf.area)

    ### Check if ... parameter works ###
    # TODO: increase test coverage of other options...

def test_convexhull(tmpdir):
    # Prepare test data + run tests
    tmp_dir = Path(tmpdir)
    tmp_dir.mkdir(parents=True, exist_ok=True)
    for suffix in test_helper.get_test_suffix_list():
        for crs_epsg in test_helper.get_test_crs_epsg_list():
            # If test input file is in wrong format, convert it
            input_path = test_helper.prepare_test_file(
                    path=test_helper.TestFiles.polygons_parcels_gpkg,
                    tmp_dir=tmp_dir,
                    suffix=suffix,
                    crs_epsg=crs_epsg)

            # Now run test
            output_path = tmp_dir / f"{input_path.stem}-output{suffix}"
            print(f"Run test for suffix {suffix}, crs_epsg {crs_epsg}")
            basetest_convexhull(input_path, output_path)    

def basetest_convexhull(
        input_path: Path, 
        output_path: Path):
    
    # Do operation  
    gfo.convexhull(input_path=input_path, output_path=output_path)

    # Now check if the tmp file is correctly created
    assert output_path.exists() == True
    layerinfo_orig = gfo.get_layerinfo(input_path)
    layerinfo_output = gfo.get_layerinfo(output_path)
    assert layerinfo_orig.featurecount == layerinfo_output.featurecount
    assert len(layerinfo_orig.columns) == len(layerinfo_output.columns)

    # Check geometry type
    assert layerinfo_output.geometrytype == GeometryType.MULTIPOLYGON 

    # Now check the contents of the result file
    output_gdf = gfo.read_file(output_path)
    assert output_gdf['geometry'][0] is not None

def test_delete_duplicate_geometries(tmpdir):
    # Prepare test data + run tests
    tmp_dir = Path(tmpdir)
    tmp_dir.mkdir(parents=True, exist_ok=True)
    test_gdf = gpd.GeoDataFrame(
            geometry=[
                    test_helper.TestData.polygon_with_island, 
                    test_helper.TestData.polygon_with_island,
                    test_helper.TestData.polygon_no_islands,
                    test_helper.TestData.polygon_no_islands,
                    test_helper.TestData.polygon_with_island2], 
            crs=test_helper.TestData.crs_epsg)
    suffix = ".gpkg"
    input_path = tmp_dir / f"input_test_data{suffix}"
    gfo.to_file(test_gdf, input_path)
    input_info = gfo.get_layerinfo(input_path)
    
    # Run test
    output_path = tmp_dir / f"{input_path.stem}-output{suffix}"
    print(f"Run test for suffix {suffix}")
    gfo.delete_duplicate_geometries(
            input_path=input_path,
            output_path=output_path)

    # Check result, 2 duplicates should be removed
    result_info = gfo.get_layerinfo(output_path)
    assert result_info.featurecount == input_info.featurecount - 2

def test_isvalid(tmpdir):
    # Prepare test data + run tests
    tmp_dir = Path(tmpdir)
    tmp_dir.mkdir(parents=True, exist_ok=True)
    for suffix in [".gpkg"]: #test_helper.get_test_suffix_list():
        for crs_epsg in test_helper.get_test_crs_epsg_list():
            # If test input file is in wrong format, convert it
            input_path = test_helper.prepare_test_file(
                    path=test_helper.TestFiles.polygons_invalid_geometries_gpkg,
                    tmp_dir=tmp_dir,
                    suffix=suffix,
                    crs_epsg=crs_epsg)

            # Now run test
            output_path = tmp_dir / f"{input_path.stem}-output{suffix}"
            print(f"Run test for suffix {suffix}, crs_epsg {crs_epsg}")
            basetest_isvalid(input_path, output_path)   
    
def basetest_isvalid(
        input_path: Path, 
        output_path: Path):
    
    # Do operation
    input_layerinfo = gfo.get_layerinfo(input_path)
    gfo.isvalid(input_path=input_path, output_path=output_path, nb_parallel=2)

    # Now check if the tmp file is correctly created
    assert output_path.exists() is True
    result_layerinfo = gfo.get_layerinfo(output_path)
    assert input_layerinfo.featurecount == result_layerinfo.featurecount
    assert len(input_layerinfo.columns) == len(result_layerinfo.columns) - 2

    output_gdf = gfo.read_file(output_path)
    assert output_gdf['geometry'][0] is not None
    assert output_gdf['isvalid'][0] == 0
    
    # Do operation, without specifying output path
    gfo.isvalid(input_path=input_path, nb_parallel=2)

    # Now check if the tmp file is correctly created
    output_auto_path = output_path.parent / f"{input_path.stem}_isvalid{output_path.suffix}"
    assert output_auto_path.exists() == True
    result_auto_layerinfo = gfo.get_layerinfo(output_auto_path)
    assert input_layerinfo.featurecount == result_auto_layerinfo.featurecount
    assert len(input_layerinfo.columns) == len(result_auto_layerinfo.columns) - 2

    output_auto_gdf = gfo.read_file(output_auto_path)
    assert output_auto_gdf['geometry'][0] is not None
    assert output_auto_gdf['isvalid'][0] == 0

def test_makevalid(tmpdir):
    # Prepare test data + run tests
    tmp_dir = Path(tmpdir)
    tmp_dir.mkdir(parents=True, exist_ok=True)
    for suffix in test_helper.get_test_suffix_list():
        for crs_epsg in test_helper.get_test_crs_epsg_list():
            # If test input file is in wrong format, convert it
            input_path = test_helper.prepare_test_file(
                    path=test_helper.TestFiles.polygons_invalid_geometries_gpkg,
                    tmp_dir=tmp_dir,
                    suffix=suffix,
                    crs_epsg=crs_epsg)

            # Now run test
            output_path = tmp_dir / f"{input_path.stem}-output{suffix}"
            print(f"Run test for suffix {suffix}, crs_epsg {crs_epsg}")
            basetest_makevalid(input_path, output_path)
           
def basetest_makevalid(
        input_path: Path, 
        output_path: Path):

    # Do operation
    gfo.makevalid(input_path=input_path, output_path=output_path, nb_parallel=2)

    # Now check if the output file is correctly created
    assert output_path.exists() == True
    layerinfo_orig = gfo.get_layerinfo(input_path)
    layerinfo_output = gfo.get_layerinfo(output_path)
    assert layerinfo_orig.featurecount == layerinfo_output.featurecount
    assert len(layerinfo_orig.columns) == len(layerinfo_output.columns)

    # Check geometry type
    assert layerinfo_output.geometrytype == GeometryType.MULTIPOLYGON 

    # Now check the contents of the result file
    output_gdf = gfo.read_file(output_path)
    assert output_gdf['geometry'][0] is not None

    # Make sure the input file was not valid
    output_isvalid_path = output_path.parent / f"{output_path.stem}_is-valid{output_path.suffix}"
    isvalid = gfo.isvalid(input_path=input_path, output_path=output_isvalid_path)
    assert isvalid is False, "Input file should contain invalid features"

    # Check if the result file is valid
    output_new_isvalid_path = output_path.parent / f"{output_path.stem}_new_is-valid{output_path.suffix}"
    isvalid = gfo.isvalid(input_path=output_path, output_path=output_new_isvalid_path)
    assert isvalid == True, "Output file shouldn't contain invalid features"

def test_select(tmpdir):
    # Prepare test data + run tests
    tmp_dir = Path(tmpdir)
    tmp_dir.mkdir(parents=True, exist_ok=True)
    for input_suffix in test_helper.get_test_suffix_list():
        for output_suffix in test_helper.get_test_suffix_list():
            for crs_epsg in test_helper.get_test_crs_epsg_list():
                # If test input file is in wrong format, convert it
                input_path = test_helper.prepare_test_file(
                        path=test_helper.TestFiles.polygons_parcels_gpkg,
                        tmp_dir=tmp_dir,
                        suffix=input_suffix,
                        crs_epsg=crs_epsg)

                # Now run test
                output_path = tmp_dir / f"{input_path.stem}-{input_suffix.replace('.', '')}-output{output_suffix}"
                print(f"Run test for input_suffix {input_suffix}, output_suffix {output_suffix}, crs_epsg {crs_epsg}")
                basetest_select(input_path, output_path)

def basetest_select(
        input_path: Path, 
        output_path: Path):

    # Run test
    layerinfo_input = gfo.get_layerinfo(input_path)
    sql_stmt = 'SELECT {geometrycolumn}, oidn, uidn FROM "{input_layer}"'
    gfo.select(
            input_path=input_path,
            output_path=output_path,
            sql_stmt=sql_stmt)

    # Now check if the tmp file is correctly created
    layerinfo_output = gfo.get_layerinfo(output_path)
    assert layerinfo_input.featurecount == layerinfo_output.featurecount
    assert 'OIDN' in layerinfo_output.columns
    assert 'UIDN' in layerinfo_output.columns
    assert len(layerinfo_output.columns) == 2

    # Check geometry type
    assert layerinfo_output.geometrytype == GeometryType.MULTIPOLYGON 

    # Now check the contents of the result file
    output_gdf = gfo.read_file(output_path)
    assert output_gdf['geometry'][0] is not None

def test_select_various_options(tmpdir):
    # Prepare test data + run tests
    tmp_dir = Path(tmpdir)
    tmp_dir.mkdir(parents=True, exist_ok=True)
    for suffix in test_helper.get_test_suffix_list():
        for crs_epsg in test_helper.get_test_crs_epsg_list():
            # If test input file is in wrong format, convert it
            input_path = test_helper.prepare_test_file(
                    path=test_helper.TestFiles.polygons_parcels_gpkg,
                    tmp_dir=tmp_dir,
                    suffix=suffix,
                    crs_epsg=crs_epsg)

            # Now run test
            output_path = tmp_dir / f"{input_path.stem}-output{suffix}"
            print(f"Run test for suffix {suffix}, crs_epsg {crs_epsg}")
            basetest_select(input_path, output_path)
    
def basetest_select_various_options(
        input_path: Path, 
        output_path: Path):

    ### Check if columns parameter works (case insensitive) ###
    columns = ['OIDN', 'uidn', 'HFDTLT', 'lblhfdtlt', 'GEWASGROEP', 'lengte', 'OPPERVL']
    layerinfo_input = gfo.get_layerinfo(input_path)
    sql_stmt = '''SELECT {geometrycolumn}
                        {columns_to_select_str} 
                    FROM "{input_layer}"'''
    gfo.select(
            input_path=input_path,
            output_path=output_path,
            columns=columns,
            sql_stmt=sql_stmt)

    # Now check if the tmp file is correctly created
    layerinfo_select = gfo.get_layerinfo(output_path)
    assert layerinfo_input.featurecount == layerinfo_select.featurecount
    assert 'OIDN' in layerinfo_select.columns
    assert 'UIDN' in layerinfo_select.columns
    assert len(layerinfo_select.columns) == len(columns)

    output_gdf = gfo.read_file(output_path)
    assert output_gdf['geometry'][0] is not None

    ### Check if ... parameter works ###
    # TODO: increase test coverage of other options...

def test_simplify(tmpdir):
    # Init
    tmp_dir = Path(tmpdir)
    tmp_dir.mkdir(parents=True, exist_ok=True)

    test_inputs = []
    test_inputs.append({
            "input_path": test_helper.TestFiles.polygons_parcels_gpkg,
            "geometrytype": GeometryType.MULTIPOLYGON})
    test_inputs.append({
            "input_path": test_helper.TestFiles.points_gpkg,
            "geometrytype": GeometryType.MULTIPOINT})
    test_inputs.append({
            "input_path": test_helper.TestFiles.linestrings_rows_of_trees_gpkg,
            "geometrytype": GeometryType.MULTILINESTRING})

    # Prepare test data + run tests
    for suffix in test_helper.get_test_suffix_list():
        for crs_epsg in test_helper.get_test_crs_epsg_list():
            for test_input in test_inputs: 
                # If test input file is in wrong format, convert it
                input_path = test_helper.prepare_test_file(
                        path=test_input['input_path'],
                        tmp_dir=tmp_dir,
                        suffix=suffix,
                        crs_epsg=crs_epsg)

                # Now run test
                output_path = tmp_dir / f"{input_path.stem}-output{suffix}"
                print(f"Run test for suffix {suffix}, crs_epsg {crs_epsg}, geometrytype {test_input['geometrytype']}")
                basetest_simplify(input_path, output_path, test_input['geometrytype'])
    
def basetest_simplify(
        input_path: Path, 
        output_path: Path,
        expected_output_geometrytype: GeometryType):

    ### Init ###
    layerinfo_orig = gfo.get_layerinfo(input_path)
    assert layerinfo_orig.crs is not None
    if layerinfo_orig.crs.is_projected:
        tolerance = 5
    else:
        # 1 degree = 111 km or 111000 m
        tolerance = 5/111000

    # Do operation
    geofileops_sql.simplify(
            input_path=input_path, 
            output_path=output_path,
            tolerance=tolerance)

    # Now check if the output file is correctly created
    assert output_path.exists() == True
    layerinfo_orig = gfo.get_layerinfo(input_path)
    layerinfo_output = gfo.get_layerinfo(output_path)
    assert layerinfo_orig.featurecount == layerinfo_output.featurecount
    assert len(layerinfo_orig.columns) == len(layerinfo_output.columns)

    # Check geometry type
    assert layerinfo_output.geometrytype == expected_output_geometrytype 

    # Now check the contents of the result file
    output_gdf = gfo.read_file(output_path)
    assert output_gdf['geometry'][0] is not None

if __name__ == '__main__':
    # Init
    tmpdir = test_helper.init_test_for_debug(Path(__file__).stem)

    # Single layer operations
    test_buffer(tmpdir / "buffer")
    #test_buffer_ext(tmpdir / "buffer_ext")
    #test_convexhull(tmpdir / "convexhull")
    #test_delete_duplicate_geometries(tmpdir / "delete_duplicate_geometries")
    #test_makevalid(tmpdir / "makevalid")
    #test_isvalid(tmpdir / "isvalid")
    #test_select(tmpdir / "select")
    #test_select_geos_version(tmpdir)
    #test_simplify(tmpdir / "simplify")
    <|MERGE_RESOLUTION|>--- conflicted
+++ resolved
@@ -176,24 +176,6 @@
         output_gdf = gfo.read_file(output_path)
         assert output_gdf['geometry'][0] is not None
 
-<<<<<<< HEAD
-    # Now check if the tmp file is correctly created
-    layerinfo_input = gfo.get_layerinfo(input_path)
-    layerinfo_output = gfo.get_layerinfo(output_path)
-    assert layerinfo_input.featurecount == layerinfo_output.featurecount
-    assert 'OIDN' in layerinfo_output.columns
-    assert 'UIDN' in layerinfo_output.columns
-    
-    # Read result for some more detailed checks
-    output_gdf = gfo.read_file(output_path)
-    assert output_gdf['geometry'][0] is not None
-    area_default_buffer = sum(output_gdf.area)
-
-    ### Check if ... parameter works ###
-    # TODO: increase test coverage of other options...
-
-=======
->>>>>>> 5aac62d1
 def test_buffer_ext(tmpdir):    
     # Prepare test data + run tests
     tmp_dir = Path(tmpdir)
