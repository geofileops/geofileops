# CHANGELOG

## 0.10.1 (yyyy-mm-dd)

### Deprecations and compatibility notes

- Add warning when the GFO_IO_ENGINE configuration option is used with engine "fiona"
  that this is deprecated and will be removed/ignored in a future version (#688)

### Improvements

- Don't pin maximum versions of dependencies for e.g. geopandas, shapely, pyogrio (#685)

### Bugs fixed

- Don't throw error when running `create_spatial_index` on a read-only file if the index
  exists already (#686)
- Fix `join_by_location` when using "contains" (#694)
<<<<<<< HEAD
- In some cases operations are slow even though output exists and `force=False` (#693)
=======
- Fix that on some input files spatial operations take significant time, even though
  the output exists already and `force=False` (#696)
>>>>>>> 6a59148a

## 0.10.0 (2025-03-26)

### Deprecations and compatibility notes

- Worker processes are now being created using "forkserver" on linux. This solves risks
  of deadlocks and the corresponding warning for that. Consequence is that also on linux
  the `if __name__ == "__main__":` construct needs to be used in scripts. Some more info
  can be found in the geofileops FAQ (#675).
- `erase` was renamed to `difference`, as most other open source applications/libraries
  use this terminology. `erase` just keeps existing for backwards compatibility for now,
  but a warning is shown that it might be removed in the (distant) future. (#595)
- In `copy_layer` and `append_to` the default `dst_layer` was, contrary to the
  documentation, not the stem of the destination filename. This is corrected now. (#648)
- In `copy_layer`, the `append` parameter is deprecated and replaced by the `write_mode`
  parameter that accepts e.g. "append" as value (#663).
- The `append_to` function is deprecated, as it is almost identical to `copy_layer` with
  `write_mode="append"` (#669).

### Improvements

- Add function `apply_vectorized` to apply a vectorized function on a geometry column
  and use it internally where possible (#588, #594)
- Improve performance of `erase` and `intersection` for very complex input geometries.
  This gives similar improvements for such datasets to `identity`,
  `symmetric_difference` and `union`. (#585, #601, #591, #614)
- Improve performance of `export_by_location` and `join_by_location` for simple queries
  (#548)
- Add support for `query=""` in `export_by_location` (#597)
- Add support for GDAL vsi handlers in paths in most general file/layer operations (#669)
- Add basic support for ".gpkg.zip" and ".shp.zip" files in most general file/layer
  operations (#673)
- Add support to rename columns and layers with only a difference in casing (#549, #593)
- Use `ST_Equals` and add priority feature to `delete_duplicate_geometries` (#638)
- Avoid integer overflow when gpkg written by geofileops is read from .NET (#612)
- Speed up processing many small files, mainly on windows:
    - reduce calls to `gdal.OpenEx` (#622, #625, #677)
    - improvements in sqlite3 code for 2 layer operations: start transactions
      explicitly, remove obsolete GPKG triggers, use a :memory: temp file where possible
      (#626, #628, #630)
- Add support to pass a single string for all `column` type parameters if a single
  column should be retained (#523)
- Enable "CURVE" geometrytype files to be processed in the general file and
  layer operations (#558)
- Replace `append` parameter by `write_mode` in `copy_file` (#663)
- Don't convert to multi-part geometries by default in `copy_layer`,... (#570)
- In `add_column`, don't add column if update expression is invalid (#650)
- Add configuration option to only warn on dissolve errors (#561)
- For `dissolve`, apply `grid_size` within `union_all` (#566)
- Add some pre-flight checks when geofileops is imported (#573, #627)
- For `select_two_layers`, add the `gpkg_ogr_contents` table + fill out extents in the
  `gpkg_contents` table in the output file (#647)
- When using join_nearest with spatialite version >= 5.1,
  show ST_distance between the two geometries instead of 
  the distance between the centroid of the two geometries (#634)

### Bugs fixed

- Fix `copy_layer` to a gpkg.zip file (#604)
- Fix GDAL input open options being ignored in `copy_layer` (#632)
- Fix `missing_ok` parameter in `remove` being ~ignored (#605)
- Fix `dissolve` with `agg_columns` on sqlite 3.49.1 (#636)
- Fix an invalid output .gpkg file being created when e.g. `copy_layer` is ran with an
  invalid sql statement (#641)
- Fix wrong results for `export_by_location` with queries != "intersects is True" (#617)
- Fix listlayers returns layer name for a non-existing .shp (#672)

## 0.9.1 (2024-07-18)

### Bugs fixed

- For `dissolve`, `agg_columns` aggregations sometimes give wrong results (#541)

## 0.9.0 (2024-05-26)

### Deprecations and compatibility notes

- Set the default value of `keep_empty_geoms` to `False` for all standard operations.
  This changes the default for `make_valid` and in some cases for `simplify`. The only
  exception is `select`, where the default stays `True`. (#472, #499)
- Up to now, geofileops always tried to create spatial indexes on output files. For some
  formats this has disadvantages thought. Hence, and for consistency, from now on the
  default behaviour regarding spatial index creation of GDAL will be followed. E.g.
  default a spatial index for "GPKG", but no index for "ESRI Shapefile". (#511)
- The default filter clause for `export_by_location` is now "intersects is True" while 
  in previous versions it was "intersects is True and touches is False", to be in line with `join_by_location`, other libraries and use for non-polygon data. (#508)
- When `join_by_location` was applied, a column "spatial_relation" with the spatial
  relation between the geometries was added. This is no longer the case. (#475)

### Improvements

- Add support for self-overlays in overlay operations (#468)
- Add support for a spatial query in `export_by_location` (#508)
- Improve `dissolve_within_distance` results (#494)
- Improve performance of `join_by_location` for relation "intersects is True" and for 
  complex polygon features in layer to compare with (#502, #519)
- Improve handling of queries evaluating to True for disjoint features in
  `join_by_location` (#509)
- Make fiona an optional depencency (#301)
- Add configuration option GFO_REMOVE_TEMP_FILES that can be used to avoid temp files
  being removed for debugging purposes (#480)
- Add a context manager, TempEnv, to set temporary env variables (#481)
- Don't copy both input files if only one is not spatialite based in two layer
  operations (#247)
- If an output_dir doesn't exist yet, avoid processing being done before an error is
  raised. (#518)
- Small changes to support geopandas 1.0 (#529)
- Linting improvements: ruff version to 0.4.4 + apply import sorting (#531)

## 0.8.2 (2024-05-25)

### Improvements

- Small changes to support gdal 3.9 (#528)
- Several improvements to documentation: new FAQ, improved user guide,...
  (#465, #469, #474)
- Linting improvements: use mypy + use ruff-format instead of black for formatting
  (#478, #479)

### Bugs fixed

- Fix crash when using e.g. `erase` with `gridsize <> 0.0` specified on input file
  containing an EMPTY geometry (#470)
- Fix `dissolve` possibly having EMPTY geometries as output if `gridsize <> 0.0` (#473)
- Fix wrong results from `join_by_location` if ran on result of `join_by_location`
  with `column_prefixes=""` (#475)
- Fix error in two layer operations if equal column aliases used based on a constant or
  a function result (#477)
- Fix `erase` (and depending two layer operations like `union`,...) giving wrong results
  if `subdivide_coords` < 1 (#489)
- Fix two-layer operations with `gridsize` sometimes outputting NULL geometries (#495)

## 0.8.1 (2024-01-13)

### Bugs fixed

- Fix error in `erase` if `erase_path` countains multiple layers (#451)
- Fix error in `dissolve` on polygon input if a pass that is not the last one has 0 
  onborder polygons in its result (#459, #461)
- Fix `groupby` parameter becoming case sensitive in `dissolve` when `agg_columns` is
  also specified (#462)

## 0.8.0 (2023-11-24)

### Improvements

- Add support to read/add/remove embedded layer styles in gpkg (#263)
- Add `gridsize` parameter to most spatial operations (#261, #407, #413)
- Add `keep_empty_geoms` and `where_post` parameters to many single layer spatial operations
  (#262, #398)
- Add `where_post` parameter to many two layer spatial operations (#312)
- Add `columns`, `sql` and `where` parameters to `copy_layer` and `append_to` (#311, #432)
- Add `dissolve_within_distance` operation (#409)
- Add support for lang+ algorithm in `simplify` (#334)
- Add support to use `select` and `select_two_layers` on attribute tables (= tables
  without geometry column) and/or have an attribute table as result (#322, #379)
- Add support to process all file types supported by gdal in most general file and layer
  operations, e.g. `get_layerinfo`, `read_file`,... (#402)
- Add support for files with Z/M dimensions in the general file and layer operations (#369)
- Add support for spatialite 5.1 in `join_nearest` (#412)
- Improve performance of `makevalid` and `isvalid` (#258)
- Improve performance of `intersection`, 30% faster for typical data, up to 4x faster
  for large input geometries (#340, #358)
- Improve performance of `clip`: 3x faster for typical data (#358)
- Improve performance of `export_by_location`, especially when `area_inters_column_name`
  and `min_area_intersect` are `None`: a lot faster + 10x less memory usage (#370)
- Improve performance of `erase`, `identity`, `symmetric difference` and `union` by
  applying on-the-fly subdividing of complex geometries to speed up processing. The new
  parameter `subdivide_coords` can be used to control the feature. For files with very
  large input geometries, up to 100x faster + 10x less memory usage.
  (#329, #330, #331, #357, #396, #427, #438, #446)
- Improve performance of spatial operations when only one batch is used (#271)
- Improve performance of single layer operations (#375)
- Improve performance of some geopandas/shapely based operations (#342, #408)
- Add checks that `output_path` must not be equal to the/an `input_path` for geo
  operations (#246)
- Follow geopandas behaviour of using shapely2 and/or pygeos instead of forcing pygeos
  (#294)
- Improve handling of "SELECT * ..." style queries in `select` and `select_two_layers`
  (#283)
- Improve handling + tests regarding empty input layers/NULL geometries (#320)
- Improve logging: use geo operation being executed as `logger name` (#410)
- Many small improvements to logging, documentation, (gdal)error messages,...
  (#321, #366, #394, #439,...)
- Use smaller footprint conda packages for tests (use `geopandas-base`, `nomkl`) (#377)
- Use ruff instead of flake8 for linting (#317)

### Bugs fixed

- Fix parameter `index` in `to_file` being ~ ignored (#285)
- Fix `fid` column in output having only null values in e.g. `union` (#362)
- Fix "json" aggregate column handling in dissolve on line and point input files gives
  wrong results (#257)
- Fix error in `read_file` when `read_geometry=False` and `columns` specified (#393)
- Fix error in `copy_layer`/`convert` with `explodecollections` on some input files
  (#395)
- Fix dissolve forcing output to wrong geometrytype in some cases (#424)

### Deprecations and compatibility notes

- Drop support for shapely1 (#329, #338)
- Parameter `precision` of `makevalid` is renamed to `gridsize` as this is the typical
  terminology in other libraries (#273)
- When `join_nearest` is used with spatialite, >= 5.1, two additional mandatory
  parameters need to be specified: `distance` and `expand` (#412)
- Parameter `area_inters_column_name` in `export_by_location` now defaults to `None`
  instead of "area_inters" (#370)
- Deprecate `convert` and rename to `copy_layer` (#310)
- Deprecate `split` and rename to `identity` (#397)
- Deprecate `is_geofile` and `is_geofile_ext` (#402)
- Make the `GeofileType` enum private, in preparation of probably removing it later on
  (#402)
- Remove the long-deprecated functions `get_driver_for_ext`, `to_multi_type` and
  `to_generaltypeid`  (#276)
- Remove the long-deprecated `vector_util`, `geofileops.geofile` and
  `geofileops.geofileops` namespaces (#276)
- Remove `geometry_util`, `geoseries_util` and `grid_util` (#339):
   - Most functions were moved to `pygeoops` because they are generally reusable.
   - Remaining functions are moved either to `_geometry_util` or `_geoseries_util` to
     make it clearer they are not public.
 
## 0.7.0 (2023-03-17)

### Improvements

- Use [pyogrio](https://github.com/geopandas/pyogrio) for GeoDataFrame io to improve
  performance for operations involving GeoDataFrames (#64, #217)
- Add possibility to backup the fid in output files when applying operations (#114)
- Add support to `to_file` to write empty dataframe + add basic support for
  `force_output_geometrytype` (#205)
- Add support to `read_file` to execute sql statements (#222)
- Add function `get_layer_geometrytypes` to get a list of all geometry types that
  are actually in a layer (#230)
- Add `fid_as_index` parameter to `read_file` (#215)
- Preserve `fid` values in single layer operations when possible (#)
- Add `force_output_geometrytype` parameter to `apply` (#233)
- Optimize performance of operations when only one batch is used (#19)
- Optimize number batches for single layer sql operations (#214)
- Add check for select operations that if nb_parallel > 1, {batch_filter} is mandatory
  in sql_stmt (#208)
- Small improvements/code cleanup (#216, #223, #240,...)

### Deprecations and compatibility notes

- When a geo operation results in an empty result, gfo now always writes an empty output
  file instead of no output. This is also the behaviour of other high level libraries
  like in the toolbox of QGIS or ArcGIS. This behaviour needs gdal version >= 3.6.3 to
  be applied consistently. (#188)
- In `read_file` the columns in the output now reflect the casing used in the parameter
  rather than the casing in the source file (#229)
- Functions `read_file_sql` and `read_file_nogeom` are deprecated in favour of
  `read_file`. Mind: in read_file the sql_dialect default is None, not "SQLITE".
  (#222, #232, #236)
- The (private) util function `view_angles` is moved to 
  [pygeoops](https://github.com/pygeoops/pygeoops) (#209)

## 0.6.4 (2023-02-15)

### Improvements

- Support geopandas 12 with shapely 2.0 + pygeos (#191, #193)
- Support improvements in gdal 3.6.2 (#195)
- Improve performance of sql-based operations for very large input files (#201)
- Small improvements to formatting, linting,... (#202)

### Deprecations and compatibility notes

- Fix: Due to a change in fiona >= 1.9, using read_file on string columns with all None
  values ended up as a float64 column (#199)
- Because geofileops uses pygeos directly, pin geopandas to < 1.0. More info: 
  [geopandas#2691](https://github.com/geopandas/geopandas/issues/2691) (#200)

## 0.6.3 (2022-12-12)

### Improvements

- Make writing to gpkg more robust in locking situations (#179)
- Add create_spatial_index parameter to to_file (#183)
- Ignore pandas futurewarning in dissolve (#184)
- Improve dissolve performance (#185)
- Small general improvements (#180)

### Bugs fixed

- Fix groupby columns in dissolve sometimes becoming all NULL values (#181)

### Deprecations and compatibility notes

- In to_file, the default behaviour is now also for .shp to create a spatial index,
  consistent with convert,... (#183)

## 0.6.2 (2022-11-14)

### Bugs fixed

- Fix regression in to_file to support append to unexisting file (#177)

## 0.6.1 (2022-11-14)

### Improvements

- Add (private) function `is_valid_reason` for GeoSeries (#164)
- Small improvements in logging, formatting, avoid deprecation warnings,...
  (#163, #166, #171)
- Add CI tests for python 3.10 and 3.11. On python 3.11 the simplification library is 
  not available (#170) 

### Bugs fixed

- Fix groupby columns in dissolve not being treated case insensitive (#162)
- Fix to_file doesn't throw an error nor saves data when appending a dataframe with
  different columns than file (#159)
- Fix ValueError: max_workers must be <= 61 in dissolve (#160)
- Fix sql_dialect parameter is ignored in select operation (#115)

## 0.6.0 (2022-08-23)

### Improvements

- Add single layer function `gfo.export_by_bounds` (#149)
- Add single layer function `gfo.clip_by_geometry` (#150)
- Add single layer function `gfo.warp` to warp geometries based on GCP's (#151)
- Add (private) function to calculate view angles from a point towards a GeoDataFrame
  (#140)
- Add (private) function to calculate topologic simplify (#146)
- Small changes to support geopandas 0.11+, newer pandas versions,... (#143, #147, #153)

### Bugs fixed

- Fix typo in hardcoded 31370 custom prj string (#142)

## 0.5.0 (2022-06-08)

The main improvements in this version are the geo operations `gfo.clip` and
`gfo.symmetric_difference` that were added.

### Improvements

- Add `gfo.clip` geo operation, more info [here](https://geofileops.readthedocs.io/en/latest/api/geofileops.clip.html) (#4)
- Add `gfo.symmetric_difference` geo operation, more info [here](https://geofileops.readthedocs.io/en/latest/api/geofileops.symmetric_difference.html) (#85)
- Add support for all relevant spatial operations to join_by_location (#79)
- In `gfo.dissolve`, support aggregations on a groupby column and None data in aggregation columns (#130)
- Add support to reproject to `gfo.convert` (#89)
- Add function `gfo.drop_column` (#92)
- Add detailed column info in `gfo.get_layerinfo` (#110)
- Add support to specify (any) gdal options in relevant fileops (#83)
- Add support to write an attribute table (=no geometry column) to geopackage (#125)
- Don't list attribute tables in e.g. `gfo.listlayers` by default anymore (#124)
- Speed up creation of an index on a geopackage (#87)
- Add `view_angles` function for geometries, geoseries (#136)
- Some improvements to the benchmarks
- Use black to comply to pep8 + minor general improvements (#113)

### Bugs fixed

- Fix dissolve bugs (#93)
    - When `agg_columns="json"` is used and the dissolve needs multiple passes, 
      the json output is not correct.
    - when combining tiled output with `explodecollections=False`, the output 
      is still ~exploded.
- For e.g. `gfo.intersection` some attribute data is NULL if output format is .shp
  (#102)
- `gfo.dissolve` gives error if a linestring input layer contains special characters
  (#108)

### Deprecations and compatibility notes

- Property column of `gfo.get_layerinfo` is now a Dict[str, ColumnInfo] instead of a 
  List[str] (#110)
- For the simplify operation, use rdp version that preserves topology (#105)
- Removed redundant `verbose` parameter in all functions (#133)
- Attribute tables are not listed anymore by default in e.g. `gfo.listlayers` (#124)
- Rename some files in util that are rather private (#84)
- Remove long-time deprecated `clip_on_tiles` parameter in `gfo.dissolve` (#95)
- Deprecate `gfo.intersect` for new name `gfo.intersection` to be 
  consistent with most other libraries. Now a warning is given, in the future 
  `gfo.intersect` will be removed (#99).

## 0.4.0 (2022-03-31)

The main new features in this version are the simplified API, a new geo operation
"apply" and dissolve supporting aggregations on columns now.

### Improvements

- Add apply geo operation. Info on how to use it can be found [here](https://geofileops.readthedocs.io/en/latest/api/geofileops.apply.html#geofileops.apply) (#41)
- Add support for different aggregations on columns in dissolve operation. Info on how to use it can be found [here](https://geofileops.readthedocs.io/en/latest/api/geofileops.dissolve.html#geofileops.dissolve) (#3)
- Simplify API by removing the seperation in geofile versus geofileops (#52)
- Improve type annotations and documentation
- Increase test coverage, including tests on latlon files which weren't available yet
  (#32)
- Improve performance of buffer, simplify and complexhull by using the spatialite/sql
  implementation (#53)
- Improve benchmarks, eg. add graphs,... (#55)
- Improve performance of _harmonize_to_multitype + improve test (#56)

### Bugs fixed

- In the two-layer operations, in some cases columns could get "lost" in the output file (#67)

### Deprecations and compatibility notes

- Breaking change: in `gfo.dissolve`, the parameters `aggfunc` and `columns` are
  replaced by `agg_columns`. More info on the usage can be found
  [here](https://geofileops.readthedocs.io/en/latest/api/geofileops.dissolve.html#geofileops.dissolve).
- Due to flattening the API, using `from geofileops import geofile` and
  `from geofileops import geofileops` is deprecated, and you should use eg.
  `import geofileops as gfo`. A "FutureWarning" is shown now, in a future version this
  possibility will probably be removed.
- The following functions are deprecated. A "FutureWarning" is shown now, in a future
  version this function they will be removed: 
    - `gfo.get_driver(path)` can be replaced by `GeofileType(Path(path)).ogrdriver`.
    - `get_driver_for_ext(file_ext: str)` can be replaced by `GeofileType(file_ext).ogrdriver`.
    - `gfo.to_multi_type(geometrytypename: str)` can be replaced by `GeometryType(geometrytypename).to_multitype`.  
    - `gfo.to_generaltypeid(geometrytypename: str)` can be replaced by `GeometryType(geometrytypename).to_primitivetype.value`.

## 0.3.1 (2022-02-02)

Several improvements and fixes. Especially if you process large files (> 5 GB) some of
them will be very useful.

### Improvements

- Add options to choose the buffer style to use (#37).
- Add option in makevalid to specify precision to use.
- Add support for dissolve with groupby_columns=None + explodecollections=True
- add batchsize parameter to all geo operations to be able to limit memory usage if
  needed (#38).
- Decrease memory usage for most operations.
- Run processing in low CPU priority so the computer stays responding.

### Bugs fixed

- Fix error when processing very large files for buffer, convexhull, dissolve and
  simplify (IO timeouts).
- Fix error in simplify when points on geometries should be kept.
- Don't give an error when result is empty for sql based operations.
- Explodecollections=True doesn't work on operations on 2 layers.

## 0.3.0 (2021-06-18)

In this release, the main change is a new operation that has been added: nearest_join.

### Improvements

- New operation nearest_join() (#12).
- Improve performance for files where the rowid isn't consecutive (#14).
- Improve documentation, mainly for the select operations.
- Add check in get_layerinfo on column names containing illegal characters (='"').
- Suppress fiona warning "Sequential read of iterator was interrupted."
- Dissolve: output is sorted by a geohash instead of random, which 
  improves performance when reading the file afterwards.

### Changes that break backwards compatibility

- Drop support for spatialite < 5 and geopandas < 0.9.
- Bugfix: for the dissolve operation, when rows in the groupby columns 
  contained NULL/None/NaN values, those rows were dropped. This is the 
  default behaviour of (geo)pandas, but as the behaviour doesn't feel 
  very intuitive, it was decided to divert from it.  

## 0.2.2 (2021-05-05)

Improved performance for all operations that involve overlays between 2 layers 
(intersect, union, identity/split,...).

### Improvements

- Improved performance for all operations that involve overlays between 2 
  layers (intersect, union, identity/split,...). Especially if the input files are in 
  Geopackage format the improvement should be significant because in this case 
  the input data isn't copied to temp files anymore.
- Added the method geofile.execute_sql() to be able to execute a DML/DDL sql 
  statement to a geofile.
- Smaller code cleanups to improve readability on several places.

### Bugs fixed

- In the identity/split and union operations, in some cases (mainly when input layers 
  had self-intersections) intersections in the output were unioned instead of 
  keeping them as seperate rows.
- When using an input file with multiple layers (eg. a geopackage), this 
  sometimes resulted in data errors. 
- Fix an error in the lang simplification algorithm that occured in some edge 
  cases.

## 0.2.1 (2021-04-10)

This release mainly brings improvements and bugfixes when using the Lang 
simplification algorithm.

Additionally, this is the first version that gets a conda package.

### Improvements

- Support for all geometry types for Lang simplification
- Some code restructuring + code cleanup in util (backwards compatible for now, but
  isn't public interface anyway)
- Improve test coverage

### Bugs fixed

- preserve_topology wsn't always respected in Lang simplification
- clip_on_tiles=False in dissolve resulted in some polygons not being 
  dissolved. Because there is no easy solution, parameter is deprecated 
  and always treated as True.

## 0.2.0 (2021-02-15)

This release is mainly focused on improvements to the dissolve and simplify 
operations. 

It is important to note that for the dissolve operation the default parameters 
behave slightly different, so the change is not backwards compatible!

### Most important changes

- Dissolve
    - Different handling of default parameters (not backwards compatible!)
    - Better performance
    - Several bugfixes
- Simplify: add support for different simplification algorythms: 
  ramer-douglas-peucker, visvalingam-whyatt and lang.
- Many improvements to documentation
- Improvements to type annotations
- Some new undocumented (so use at own risk!) functions were added to 
  geofileops.vector_util. 
    - simplify_ext: an "extended" simplify function:
        - Supports multiple simplification algorythms: ramer-douglas-peucker, 
          visvalingam-whyatt and lang.
        - Option to specify a "points-to-keep geometry": points/nodes of the 
          geometries to be simplified that intersect it won't be removed by 
          the simplify operation.
    - count_number_points: count the number of coordinates that any shapely 
      geometry consists of

## 0.1.1 (2020-11-23)

This version contains quite some fixes and small improvements. The most 
important ones are listed here.

### Improvements

- Stop using sqlite WAL output format as default: gives locking issues when 
  using files on a file share
- Improve handling of output geometry type
- Add scripts, dependencies,... to use pytest-cov to report unit test coverage 
- Add first version of sphynx documentation
- Improve test coverage
- Improve benchmark tests

### Bugs fixed

- Negative buffer shouldn't output rows with empty geometries
- Dissolve gave an error in some specific cases 
- Join_by_location operation gave wrong results

## 0.1.0 (2020-11-05)

Most typical operations are now supported: buffer, simplify, 
export_by_location, intersect, union, erase, dissolve,...<|MERGE_RESOLUTION|>--- conflicted
+++ resolved
@@ -1,4 +1,11 @@
 # CHANGELOG
+
+## 0.11.0 (yyyy-mm-dd)
+
+### Improvements
+
+- Ensure that the featurecount is properly cached in GPKG files, also for older GDAL
+  versions + small refactor (#693)
 
 ## 0.10.1 (yyyy-mm-dd)
 
@@ -16,12 +23,8 @@
 - Don't throw error when running `create_spatial_index` on a read-only file if the index
   exists already (#686)
 - Fix `join_by_location` when using "contains" (#694)
-<<<<<<< HEAD
-- In some cases operations are slow even though output exists and `force=False` (#693)
-=======
 - Fix that on some input files spatial operations take significant time, even though
   the output exists already and `force=False` (#696)
->>>>>>> 6a59148a
 
 ## 0.10.0 (2025-03-26)
 
