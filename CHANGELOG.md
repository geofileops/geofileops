--- conflicted
+++ resolved
@@ -1,16 +1,12 @@
 # CHANGELOG
 
-<<<<<<< HEAD
 ## 0.11.0 (yyyy-mm-dd)
 
 ### Improvements
 
 - Improve performance of two-layer operations using `nb_parallel=1` (#692)
 
-## 0.10.1 (yyyy-mm-dd)
-=======
 ## 0.10.1 (2025-05-16)
->>>>>>> fe22182b
 
 ### Deprecations and compatibility notes
 
