--- conflicted
+++ resolved
@@ -25,11 +25,8 @@
 
 ### Bugs fixed
 
-<<<<<<< HEAD
-- Fix copy layer to a gpkg.zip file (#604)
-=======
+- Fix `copy_layer` to a gpkg.zip file (#604)
 - Fix `missing_ok` parameter in `remove` being ~ignored (#605)
->>>>>>> 6cf45479
 
 ## 0.9.1 (2024-07-18)
 
