# CHANGELOG

<<<<<<< HEAD
## 0.7.0

### Improvements

- Use pyogrio for GeoDataFrame io to improve performance for some operations (#64)
=======
## 0.7.0 (???)

### Improvements

- Support geopandas 12 with shapely 2.0 + pygeos (#191, #193)

## 0.6.3 (2022-12-12)

### Improvements

- Make writing to gpkg more robust in locking situations (#179)
- Add create_spatial_index parameter to to_file (#183)
- Ignore pandas futurewarning in dissolve (#184)
- Improve dissolve performance (#185)
- Small general improvements (#180)

### Bugs fixed

- Fix groupby columns in dissolve sometimes becoming all NULL values (#181)

### Deprecations and compatibility notes

- In to_file, the default behaviour is now also for .shp to create a spatial index, consistent with convert,... (#183)

## 0.6.2 (2022-11-14)

### Bugs fixed

- Fix regression in to_file to support append to unexisting file (#177)

## 0.6.1 (2022-11-14)

### Improvements

- Add (private) function `is_valid_reason` for GeoSeries (#164)
- Small improvements in logging, formatting, avoid deprecation warnings,... (#163, #166, #171)
- Add CI tests for python 3.10 and 3.11. On python 3.11 the simplification library is 
  not available (#170) 

### Bugs fixed

- Fix groupby columns in dissolve not being treated case insensitive (#162)
- Fix to_file doesn't throw an error nor saves data when appending a dataframe with different columns than file (#159)
- Fix ValueError: max_workers must be <= 61 in dissolve (#160)
- Fix sql_dialect parameter is ignored in select operation (#115)
>>>>>>> 7930b481

## 0.6.0 (2022-08-23)

### Improvements

- Add single layer function `gfo.export_by_bounds` (#149)
- Add single layer function `gfo.clip_by_geometry` (#150)
- Add single layer function `gfo.warp` to warp geometries based on GCP's (#151)
- Add (private) function to calculate view angles from a point towards a GeoDataFrame (#140)
- Add (private) function to calculate topologic simplify (#146)
- Small changes to support geopandas 0.11+, newer pandas versions,... (#143, #147, #153)

### Bugs fixed

- Fix typo in hardcoded 31370 custom prj string (#142)

## 0.5.0 (2022-06-08)

The main improvements in this version are the geo operations `gfo.clip` and
`gfo.symmetric_difference` that were added.

### Improvements

- Add `gfo.clip` geo operation, more info [here](https://geofileops.readthedocs.io/en/latest/api/geofileops.clip.html) (#4)
- Add `gfo.symmetric_difference` geo operation, more info [here](https://geofileops.readthedocs.io/en/latest/api/geofileops.symmetric_difference.html) (#85)
- Add support for all relevant spatial operations to join_by_location (#79)
- In `gfo.dissolve`, support aggregations on a groupby column and None data in aggregation columns (#130)
- Add support to reproject to `gfo.convert` (#89)
- Add function `gfo.drop_column` (#92)
- Add detailed column info in `gfo.get_layerinfo` (#110)
- Add support to specify (any) gdal options in relevant fileops (#83)
- Add support to write an attribute table (=no geometry column) to geopackage (#125)
- Don't list attribute tables in e.g. `gfo.listlayers` by default anymore (#124)
- Speed up creation of an index on a geopackage (#87)
- Add `view_angles` function for geometries, geoseries (#136)
- Some improvements to the benchmarks
- Use black to comply to pep8 + minor general improvements (#113)

### Bugs fixed

- Fix dissolve bugs (#93)
    - When `agg_columns="json"` is used and the dissolve needs multiple passes, 
      the json output is not correct.
    - when combining tiled output with `explodecollections=False`, the output 
      is still ~exploded.
- For e.g. `gfo.intersection` some attribute data is NULL if output format is .shp (#102)
- `gfo.dissolve` gives error if a linestring input layer contains special characters (#108)

### Deprecations and compatibility notes

- Property column of `gfo.get_layerinfo` is now a Dict[str, ColumnInfo] instead of a 
  List[str] (#110)
- For the simplify operation, use rdp version that preserves topology (#105)
- Removed redundant `verbose` parameter in all functions (#133)
- Attribute tables are not listed anymore by default in e.g. `gfo.listlayers` (#124)
- Rename some files in util that are rather private (#84)
- Remove long-time deprecated `clip_on_tiles` parameter in `gfo.dissolve` (#95)
- Deprecate `gfo.intersect` for new name `gfo.intersection` to be 
  consistent with most other libraries. Now a warning is given, in the future 
  `gfo.intersect` will be removed (#99).

## 0.4.0 (2022-03-31)

The main new features in this version are the simplified API, a new geo operation "apply" and dissolve supporting aggregations on columns now.

### Improvements

- Add apply geo operation. Info on how to use it can be found [here](https://geofileops.readthedocs.io/en/latest/api/geofileops.apply.html#geofileops.apply) (#41)
- Add support for different aggregations on columns in dissolve operation. Info on how to use it can be found [here](https://geofileops.readthedocs.io/en/latest/api/geofileops.dissolve.html#geofileops.dissolve) (#3)
- Simplify API by removing the seperation in geofile versus geofileops (#52)
- Improve type annotations and documentation
- Increase test coverage, including tests on latlon files which weren't available yet (#32)
- Improve performance of buffer, simplify and complexhull by using the spatialite/sql implementation (#53)
- Improve benchmarks, eg. add graphs,... (#55)
- Improve performance of _harmonize_to_multitype + improve test (#56)

### Bugs fixed

- In the two-layer operations, in some cases columns could get "lost" in the output file (#67)

### Deprecations and compatibility notes

- Breaking change: in `gfo.dissolve`, the parameters `aggfunc` and `columns` are replaced by `agg_columns`. More info on the usage can be found [here](https://geofileops.readthedocs.io/en/latest/api/geofileops.dissolve.html#geofileops.dissolve).
- Due to flattening the API, using `from geofileops import geofile` and `from geofileops import geofileops` is deprecated, and you should use eg. `import geofileops as gfo`. A "FutureWarning" is shown now, in a future version this possibility will probably be removed.
- The following functions are deprecated. A "FutureWarning" is shown now, in a future version this function they will be removed: 
    - `gfo.get_driver(path)` can be replaced by `GeofileType(Path(path)).ogrdriver`.
    - `get_driver_for_ext(file_ext: str)` can be replaced by `GeofileType(file_ext).ogrdriver`.
    - `gfo.to_multi_type(geometrytypename: str)` can be replaced by `GeometryType(geometrytypename).to_multitype`.  
    - `gfo.to_generaltypeid(geometrytypename: str)` can be replaced by `GeometryType(geometrytypename).to_primitivetype.value`.

## 0.3.1 (2022-02-02)

Several improvements and fixes. Especially if you process large files (> 5 GB) some of them will be very useful.

### Improvements

- #37 add options to choose the buffer style to use.
- Add option in makevalid to specify precision to use.
- Add support for dissolve with groupby_columns=None + explodecollections=True
- #38 add batchsize parameter to all geo operations to be able to limit memory usage if needed.
- Decrease memory usage for most operations.
- Run processing in low CPU priority so the computer stays responding.

### Bugs fixed

- Fix error when processing very large files for buffer, convexhull, dissolve and simplify (IO timeouts).
- Fix error in simplify when points on geometries should be kept.
- Don't give an error when result is empty for sql based operations.
- Explodecollections=True doesn't work on operations on 2 layers.

## 0.3.0 (2021-06-18)

In this release, the main change is a new operation that has been added: nearest_join.

### Improvements

- New operation nearest_join() (#12).
- Improve performance for files where the rowid isn't consecutive (#14).
- Improve documentation, mainly for the select operations.
- Add check in get_layerinfo on column names containing illegal characters (='"').
- Suppress fiona warning "Sequential read of iterator was interrupted."
- Dissolve: output is sorted by a geohash instead of random, which 
  improves performance when reading the file afterwards.

### Changes that break backwards compatibility

- Drop support for spatialite < 5 and geopandas < 0.9.
- Bugfix: for the dissolve operation, when rows in the groupby columns 
  contained NULL/None/NaN values, those rows were dropped. This is the 
  default behaviour of (geo)pandas, but as the behaviour doesn't feel 
  very intuitive, it was decided to divert from it.  

## 0.2.2 (2021-05-05)

Improved performance for all operations that involve overlays between 2 layers 
(intersect, union, split,...).

### Improvements

- Improved performance for all operations that involve overlays between 2 
  layers (intersect, union, split,...). Especially if the input files are in 
  Geopackage format the improvement should be significant because in this case 
  the input data isn't copied to temp files anymore.
- Added the method geofile.execute_sql() to be able to execute a DML/DDL sql 
  statement to a geofile.
- Smaller code cleanups to improve readability on several places.

### Bugs fixed

- In the split and union operations, in some cases (mainly when input layers 
  had self-intersections) intersections in the output were unioned instead of 
  keeping them as seperate rows.
- When using an input file with multiple layers (eg. a geopackage), this 
  sometimes resulted in data errors. 
- Fix an error in the lang simplification algorithm that occured in some edge 
  cases.

## 0.2.1 (2021-04-10)

This release mainly brings improvements and bugfixes when using the Lang 
simplification algorithm.

Additionally, this is the first version that gets a conda package.

### Improvements

- Support for all geometry types for Lang simplification
- Some code restructuring + code cleanup in util (backwards compatible for now, but isn't public interface anyway)
- Improve test coverage

### Bugs fixed

- preserve_topology wsn't always respected in Lang simplification
- clip_on_tiles=False in dissolve resulted in some polygons not being 
  dissolved. Because there is no easy solution, parameter is deprecated 
  and always treated as True.

## 0.2.0 (2021-02-15)

This release is mainly focused on improvements to the dissolve and simplify 
operations. 

It is important to note that for the dissolve operation the default parameters 
behave slightly different, so the change is not backwards compatible!

### Most important changes

- Dissolve
    - Different handling of default parameters (not backwards compatible!)
    - Better performance
    - Several bugfixes
- Simplify: add support for different simplification algorythms: 
  ramer-douglas-peucker, visvalingam-whyatt and lang.
- Many improvements to documentation
- Improvements to type annotations
- Some new undocumented (so use at own risk!) functions were added to 
  geofileops.vector_util. 
    - simplify_ext: an "extended" simplify function:
        - Supports multiple simplification algorythms: ramer-douglas-peucker, 
          visvalingam-whyatt and lang.
        - Option to specify a "points-to-keep geometry": points/nodes of the 
          geometries to be simplified that intersect it won't be removed by 
          the simplify operation.
    - count_number_points: count the number of coordinates that any shapely 
      geometry consists of

## 0.1.1 (2020-11-23)

This version contains quite some fixes and small improvements. The most 
important ones are listed here.

### Improvements

- Stop using sqlite WAL output format as default: gives locking issues when 
  using files on a file share
- Improve handling of output geometry type
- Add scripts, dependencies,... to use pytest-cov to report unit test coverage 
- Add first version of sphynx documentation
- Improve test coverage
- Improve benchmark tests

### Bugs fixed

- Negative buffer shouldn't output rows with empty geometries
- Dissolve gave an error in some specific cases 
- Join_by_location operation gave wrong results

## 0.1.0 (2020-11-05)

Most typical operations are now supported: buffer, simplify, 
export_by_location, intersect, union, erase, dissolve,...<|MERGE_RESOLUTION|>--- conflicted
+++ resolved
@@ -1,17 +1,11 @@
 # CHANGELOG
 
-<<<<<<< HEAD
-## 0.7.0
-
-### Improvements
-
+## 0.7.0 (???)
+
+### Improvements
+
+- Support geopandas 12 with shapely 2.0 + pygeos (#191, #193)
 - Use pyogrio for GeoDataFrame io to improve performance for some operations (#64)
-=======
-## 0.7.0 (???)
-
-### Improvements
-
-- Support geopandas 12 with shapely 2.0 + pygeos (#191, #193)
 
 ## 0.6.3 (2022-12-12)
 
@@ -52,7 +46,6 @@
 - Fix to_file doesn't throw an error nor saves data when appending a dataframe with different columns than file (#159)
 - Fix ValueError: max_workers must be <= 61 in dissolve (#160)
 - Fix sql_dialect parameter is ignored in select operation (#115)
->>>>>>> 7930b481
 
 ## 0.6.0 (2022-08-23)
 
