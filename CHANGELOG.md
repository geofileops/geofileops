--- conflicted
+++ resolved
@@ -6,11 +6,8 @@
 
 - Add support to read/add/remove embedded layer styles in gpkg (#263)
 - Add `gridsize` parameter to most spatial operations (#261)
-<<<<<<< HEAD
 - Add `where` parameter to most spatial operations (#262)
-=======
 - Add `where` parameter to `gfo.convert` and `gfo.append_to` (#311)
->>>>>>> e6ff9f44
 - Improve performance of makevalid and isvalid (#258)
 - Improve performance of spatial operations when only one batch is used (#271)
 - Add checks that `output_path` must not be equal to the/an `input_path` for geo
