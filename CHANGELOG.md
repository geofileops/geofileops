# CHANGELOG

## 0.11.0 (yyyy-mm-dd)

### Improvements

- Improve performance of clip with a complex clip layer (#740)
- Improve performance of most operations by using a direct gpkg to gpkg append via
  sqlite where possible (#728)
- Ensure that the featurecount is properly cached in GPKG files, also for older GDAL
  versions + small refactor (#693)
- Improve performance of two-layer operations using `nb_parallel=1` (#692)
- Add checks on invalid values in `ConfigOptions` (#711)
- Add worker_type used to progress logging (#715)
<<<<<<< HEAD
- Reduce memory being committed on hardware with many cores (#717)
=======
- Write gdal log files to `GFO_TMPDIR` if specified (#727)

## 0.10.2 (2025-08-20)

### Improvements

- Improve performance of `makevalid` by using `apply_vectorized` under the hood (#713)
- Support to specify the directory used by geofileops to put temporary files via an
  environment variable (GFO_TMPDIR) (#707)
>>>>>>> c39b243a

### Bugs fixed

- Disable arrow in `gdal.VectorTranslate` to avoid random crashes (#714)
- Fix `copy_file` for some special vsi cases (#703)
- Fix handling `None` values for environment variables in the `gfo.TempEnv` context
  manager (#710)

## 0.10.1 (2025-05-16)

### Deprecations and compatibility notes

- Add warning when the GFO_IO_ENGINE configuration option is used with engine "fiona"
  that this is deprecated and will be removed/ignored in a future version (#688, #701)

### Improvements

- Don't pin maximum versions of dependencies for e.g. geopandas, shapely, pyogrio (#685)

### Bugs fixed

- Don't throw error when running `create_spatial_index` on a read-only file if the index
  exists already (#686)
- Fix `join_by_location` when using "contains" (#694)
- Fix that on some input files spatial operations take significant time, even though
  the output exists already and `force=False` (#696)

## 0.10.0 (2025-03-26)

### Deprecations and compatibility notes

- Worker processes are now being created using "forkserver" on linux. This solves risks
  of deadlocks and the corresponding warning for that. Consequence is that also on linux
  the `if __name__ == "__main__":` construct needs to be used in scripts. Some more info
  can be found in the geofileops FAQ (#675).
- `erase` was renamed to `difference`, as most other open source applications/libraries
  use this terminology. `erase` just keeps existing for backwards compatibility for now,
  but a warning is shown that it might be removed in the (distant) future. (#595)
- In `copy_layer` and `append_to` the default `dst_layer` was, contrary to the
  documentation, not the stem of the destination filename. This is corrected now. (#648)
- In `copy_layer`, the `append` parameter is deprecated and replaced by the `write_mode`
  parameter that accepts e.g. "append" as value (#663).
- The `append_to` function is deprecated, as it is almost identical to `copy_layer` with
  `write_mode="append"` (#669).

### Improvements

- Add function `apply_vectorized` to apply a vectorized function on a geometry column
  and use it internally where possible (#588, #594)
- Improve performance of `erase` and `intersection` for very complex input geometries.
  This gives similar improvements for such datasets to `identity`,
  `symmetric_difference` and `union`. (#585, #601, #591, #614)
- Improve performance of `export_by_location` and `join_by_location` for simple queries
  (#548)
- Add support for `query=""` in `export_by_location` (#597)
- Add support for GDAL vsi handlers in paths in most general file/layer operations (#669)
- Add basic support for ".gpkg.zip" and ".shp.zip" files in most general file/layer
  operations (#673)
- Add support to rename columns and layers with only a difference in casing (#549, #593)
- Use `ST_Equals` and add priority feature to `delete_duplicate_geometries` (#638)
- Avoid integer overflow when gpkg written by geofileops is read from .NET (#612)
- Speed up processing many small files, mainly on windows:
    - reduce calls to `gdal.OpenEx` (#622, #625, #677)
    - improvements in sqlite3 code for 2 layer operations: start transactions
      explicitly, remove obsolete GPKG triggers, use a :memory: temp file where possible
      (#626, #628, #630)
- Add support to pass a single string for all `column` type parameters if a single
  column should be retained (#523)
- Enable "CURVE" geometrytype files to be processed in the general file and
  layer operations (#558)
- Replace `append` parameter by `write_mode` in `copy_file` (#663)
- Don't convert to multi-part geometries by default in `copy_layer`,... (#570)
- In `add_column`, don't add column if update expression is invalid (#650)
- Add configuration option to only warn on dissolve errors (#561)
- For `dissolve`, apply `grid_size` within `union_all` (#566)
- Add some pre-flight checks when geofileops is imported (#573, #627)
- For `select_two_layers`, add the `gpkg_ogr_contents` table + fill out extents in the
  `gpkg_contents` table in the output file (#647)
- When using join_nearest with spatialite version >= 5.1,
  show ST_distance between the two geometries instead of 
  the distance between the centroid of the two geometries (#634)

### Bugs fixed

- Fix `copy_layer` to a gpkg.zip file (#604)
- Fix GDAL input open options being ignored in `copy_layer` (#632)
- Fix `missing_ok` parameter in `remove` being ~ignored (#605)
- Fix `dissolve` with `agg_columns` on sqlite 3.49.1 (#636)
- Fix an invalid output .gpkg file being created when e.g. `copy_layer` is ran with an
  invalid sql statement (#641)
- Fix wrong results for `export_by_location` with queries != "intersects is True" (#617)
- Fix listlayers returns layer name for a non-existing .shp (#672)

## 0.9.1 (2024-07-18)

### Bugs fixed

- For `dissolve`, `agg_columns` aggregations sometimes give wrong results (#541)

## 0.9.0 (2024-05-26)

### Deprecations and compatibility notes

- Set the default value of `keep_empty_geoms` to `False` for all standard operations.
  This changes the default for `make_valid` and in some cases for `simplify`. The only
  exception is `select`, where the default stays `True`. (#472, #499)
- Up to now, geofileops always tried to create spatial indexes on output files. For some
  formats this has disadvantages thought. Hence, and for consistency, from now on the
  default behaviour regarding spatial index creation of GDAL will be followed. E.g.
  default a spatial index for "GPKG", but no index for "ESRI Shapefile". (#511)
- The default filter clause for `export_by_location` is now "intersects is True" while 
  in previous versions it was "intersects is True and touches is False", to be in line with `join_by_location`, other libraries and use for non-polygon data. (#508)
- When `join_by_location` was applied, a column "spatial_relation" with the spatial
  relation between the geometries was added. This is no longer the case. (#475)

### Improvements

- Add support for self-overlays in overlay operations (#468)
- Add support for a spatial query in `export_by_location` (#508)
- Improve `dissolve_within_distance` results (#494)
- Improve performance of `join_by_location` for relation "intersects is True" and for 
  complex polygon features in layer to compare with (#502, #519)
- Improve handling of queries evaluating to True for disjoint features in
  `join_by_location` (#509)
- Make fiona an optional depencency (#301)
- Add configuration option GFO_REMOVE_TEMP_FILES that can be used to avoid temp files
  being removed for debugging purposes (#480)
- Add a context manager, TempEnv, to set temporary env variables (#481)
- Don't copy both input files if only one is not spatialite based in two layer
  operations (#247)
- If an output_dir doesn't exist yet, avoid processing being done before an error is
  raised. (#518)
- Small changes to support geopandas 1.0 (#529)
- Linting improvements: ruff version to 0.4.4 + apply import sorting (#531)

## 0.8.2 (2024-05-25)

### Improvements

- Small changes to support gdal 3.9 (#528)
- Several improvements to documentation: new FAQ, improved user guide,...
  (#465, #469, #474)
- Linting improvements: use mypy + use ruff-format instead of black for formatting
  (#478, #479)

### Bugs fixed

- Fix crash when using e.g. `erase` with `gridsize <> 0.0` specified on input file
  containing an EMPTY geometry (#470)
- Fix `dissolve` possibly having EMPTY geometries as output if `gridsize <> 0.0` (#473)
- Fix wrong results from `join_by_location` if ran on result of `join_by_location`
  with `column_prefixes=""` (#475)
- Fix error in two layer operations if equal column aliases used based on a constant or
  a function result (#477)
- Fix `erase` (and depending two layer operations like `union`,...) giving wrong results
  if `subdivide_coords` < 1 (#489)
- Fix two-layer operations with `gridsize` sometimes outputting NULL geometries (#495)

## 0.8.1 (2024-01-13)

### Bugs fixed

- Fix error in `erase` if `erase_path` countains multiple layers (#451)
- Fix error in `dissolve` on polygon input if a pass that is not the last one has 0 
  onborder polygons in its result (#459, #461)
- Fix `groupby` parameter becoming case sensitive in `dissolve` when `agg_columns` is
  also specified (#462)

## 0.8.0 (2023-11-24)

### Improvements

- Add support to read/add/remove embedded layer styles in gpkg (#263)
- Add `gridsize` parameter to most spatial operations (#261, #407, #413)
- Add `keep_empty_geoms` and `where_post` parameters to many single layer spatial operations
  (#262, #398)
- Add `where_post` parameter to many two layer spatial operations (#312)
- Add `columns`, `sql` and `where` parameters to `copy_layer` and `append_to` (#311, #432)
- Add `dissolve_within_distance` operation (#409)
- Add support for lang+ algorithm in `simplify` (#334)
- Add support to use `select` and `select_two_layers` on attribute tables (= tables
  without geometry column) and/or have an attribute table as result (#322, #379)
- Add support to process all file types supported by gdal in most general file and layer
  operations, e.g. `get_layerinfo`, `read_file`,... (#402)
- Add support for files with Z/M dimensions in the general file and layer operations (#369)
- Add support for spatialite 5.1 in `join_nearest` (#412)
- Improve performance of `makevalid` and `isvalid` (#258)
- Improve performance of `intersection`, 30% faster for typical data, up to 4x faster
  for large input geometries (#340, #358)
- Improve performance of `clip`: 3x faster for typical data (#358)
- Improve performance of `export_by_location`, especially when `area_inters_column_name`
  and `min_area_intersect` are `None`: a lot faster + 10x less memory usage (#370)
- Improve performance of `erase`, `identity`, `symmetric difference` and `union` by
  applying on-the-fly subdividing of complex geometries to speed up processing. The new
  parameter `subdivide_coords` can be used to control the feature. For files with very
  large input geometries, up to 100x faster + 10x less memory usage.
  (#329, #330, #331, #357, #396, #427, #438, #446)
- Improve performance of spatial operations when only one batch is used (#271)
- Improve performance of single layer operations (#375)
- Improve performance of some geopandas/shapely based operations (#342, #408)
- Add checks that `output_path` must not be equal to the/an `input_path` for geo
  operations (#246)
- Follow geopandas behaviour of using shapely2 and/or pygeos instead of forcing pygeos
  (#294)
- Improve handling of "SELECT * ..." style queries in `select` and `select_two_layers`
  (#283)
- Improve handling + tests regarding empty input layers/NULL geometries (#320)
- Improve logging: use geo operation being executed as `logger name` (#410)
- Many small improvements to logging, documentation, (gdal)error messages,...
  (#321, #366, #394, #439,...)
- Use smaller footprint conda packages for tests (use `geopandas-base`, `nomkl`) (#377)
- Use ruff instead of flake8 for linting (#317)

### Bugs fixed

- Fix parameter `index` in `to_file` being ~ ignored (#285)
- Fix `fid` column in output having only null values in e.g. `union` (#362)
- Fix "json" aggregate column handling in dissolve on line and point input files gives
  wrong results (#257)
- Fix error in `read_file` when `read_geometry=False` and `columns` specified (#393)
- Fix error in `copy_layer`/`convert` with `explodecollections` on some input files
  (#395)
- Fix dissolve forcing output to wrong geometrytype in some cases (#424)

### Deprecations and compatibility notes

- Drop support for shapely1 (#329, #338)
- Parameter `precision` of `makevalid` is renamed to `gridsize` as this is the typical
  terminology in other libraries (#273)
- When `join_nearest` is used with spatialite, >= 5.1, two additional mandatory
  parameters need to be specified: `distance` and `expand` (#412)
- Parameter `area_inters_column_name` in `export_by_location` now defaults to `None`
  instead of "area_inters" (#370)
- Deprecate `convert` and rename to `copy_layer` (#310)
- Deprecate `split` and rename to `identity` (#397)
- Deprecate `is_geofile` and `is_geofile_ext` (#402)
- Make the `GeofileType` enum private, in preparation of probably removing it later on
  (#402)
- Remove the long-deprecated functions `get_driver_for_ext`, `to_multi_type` and
  `to_generaltypeid`  (#276)
- Remove the long-deprecated `vector_util`, `geofileops.geofile` and
  `geofileops.geofileops` namespaces (#276)
- Remove `geometry_util`, `geoseries_util` and `grid_util` (#339):
   - Most functions were moved to `pygeoops` because they are generally reusable.
   - Remaining functions are moved either to `_geometry_util` or `_geoseries_util` to
     make it clearer they are not public.
 
## 0.7.0 (2023-03-17)

### Improvements

- Use [pyogrio](https://github.com/geopandas/pyogrio) for GeoDataFrame io to improve
  performance for operations involving GeoDataFrames (#64, #217)
- Add possibility to backup the fid in output files when applying operations (#114)
- Add support to `to_file` to write empty dataframe + add basic support for
  `force_output_geometrytype` (#205)
- Add support to `read_file` to execute sql statements (#222)
- Add function `get_layer_geometrytypes` to get a list of all geometry types that
  are actually in a layer (#230)
- Add `fid_as_index` parameter to `read_file` (#215)
- Preserve `fid` values in single layer operations when possible (#)
- Add `force_output_geometrytype` parameter to `apply` (#233)
- Optimize performance of operations when only one batch is used (#19)
- Optimize number batches for single layer sql operations (#214)
- Add check for select operations that if nb_parallel > 1, {batch_filter} is mandatory
  in sql_stmt (#208)
- Small improvements/code cleanup (#216, #223, #240,...)

### Deprecations and compatibility notes

- When a geo operation results in an empty result, gfo now always writes an empty output
  file instead of no output. This is also the behaviour of other high level libraries
  like in the toolbox of QGIS or ArcGIS. This behaviour needs gdal version >= 3.6.3 to
  be applied consistently. (#188)
- In `read_file` the columns in the output now reflect the casing used in the parameter
  rather than the casing in the source file (#229)
- Functions `read_file_sql` and `read_file_nogeom` are deprecated in favour of
  `read_file`. Mind: in read_file the sql_dialect default is None, not "SQLITE".
  (#222, #232, #236)
- The (private) util function `view_angles` is moved to 
  [pygeoops](https://github.com/pygeoops/pygeoops) (#209)

## 0.6.4 (2023-02-15)

### Improvements

- Support geopandas 12 with shapely 2.0 + pygeos (#191, #193)
- Support improvements in gdal 3.6.2 (#195)
- Improve performance of sql-based operations for very large input files (#201)
- Small improvements to formatting, linting,... (#202)

### Deprecations and compatibility notes

- Fix: Due to a change in fiona >= 1.9, using read_file on string columns with all None
  values ended up as a float64 column (#199)
- Because geofileops uses pygeos directly, pin geopandas to < 1.0. More info: 
  [geopandas#2691](https://github.com/geopandas/geopandas/issues/2691) (#200)

## 0.6.3 (2022-12-12)

### Improvements

- Make writing to gpkg more robust in locking situations (#179)
- Add create_spatial_index parameter to to_file (#183)
- Ignore pandas futurewarning in dissolve (#184)
- Improve dissolve performance (#185)
- Small general improvements (#180)

### Bugs fixed

- Fix groupby columns in dissolve sometimes becoming all NULL values (#181)

### Deprecations and compatibility notes

- In to_file, the default behaviour is now also for .shp to create a spatial index,
  consistent with convert,... (#183)

## 0.6.2 (2022-11-14)

### Bugs fixed

- Fix regression in to_file to support append to unexisting file (#177)

## 0.6.1 (2022-11-14)

### Improvements

- Add (private) function `is_valid_reason` for GeoSeries (#164)
- Small improvements in logging, formatting, avoid deprecation warnings,...
  (#163, #166, #171)
- Add CI tests for python 3.10 and 3.11. On python 3.11 the simplification library is 
  not available (#170) 

### Bugs fixed

- Fix groupby columns in dissolve not being treated case insensitive (#162)
- Fix to_file doesn't throw an error nor saves data when appending a dataframe with
  different columns than file (#159)
- Fix ValueError: max_workers must be <= 61 in dissolve (#160)
- Fix sql_dialect parameter is ignored in select operation (#115)

## 0.6.0 (2022-08-23)

### Improvements

- Add single layer function `gfo.export_by_bounds` (#149)
- Add single layer function `gfo.clip_by_geometry` (#150)
- Add single layer function `gfo.warp` to warp geometries based on GCP's (#151)
- Add (private) function to calculate view angles from a point towards a GeoDataFrame
  (#140)
- Add (private) function to calculate topologic simplify (#146)
- Small changes to support geopandas 0.11+, newer pandas versions,... (#143, #147, #153)

### Bugs fixed

- Fix typo in hardcoded 31370 custom prj string (#142)

## 0.5.0 (2022-06-08)

The main improvements in this version are the geo operations `gfo.clip` and
`gfo.symmetric_difference` that were added.

### Improvements

- Add `gfo.clip` geo operation, more info [here](https://geofileops.readthedocs.io/en/latest/api/geofileops.clip.html) (#4)
- Add `gfo.symmetric_difference` geo operation, more info [here](https://geofileops.readthedocs.io/en/latest/api/geofileops.symmetric_difference.html) (#85)
- Add support for all relevant spatial operations to join_by_location (#79)
- In `gfo.dissolve`, support aggregations on a groupby column and None data in aggregation columns (#130)
- Add support to reproject to `gfo.convert` (#89)
- Add function `gfo.drop_column` (#92)
- Add detailed column info in `gfo.get_layerinfo` (#110)
- Add support to specify (any) gdal options in relevant fileops (#83)
- Add support to write an attribute table (=no geometry column) to geopackage (#125)
- Don't list attribute tables in e.g. `gfo.listlayers` by default anymore (#124)
- Speed up creation of an index on a geopackage (#87)
- Add `view_angles` function for geometries, geoseries (#136)
- Some improvements to the benchmarks
- Use black to comply to pep8 + minor general improvements (#113)

### Bugs fixed

- Fix dissolve bugs (#93)
    - When `agg_columns="json"` is used and the dissolve needs multiple passes, 
      the json output is not correct.
    - when combining tiled output with `explodecollections=False`, the output 
      is still ~exploded.
- For e.g. `gfo.intersection` some attribute data is NULL if output format is .shp
  (#102)
- `gfo.dissolve` gives error if a linestring input layer contains special characters
  (#108)

### Deprecations and compatibility notes

- Property column of `gfo.get_layerinfo` is now a Dict[str, ColumnInfo] instead of a 
  List[str] (#110)
- For the simplify operation, use rdp version that preserves topology (#105)
- Removed redundant `verbose` parameter in all functions (#133)
- Attribute tables are not listed anymore by default in e.g. `gfo.listlayers` (#124)
- Rename some files in util that are rather private (#84)
- Remove long-time deprecated `clip_on_tiles` parameter in `gfo.dissolve` (#95)
- Deprecate `gfo.intersect` for new name `gfo.intersection` to be 
  consistent with most other libraries. Now a warning is given, in the future 
  `gfo.intersect` will be removed (#99).

## 0.4.0 (2022-03-31)

The main new features in this version are the simplified API, a new geo operation
"apply" and dissolve supporting aggregations on columns now.

### Improvements

- Add apply geo operation. Info on how to use it can be found [here](https://geofileops.readthedocs.io/en/latest/api/geofileops.apply.html#geofileops.apply) (#41)
- Add support for different aggregations on columns in dissolve operation. Info on how to use it can be found [here](https://geofileops.readthedocs.io/en/latest/api/geofileops.dissolve.html#geofileops.dissolve) (#3)
- Simplify API by removing the seperation in geofile versus geofileops (#52)
- Improve type annotations and documentation
- Increase test coverage, including tests on latlon files which weren't available yet
  (#32)
- Improve performance of buffer, simplify and complexhull by using the spatialite/sql
  implementation (#53)
- Improve benchmarks, eg. add graphs,... (#55)
- Improve performance of _harmonize_to_multitype + improve test (#56)

### Bugs fixed

- In the two-layer operations, in some cases columns could get "lost" in the output file (#67)

### Deprecations and compatibility notes

- Breaking change: in `gfo.dissolve`, the parameters `aggfunc` and `columns` are
  replaced by `agg_columns`. More info on the usage can be found
  [here](https://geofileops.readthedocs.io/en/latest/api/geofileops.dissolve.html#geofileops.dissolve).
- Due to flattening the API, using `from geofileops import geofile` and
  `from geofileops import geofileops` is deprecated, and you should use eg.
  `import geofileops as gfo`. A "FutureWarning" is shown now, in a future version this
  possibility will probably be removed.
- The following functions are deprecated. A "FutureWarning" is shown now, in a future
  version this function they will be removed: 
    - `gfo.get_driver(path)` can be replaced by `GeofileType(Path(path)).ogrdriver`.
    - `get_driver_for_ext(file_ext: str)` can be replaced by `GeofileType(file_ext).ogrdriver`.
    - `gfo.to_multi_type(geometrytypename: str)` can be replaced by `GeometryType(geometrytypename).to_multitype`.  
    - `gfo.to_generaltypeid(geometrytypename: str)` can be replaced by `GeometryType(geometrytypename).to_primitivetype.value`.

## 0.3.1 (2022-02-02)

Several improvements and fixes. Especially if you process large files (> 5 GB) some of
them will be very useful.

### Improvements

- Add options to choose the buffer style to use (#37).
- Add option in makevalid to specify precision to use.
- Add support for dissolve with groupby_columns=None + explodecollections=True
- add batchsize parameter to all geo operations to be able to limit memory usage if
  needed (#38).
- Decrease memory usage for most operations.
- Run processing in low CPU priority so the computer stays responding.

### Bugs fixed

- Fix error when processing very large files for buffer, convexhull, dissolve and
  simplify (IO timeouts).
- Fix error in simplify when points on geometries should be kept.
- Don't give an error when result is empty for sql based operations.
- Explodecollections=True doesn't work on operations on 2 layers.

## 0.3.0 (2021-06-18)

In this release, the main change is a new operation that has been added: nearest_join.

### Improvements

- New operation nearest_join() (#12).
- Improve performance for files where the rowid isn't consecutive (#14).
- Improve documentation, mainly for the select operations.
- Add check in get_layerinfo on column names containing illegal characters (='"').
- Suppress fiona warning "Sequential read of iterator was interrupted."
- Dissolve: output is sorted by a geohash instead of random, which 
  improves performance when reading the file afterwards.

### Changes that break backwards compatibility

- Drop support for spatialite < 5 and geopandas < 0.9.
- Bugfix: for the dissolve operation, when rows in the groupby columns 
  contained NULL/None/NaN values, those rows were dropped. This is the 
  default behaviour of (geo)pandas, but as the behaviour doesn't feel 
  very intuitive, it was decided to divert from it.  

## 0.2.2 (2021-05-05)

Improved performance for all operations that involve overlays between 2 layers 
(intersect, union, identity/split,...).

### Improvements

- Improved performance for all operations that involve overlays between 2 
  layers (intersect, union, identity/split,...). Especially if the input files are in 
  Geopackage format the improvement should be significant because in this case 
  the input data isn't copied to temp files anymore.
- Added the method geofile.execute_sql() to be able to execute a DML/DDL sql 
  statement to a geofile.
- Smaller code cleanups to improve readability on several places.

### Bugs fixed

- In the identity/split and union operations, in some cases (mainly when input layers 
  had self-intersections) intersections in the output were unioned instead of 
  keeping them as seperate rows.
- When using an input file with multiple layers (eg. a geopackage), this 
  sometimes resulted in data errors. 
- Fix an error in the lang simplification algorithm that occured in some edge 
  cases.

## 0.2.1 (2021-04-10)

This release mainly brings improvements and bugfixes when using the Lang 
simplification algorithm.

Additionally, this is the first version that gets a conda package.

### Improvements

- Support for all geometry types for Lang simplification
- Some code restructuring + code cleanup in util (backwards compatible for now, but
  isn't public interface anyway)
- Improve test coverage

### Bugs fixed

- preserve_topology wsn't always respected in Lang simplification
- clip_on_tiles=False in dissolve resulted in some polygons not being 
  dissolved. Because there is no easy solution, parameter is deprecated 
  and always treated as True.

## 0.2.0 (2021-02-15)

This release is mainly focused on improvements to the dissolve and simplify 
operations. 

It is important to note that for the dissolve operation the default parameters 
behave slightly different, so the change is not backwards compatible!

### Most important changes

- Dissolve
    - Different handling of default parameters (not backwards compatible!)
    - Better performance
    - Several bugfixes
- Simplify: add support for different simplification algorythms: 
  ramer-douglas-peucker, visvalingam-whyatt and lang.
- Many improvements to documentation
- Improvements to type annotations
- Some new undocumented (so use at own risk!) functions were added to 
  geofileops.vector_util. 
    - simplify_ext: an "extended" simplify function:
        - Supports multiple simplification algorythms: ramer-douglas-peucker, 
          visvalingam-whyatt and lang.
        - Option to specify a "points-to-keep geometry": points/nodes of the 
          geometries to be simplified that intersect it won't be removed by 
          the simplify operation.
    - count_number_points: count the number of coordinates that any shapely 
      geometry consists of

## 0.1.1 (2020-11-23)

This version contains quite some fixes and small improvements. The most 
important ones are listed here.

### Improvements

- Stop using sqlite WAL output format as default: gives locking issues when 
  using files on a file share
- Improve handling of output geometry type
- Add scripts, dependencies,... to use pytest-cov to report unit test coverage 
- Add first version of sphynx documentation
- Improve test coverage
- Improve benchmark tests

### Bugs fixed

- Negative buffer shouldn't output rows with empty geometries
- Dissolve gave an error in some specific cases 
- Join_by_location operation gave wrong results

## 0.1.0 (2020-11-05)

Most typical operations are now supported: buffer, simplify, 
export_by_location, intersect, union, erase, dissolve,...<|MERGE_RESOLUTION|>--- conflicted
+++ resolved
@@ -12,10 +12,8 @@
 - Improve performance of two-layer operations using `nb_parallel=1` (#692)
 - Add checks on invalid values in `ConfigOptions` (#711)
 - Add worker_type used to progress logging (#715)
-<<<<<<< HEAD
+- Write gdal log files to `GFO_TMPDIR` if specified (#727)
 - Reduce memory being committed on hardware with many cores (#717)
-=======
-- Write gdal log files to `GFO_TMPDIR` if specified (#727)
 
 ## 0.10.2 (2025-08-20)
 
@@ -24,7 +22,9 @@
 - Improve performance of `makevalid` by using `apply_vectorized` under the hood (#713)
 - Support to specify the directory used by geofileops to put temporary files via an
   environment variable (GFO_TMPDIR) (#707)
->>>>>>> c39b243a
+- Add checks on invalid values in `ConfigOptions` (#711)
+- Improve performance of `makevalid` by using `apply_vectorized` under the hood (#713)
+- Add worker_type used to progress logging (#715)
 
 ### Bugs fixed
 
