--- conflicted
+++ resolved
@@ -5,11 +5,8 @@
 ### Improvements
 
 - Make writing to gpkg more robust in locking situations (#179)
-<<<<<<< HEAD
 - Fix groupby columns in dissolve sometimes becoming all NULL values (#181)
-=======
 - Small general improvements (#180)
->>>>>>> 757de004
 
 ## 0.6.2 (2022-11-14)
 
