# CHANGELOG

## 0.5.0

### Improvements

- Add clip geo operation. Info on how to use it can be found [here](https://geofileops.readthedocs.io/en/latest/api/geofileops.clip.html) (#4)
- Add support to all relevant spatial operations to join_by_location (#79)
- Add support to reproject to `gfo.convert` (#89)
- Add function to drop a column (#92)
- Add detailed column info in get_layerinfo (#110)
- Add support to specify (any) gdal options in relevant fileops (#83)
- Speed up creation of an index on a geopackage (#87)
- Some improvements to the benchmarks
- Apply pep8/black on the code (#??)

### Bugs fixed

- Fix dissolve bugs (#93)
    - When agg_columns=json is used and the dissolve needs multiple passes, 
      the json output is not correct.
    - when combining tiled output with explodecollections=False, the output 
      is still ~exploded.
- For gfo.intersection() some attribute data is NULL if output format is .shp (#102)
- Dissolve gives error if a linestring input layer contains special characters (#108)

### Deprecations and compatibility notes

<<<<<<< HEAD
- The rdp simplify variant that tries to preserve topology is now used (#105) 
=======
- Property column of get_layerinfo is now a Dict[str, ColumnInfo] instead of a 
  List[str] (#110)
- Always use simplify that preserves topology (#105)
>>>>>>> 2d659b27
- Removed deprecated `verbose` parameter in some functions 
- Rename some files in util that are rather private (#84)
- Remove long-time deprecated clip_on_tiles parameter in dissolve (#95)
- Deprecate `gfo.intersect()` for new name `gfo.intersection()` to be 
  consistent with most other libraries. Now a warning is given, in the future 
  `gfo.intersect()` will be removed (#99).

## 0.4.0 (2022-03-31)

The main new features in this version are the simplified API, a new geo operation "apply" and dissolve supporting aggregations on columns now.

### Improvements

- Add apply geo operation. Info on how to use it can be found [here](https://geofileops.readthedocs.io/en/latest/api/geofileops.apply.html#geofileops.apply) (#41)
- Add support for different aggregations on columns in dissolve operation. Info on how to use it can be found [here](https://geofileops.readthedocs.io/en/latest/api/geofileops.dissolve.html#geofileops.dissolve) (#3)
- Simplify API by removing the seperation in geofile versus geofileops (#52)
- Improve type annotations and documentation
- Increase test coverage, including tests on latlon files which weren't available yet (#32)
- Improve performance of buffer, simplify and complexhull by using the spatialite/sql implementation (#53)
- Improve benchmarks, eg. add graphs,... (#55)
- Improve performance of _harmonize_to_multitype + improve test (#56)

### Bugs fixed

- In the two-layer operations, in some cases columns could get "lost" in the output file (#67)

### Deprecations and compatibility notes

- Breaking change: in `gfo.dissolve`, the parameters `aggfunc` and `columns` are replaced by `agg_columns`. More info on the usage can be found [here](https://geofileops.readthedocs.io/en/latest/api/geofileops.dissolve.html#geofileops.dissolve).
- Due to flattening the API, using `from geofileops import geofile` and `from geofileops import geofileops` is deprecated, and you should use eg. `import geofileops as gfo`. A "FutureWarning" is shown now, in a future version this possibility will probably be removed.
- The following functions are deprecated. A "FutureWarning" is shown now, in a future version this function they will be removed: 
    - `gfo.get_driver(path)` can be replaced by `GeofileType(Path(path)).ogrdriver`.
    - `get_driver_for_ext(file_ext: str)` can be replaced by `GeofileType(file_ext).ogrdriver`.
    - `gfo.to_multi_type(geometrytypename: str)` can be replaced by `GeometryType(geometrytypename).to_multitype`.  
    - `gfo.to_generaltypeid(geometrytypename: str)` can be replaced by `GeometryType(geometrytypename).to_primitivetype.value`.

## 0.3.1 (2022-02-02)

Several improvements and fixes. Especially if you process large files (> 5 GB) some of them will be very useful.

### Improvements

- #37 add options to choose the buffer style to use.
- Add option in makevalid to specify precision to use.
- Add support for dissolve with groupby_columns=None + explodecollections=True
- #38 add batchsize parameter to all geo operations to be able to limit memory usage if needed.
- Decrease memory usage for most operations.
- Run processing in low CPU priority so the computer stays responding.

### Bugs fixed

- Fix error when processing very large files for buffer, convexhull, dissolve and simplify (IO timeouts).
- Fix error in simplify when points on geometries should be kept.
- Don't give an error when result is empty for sql based operations.
- Explodecollections=True doesn't work on operations on 2 layers.

## 0.3.0 (2021-06-18)

In this release, the main change is a new operation that has been added: nearest_join.

### Improvements

- New operation nearest_join() (#12).
- Improve performance for files where the rowid isn't consecutive (#14).
- Improve documentation, mainly for the select operations.
- Add check in get_layerinfo on column names containing illegal characters (='"').
- Suppress fiona warning "Sequential read of iterator was interrupted."
- Dissolve: output is sorted by a geohash instead of random, which 
  improves performance when reading the file afterwards.

### Changes that break backwards compatibility

- Drop support for spatialite < 5 and geopandas < 0.9.
- Bugfix: for the dissolve operation, when rows in the groupby columns 
  contained NULL/None/NaN values, those rows were dropped. This is the 
  default behaviour of (geo)pandas, but as the behaviour doesn't feel 
  very intuitive, it was decided to divert from it.  

## 0.2.2 (2021-05-05)

Improved performance for all operations that involve overlays between 2 layers 
(intersect, union, split,...).

### Improvements

- Improved performance for all operations that involve overlays between 2 
  layers (intersect, union, split,...). Especially if the input files are in 
  Geopackage format the improvement should be significant because in this case 
  the input data isn't copied to temp files anymore.
- Added the method geofile.execute_sql() to be able to execute a DML/DDL sql 
  statement to a geofile.
- Smaller code cleanups to improve readability on several places.

### Bugs fixed

- In the split and union operations, in some cases (mainly when input layers 
  had self-intersections) intersections in the output were unioned instead of 
  keeping them as seperate rows.
- When using an input file with multiple layers (eg. a geopackage), this 
  sometimes resulted in data errors. 
- Fix an error in the lang simplification algorithm that occured in some edge 
  cases.

## 0.2.1 (2021-04-10)

This release mainly brings improvements and bugfixes when using the Lang 
simplification algorithm.

Additionally, this is the first version that gets a conda package.

### Improvements

- Support for all geometry types for Lang simplification
- Some code restructuring + code cleanup in util (backwards compatible for now, but isn't public interface anyway)
- Improve test coverage

### Bugs fixed

- preserve_topology wsn't always respected in Lang simplification
- clip_on_tiles=False in dissolve resulted in some polygons not being 
  dissolved. Because there is no easy solution, parameter is deprecated 
  and always treated as True.

## 0.2.0 (2021-02-15)

This release is mainly focused on improvements to the dissolve and simplify 
operations. 

It is important to note that for the dissolve operation the default parameters 
behave slightly different, so the change is not backwards compatible!

### Most important changes

- Dissolve
    - Different handling of default parameters (not backwards compatible!)
    - Better performance
    - Several bugfixes
- Simplify: add support for different simplification algorythms: 
  ramer-douglas-peucker, visvalingam-whyatt and lang.
- Many improvements to documentation
- Improvements to type annotations
- Some new undocumented (so use at own risk!) functions were added to 
  geofileops.vector_util. 
    - simplify_ext: an "extended" simplify function:
        - Supports multiple simplification algorythms: ramer-douglas-peucker, 
          visvalingam-whyatt and lang.
        - Option to specify a "points-to-keep geometry": points/nodes of the 
          geometries to be simplified that intersect it won't be removed by 
          the simplify operation.
    - count_number_points: count the number of coordinates that any shapely 
      geometry consists of

## 0.1.1 (2020-11-23)

This version contains quite some fixes and small improvements. The most 
important ones are listed here.

### Improvements

- Stop using sqlite WAL output format as default: gives locking issues when 
  using files on a file share
- Improve handling of output geometry type
- Add scripts, dependencies,... to use pytest-cov to report unit test coverage 
- Add first version of sphynx documentation
- Improve test coverage
- Improve benchmark tests

### Bugs fixed

- Negative buffer shouldn't output rows with empty geometries
- Dissolve gave an error in some specific cases 
- Join_by_location operation gave wrong results

## 0.1.0 (2020-11-05)

Most typical operations are now supported: buffer, simplify, 
export_by_location, intersect, union, erase, dissolve,...<|MERGE_RESOLUTION|>--- conflicted
+++ resolved
@@ -26,13 +26,9 @@
 
 ### Deprecations and compatibility notes
 
-<<<<<<< HEAD
-- The rdp simplify variant that tries to preserve topology is now used (#105) 
-=======
 - Property column of get_layerinfo is now a Dict[str, ColumnInfo] instead of a 
   List[str] (#110)
 - Always use simplify that preserves topology (#105)
->>>>>>> 2d659b27
 - Removed deprecated `verbose` parameter in some functions 
 - Rename some files in util that are rather private (#84)
 - Remove long-time deprecated clip_on_tiles parameter in dissolve (#95)
