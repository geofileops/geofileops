--- conflicted
+++ resolved
@@ -4,26 +4,18 @@
 
 ### Improvements
 
-<<<<<<< HEAD
 - Add support in to_file to write an empty dataframe + add parameter
   force_output_geometrytype. (#205)
+- Optimize performance of operations when only one batch is used (#19)
+- Optimize number batches for single layer sql operations (#214)
 
 ### Deprecations and compatibility notes
 
 - When a geo operation results in an empty result, gfo now always writes an empty output
   file instead of no output. This is also the behaviour of other high level libraries
   like in the toolbox of QGIS or ArcGIS. (#188)
-=======
-- Add support to to_file to write empty dataframe + add parameter 
-  force_output_geometrytype (#205)
-- Optimize performance of operations when only one batch is used (#19)
-- Optimize number batches for single layer sql operations (#214)
-
-### Deprecations and compatibility notes
-
 - The (private) util function `view_angles` is moved to 
   [pygeoops](https://github.com/pygeoops/pygeoops) (#209)
->>>>>>> ff3b9183
 
 ## 0.6.4 (2023-02-15)
 
@@ -38,21 +30,8 @@
 
 - Fix: Due to a change in fiona >= 1.9, using read_file on string columns with all None
   values ended up as a float64 column (#199)
-<<<<<<< HEAD
-- Because geofileops uses pygeos directly, pin geopandas to < 1.0.
-  More info: https://github.com/geopandas/geopandas/issues/2691 (#200)
-
-### Bugs fixed
-
-### Deprecations and compatibility notes
-
-- When a spatial operation has an empty result, an empty output file is now written to
-  be consistent with most other geospatial libraries (QGIS, ArcGIS). Before, no output
-  file was written in this case.
-=======
 - Because geofileops uses pygeos directly, pin geopandas to < 1.0. More info: 
   [geopandas#2691](https://github.com/geopandas/geopandas/issues/2691) (#200)
->>>>>>> ff3b9183
 
 ## 0.6.3 (2022-12-12)
 
