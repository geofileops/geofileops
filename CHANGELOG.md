# CHANGELOG

## 0.8.0 (???)

## Improvements

- Add support to read/add/remove embedded layer styles in gpkg (#263)
- Add `gridsize` parameter to most spatial operations (#261)
- Add `keep_empty_geoms` and `where_post` parameters to many single layer spatial operations
  (#262, #398)
- Add `where_post` parameter to many two layer spatial operations (#312)
- Add `where` parameter to `copy_layer` and `append_to` (#311)
- Add support for lang+ algorithm in `simplify` (#334)
- Add support to use `select` and `select_two_layers` on attribute tables (= tables
  without geometry column) and/or have an attribute table as result (#322, #379)
- Add support to process all file types supported by gdal in most general file and layer
  operations, e.g. `get_layerinfo`, `read_file`,... (#)
- Improve performance of `makevalid` and `isvalid` (#258)
- Improve performance of `intersection`, 30% faster for typical data, up to 4x faster
  for large input geometries (#340, #358)
- Improve performance of `clip`: 3x faster for typical data (#358)
- Improve performance of `export_by_location`, especially when `area_inters_column_name`
  and `min_area_intersect` are `None`: a lot faster + 10x less memory usage (#370)
- Improve performance of `erase`, `identity`, `symmetric difference` and `union` by
  applying on-the-fly subdividing of complex geometries to speed up processing. The new
  parameter `subdivide_coords` can be used to control the feature. For files with very
  large input geometries, up to 100x faster + 10x less memory usage.
  (#329, #330, #331, #357, #396)
- Improve performance of spatial operations when only one batch is used (#271)
- Improve performance of single layer operations (#375)
- Improve performance of some geopandas/shapely based operations (#342)
- Add checks that `output_path` must not be equal to the/an `input_path` for geo
  operations (#246)
- Follow geopandas behaviour of using shapely2 and/or pygeos instead of forcing pygeos
  (#294)
- Improve handling of "SELECT * ..." style queries in `select` and `select_two_layers`
  (#283)
- Improve handling + tests regarding empty input layers/NULL geometries (#320)
- Many small improvements to logging, documentation, (gdal)error messages,...
  (#321, #366, #394,...)
- Use smaller footprint conda packages for tests (use `geopandas-base`, `nomkl`) (#377)
- Use ruff instead of flake8 for linting (#317)

### Bugs fixed

- Fix parameter `index` in `to_file` being ~ ignored (#285)
- Fix `fid` column in output having only null values in e.g. `union` (#362)
- Fix "json" aggregate column handling in dissolve on line and point input files gives
  wrong results (#257)
- Fix error in `read_file` when `read_geometry=False` and `columns` specified (#393)
- Fix error in `copy_layer`/`convert` with `explodecollections` on some input files
  (#395)

### Deprecations and compatibility notes

- Drop support for shapely1 (#329, #338)
- Parameter `precision` of `makevalid` is renamed to `gridsize` as this is the typical
  terminology in other libraries (#273)
- Parameter `area_inters_column_name` in `export_by_location` now defaults to `None`
  instead of "area_inters" (#370)
<<<<<<< HEAD
- Removed the long-deprecated functions `get_driver_for_ext`, `to_multi_type` and
  `to_generaltypeid`  (#276)
- Deprecate `convert` and rename to `copy_layer` (#310)
- Deprecate `split` and rename to `identity` (#397)
- Deprecate `is_geofile` and `is_geofile_ext` (#)
- Make the `GeofileType` enum private, in preparation of probably removing it later on
  (#)
=======
- Removed the long-deprecated functions `get_driver`, `get_driver_for_ext`,
  `to_multi_type` and `to_generaltypeid`  (#276)
- Deprecate `convert` and rename to `copy_layer` (#310)
- Deprecate `split` and rename to `identity` #397
>>>>>>> 49d36664
- Removed the long-deprecated `vector_util`, `geofileops.geofile` and
  `geofileops.geofileops` namespaces (#276)
- Remove `geometry_util`, `geoseries_util` and `grid_util` (#339):
   - Most functions were moved to `pygeoops` because they are generally reusable.
   - Remaining functions are moved either to `_geometry_util` or `_geoseries_util` to
     make it clearer they are not public.
 
## 0.7.0 (2023-03-17)

### Improvements

- Use [pyogrio](https://github.com/geopandas/pyogrio) for GeoDataFrame io to improve
  performance for operations involving GeoDataFrames (#64, #217)
- Add possibility to backup the fid in output files when applying operations (#114)
- Add support to `to_file` to write empty dataframe + add basic support for
  `force_output_geometrytype` (#205)
- Add support to `read_file` to execute sql statements (#222)
- Add function `get_layer_geometrytypes` to get a list of all geometry types that
  are actually in a layer (#230)
- Add `fid_as_index` parameter to `read_file` (#215)
- Preserve `fid` values in single layer operations when possible (#)
- Add `force_output_geometrytype` parameter to `apply` (#233)
- Optimize performance of operations when only one batch is used (#19)
- Optimize number batches for single layer sql operations (#214)
- Add check for select operations that if nb_parallel > 1, {batch_filter} is mandatory
  in sql_stmt (#208)
- Small improvements/code cleanup (#216, #223, #240,...)

### Deprecations and compatibility notes

- When a geo operation results in an empty result, gfo now always writes an empty output
  file instead of no output. This is also the behaviour of other high level libraries
  like in the toolbox of QGIS or ArcGIS. This behaviour needs gdal version >= 3.6.3 to
  be applied consistently. (#188)
- In `read_file` the columns in the output now reflect the casing used in the parameter
  rather than the casing in the source file (#229)
- Functions `read_file_sql` and `read_file_nogeom` are deprecated in favour of
  `read_file`. Mind: in read_file the sql_dialect default is None, not "SQLITE".
  (#222, #232, #236)
- The (private) util function `view_angles` is moved to 
  [pygeoops](https://github.com/pygeoops/pygeoops) (#209)

## 0.6.4 (2023-02-15)

### Improvements

- Support geopandas 12 with shapely 2.0 + pygeos (#191, #193)
- Support improvements in gdal 3.6.2 (#195)
- Improve performance of sql-based operations for very large input files (#201)
- Small improvements to formatting, linting,... (#202)

### Deprecations and compatibility notes

- Fix: Due to a change in fiona >= 1.9, using read_file on string columns with all None
  values ended up as a float64 column (#199)
- Because geofileops uses pygeos directly, pin geopandas to < 1.0. More info: 
  [geopandas#2691](https://github.com/geopandas/geopandas/issues/2691) (#200)

## 0.6.3 (2022-12-12)

### Improvements

- Make writing to gpkg more robust in locking situations (#179)
- Add create_spatial_index parameter to to_file (#183)
- Ignore pandas futurewarning in dissolve (#184)
- Improve dissolve performance (#185)
- Small general improvements (#180)

### Bugs fixed

- Fix groupby columns in dissolve sometimes becoming all NULL values (#181)

### Deprecations and compatibility notes

- In to_file, the default behaviour is now also for .shp to create a spatial index,
  consistent with convert,... (#183)

## 0.6.2 (2022-11-14)

### Bugs fixed

- Fix regression in to_file to support append to unexisting file (#177)

## 0.6.1 (2022-11-14)

### Improvements

- Add (private) function `is_valid_reason` for GeoSeries (#164)
- Small improvements in logging, formatting, avoid deprecation warnings,...
  (#163, #166, #171)
- Add CI tests for python 3.10 and 3.11. On python 3.11 the simplification library is 
  not available (#170) 

### Bugs fixed

- Fix groupby columns in dissolve not being treated case insensitive (#162)
- Fix to_file doesn't throw an error nor saves data when appending a dataframe with
  different columns than file (#159)
- Fix ValueError: max_workers must be <= 61 in dissolve (#160)
- Fix sql_dialect parameter is ignored in select operation (#115)

## 0.6.0 (2022-08-23)

### Improvements

- Add single layer function `gfo.export_by_bounds` (#149)
- Add single layer function `gfo.clip_by_geometry` (#150)
- Add single layer function `gfo.warp` to warp geometries based on GCP's (#151)
- Add (private) function to calculate view angles from a point towards a GeoDataFrame
  (#140)
- Add (private) function to calculate topologic simplify (#146)
- Small changes to support geopandas 0.11+, newer pandas versions,... (#143, #147, #153)

### Bugs fixed

- Fix typo in hardcoded 31370 custom prj string (#142)

## 0.5.0 (2022-06-08)

The main improvements in this version are the geo operations `gfo.clip` and
`gfo.symmetric_difference` that were added.

### Improvements

- Add `gfo.clip` geo operation, more info [here](https://geofileops.readthedocs.io/en/latest/api/geofileops.clip.html) (#4)
- Add `gfo.symmetric_difference` geo operation, more info [here](https://geofileops.readthedocs.io/en/latest/api/geofileops.symmetric_difference.html) (#85)
- Add support for all relevant spatial operations to join_by_location (#79)
- In `gfo.dissolve`, support aggregations on a groupby column and None data in aggregation columns (#130)
- Add support to reproject to `gfo.convert` (#89)
- Add function `gfo.drop_column` (#92)
- Add detailed column info in `gfo.get_layerinfo` (#110)
- Add support to specify (any) gdal options in relevant fileops (#83)
- Add support to write an attribute table (=no geometry column) to geopackage (#125)
- Don't list attribute tables in e.g. `gfo.listlayers` by default anymore (#124)
- Speed up creation of an index on a geopackage (#87)
- Add `view_angles` function for geometries, geoseries (#136)
- Some improvements to the benchmarks
- Use black to comply to pep8 + minor general improvements (#113)

### Bugs fixed

- Fix dissolve bugs (#93)
    - When `agg_columns="json"` is used and the dissolve needs multiple passes, 
      the json output is not correct.
    - when combining tiled output with `explodecollections=False`, the output 
      is still ~exploded.
- For e.g. `gfo.intersection` some attribute data is NULL if output format is .shp
  (#102)
- `gfo.dissolve` gives error if a linestring input layer contains special characters
  (#108)

### Deprecations and compatibility notes

- Property column of `gfo.get_layerinfo` is now a Dict[str, ColumnInfo] instead of a 
  List[str] (#110)
- For the simplify operation, use rdp version that preserves topology (#105)
- Removed redundant `verbose` parameter in all functions (#133)
- Attribute tables are not listed anymore by default in e.g. `gfo.listlayers` (#124)
- Rename some files in util that are rather private (#84)
- Remove long-time deprecated `clip_on_tiles` parameter in `gfo.dissolve` (#95)
- Deprecate `gfo.intersect` for new name `gfo.intersection` to be 
  consistent with most other libraries. Now a warning is given, in the future 
  `gfo.intersect` will be removed (#99).

## 0.4.0 (2022-03-31)

The main new features in this version are the simplified API, a new geo operation
"apply" and dissolve supporting aggregations on columns now.

### Improvements

- Add apply geo operation. Info on how to use it can be found [here](https://geofileops.readthedocs.io/en/latest/api/geofileops.apply.html#geofileops.apply) (#41)
- Add support for different aggregations on columns in dissolve operation. Info on how to use it can be found [here](https://geofileops.readthedocs.io/en/latest/api/geofileops.dissolve.html#geofileops.dissolve) (#3)
- Simplify API by removing the seperation in geofile versus geofileops (#52)
- Improve type annotations and documentation
- Increase test coverage, including tests on latlon files which weren't available yet
  (#32)
- Improve performance of buffer, simplify and complexhull by using the spatialite/sql
  implementation (#53)
- Improve benchmarks, eg. add graphs,... (#55)
- Improve performance of _harmonize_to_multitype + improve test (#56)

### Bugs fixed

- In the two-layer operations, in some cases columns could get "lost" in the output file (#67)

### Deprecations and compatibility notes

- Breaking change: in `gfo.dissolve`, the parameters `aggfunc` and `columns` are
  replaced by `agg_columns`. More info on the usage can be found
  [here](https://geofileops.readthedocs.io/en/latest/api/geofileops.dissolve.html#geofileops.dissolve).
- Due to flattening the API, using `from geofileops import geofile` and
  `from geofileops import geofileops` is deprecated, and you should use eg.
  `import geofileops as gfo`. A "FutureWarning" is shown now, in a future version this
  possibility will probably be removed.
- The following functions are deprecated. A "FutureWarning" is shown now, in a future
  version this function they will be removed: 
    - `gfo.get_driver(path)` can be replaced by `GeofileType(Path(path)).ogrdriver`.
    - `get_driver_for_ext(file_ext: str)` can be replaced by `GeofileType(file_ext).ogrdriver`.
    - `gfo.to_multi_type(geometrytypename: str)` can be replaced by `GeometryType(geometrytypename).to_multitype`.  
    - `gfo.to_generaltypeid(geometrytypename: str)` can be replaced by `GeometryType(geometrytypename).to_primitivetype.value`.

## 0.3.1 (2022-02-02)

Several improvements and fixes. Especially if you process large files (> 5 GB) some of
them will be very useful.

### Improvements

- Add options to choose the buffer style to use (#37).
- Add option in makevalid to specify precision to use.
- Add support for dissolve with groupby_columns=None + explodecollections=True
- add batchsize parameter to all geo operations to be able to limit memory usage if
  needed (#38).
- Decrease memory usage for most operations.
- Run processing in low CPU priority so the computer stays responding.

### Bugs fixed

- Fix error when processing very large files for buffer, convexhull, dissolve and
  simplify (IO timeouts).
- Fix error in simplify when points on geometries should be kept.
- Don't give an error when result is empty for sql based operations.
- Explodecollections=True doesn't work on operations on 2 layers.

## 0.3.0 (2021-06-18)

In this release, the main change is a new operation that has been added: nearest_join.

### Improvements

- New operation nearest_join() (#12).
- Improve performance for files where the rowid isn't consecutive (#14).
- Improve documentation, mainly for the select operations.
- Add check in get_layerinfo on column names containing illegal characters (='"').
- Suppress fiona warning "Sequential read of iterator was interrupted."
- Dissolve: output is sorted by a geohash instead of random, which 
  improves performance when reading the file afterwards.

### Changes that break backwards compatibility

- Drop support for spatialite < 5 and geopandas < 0.9.
- Bugfix: for the dissolve operation, when rows in the groupby columns 
  contained NULL/None/NaN values, those rows were dropped. This is the 
  default behaviour of (geo)pandas, but as the behaviour doesn't feel 
  very intuitive, it was decided to divert from it.  

## 0.2.2 (2021-05-05)

Improved performance for all operations that involve overlays between 2 layers 
(intersect, union, identity/split,...).

### Improvements

- Improved performance for all operations that involve overlays between 2 
  layers (intersect, union, identity/split,...). Especially if the input files are in 
  Geopackage format the improvement should be significant because in this case 
  the input data isn't copied to temp files anymore.
- Added the method geofile.execute_sql() to be able to execute a DML/DDL sql 
  statement to a geofile.
- Smaller code cleanups to improve readability on several places.

### Bugs fixed

- In the identity/split and union operations, in some cases (mainly when input layers 
  had self-intersections) intersections in the output were unioned instead of 
  keeping them as seperate rows.
- When using an input file with multiple layers (eg. a geopackage), this 
  sometimes resulted in data errors. 
- Fix an error in the lang simplification algorithm that occured in some edge 
  cases.

## 0.2.1 (2021-04-10)

This release mainly brings improvements and bugfixes when using the Lang 
simplification algorithm.

Additionally, this is the first version that gets a conda package.

### Improvements

- Support for all geometry types for Lang simplification
- Some code restructuring + code cleanup in util (backwards compatible for now, but
  isn't public interface anyway)
- Improve test coverage

### Bugs fixed

- preserve_topology wsn't always respected in Lang simplification
- clip_on_tiles=False in dissolve resulted in some polygons not being 
  dissolved. Because there is no easy solution, parameter is deprecated 
  and always treated as True.

## 0.2.0 (2021-02-15)

This release is mainly focused on improvements to the dissolve and simplify 
operations. 

It is important to note that for the dissolve operation the default parameters 
behave slightly different, so the change is not backwards compatible!

### Most important changes

- Dissolve
    - Different handling of default parameters (not backwards compatible!)
    - Better performance
    - Several bugfixes
- Simplify: add support for different simplification algorythms: 
  ramer-douglas-peucker, visvalingam-whyatt and lang.
- Many improvements to documentation
- Improvements to type annotations
- Some new undocumented (so use at own risk!) functions were added to 
  geofileops.vector_util. 
    - simplify_ext: an "extended" simplify function:
        - Supports multiple simplification algorythms: ramer-douglas-peucker, 
          visvalingam-whyatt and lang.
        - Option to specify a "points-to-keep geometry": points/nodes of the 
          geometries to be simplified that intersect it won't be removed by 
          the simplify operation.
    - count_number_points: count the number of coordinates that any shapely 
      geometry consists of

## 0.1.1 (2020-11-23)

This version contains quite some fixes and small improvements. The most 
important ones are listed here.

### Improvements

- Stop using sqlite WAL output format as default: gives locking issues when 
  using files on a file share
- Improve handling of output geometry type
- Add scripts, dependencies,... to use pytest-cov to report unit test coverage 
- Add first version of sphynx documentation
- Improve test coverage
- Improve benchmark tests

### Bugs fixed

- Negative buffer shouldn't output rows with empty geometries
- Dissolve gave an error in some specific cases 
- Join_by_location operation gave wrong results

## 0.1.0 (2020-11-05)

Most typical operations are now supported: buffer, simplify, 
export_by_location, intersect, union, erase, dissolve,...<|MERGE_RESOLUTION|>--- conflicted
+++ resolved
@@ -58,7 +58,6 @@
   terminology in other libraries (#273)
 - Parameter `area_inters_column_name` in `export_by_location` now defaults to `None`
   instead of "area_inters" (#370)
-<<<<<<< HEAD
 - Removed the long-deprecated functions `get_driver_for_ext`, `to_multi_type` and
   `to_generaltypeid`  (#276)
 - Deprecate `convert` and rename to `copy_layer` (#310)
@@ -66,12 +65,6 @@
 - Deprecate `is_geofile` and `is_geofile_ext` (#)
 - Make the `GeofileType` enum private, in preparation of probably removing it later on
   (#)
-=======
-- Removed the long-deprecated functions `get_driver`, `get_driver_for_ext`,
-  `to_multi_type` and `to_generaltypeid`  (#276)
-- Deprecate `convert` and rename to `copy_layer` (#310)
-- Deprecate `split` and rename to `identity` #397
->>>>>>> 49d36664
 - Removed the long-deprecated `vector_util`, `geofileops.geofile` and
   `geofileops.geofileops` namespaces (#276)
 - Remove `geometry_util`, `geoseries_util` and `grid_util` (#339):
