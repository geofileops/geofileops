# CHANGELOG

<<<<<<< HEAD
## 0.7.0

### Improvements

- Use pyogrio for GeoDataFrame io to improve performance for some operations (#???)

## 0.?.?
=======
## 0.6.0 (2022-08-23)
>>>>>>> 16cbd6fd

### Improvements

- Add single layer function `gfo.export_by_bounds` (#149)
- Add single layer function `gfo.clip_by_geometry` (#150)
- Add single layer function `gfo.warp` to warp geometries based on GCP's (#151)
- Add (private) function to calculate view angles from a point towards a GeoDataFrame (#140)
- Add (private) function to calculate topologic simplify (#146)
- Small changes to support geopandas 0.11+, newer pandas versions,... (#143, #147, #153)

### Bugs fixed

- Fix typo in hardcoded 31370 custom prj string (#142)

## 0.5.0 (2022-06-08)

The main improvements in this version are the geo operations `gfo.clip` and
`gfo.symmetric_difference` that were added.

### Improvements

- Add `gfo.clip` geo operation, more info [here](https://geofileops.readthedocs.io/en/latest/api/geofileops.clip.html) (#4)
- Add `gfo.symmetric_difference` geo operation, more info [here](https://geofileops.readthedocs.io/en/latest/api/geofileops.symmetric_difference.html) (#85)
- Add support for all relevant spatial operations to join_by_location (#79)
- In `gfo.dissolve`, support aggregations on a groupby column and None data in aggregation columns (#130)
- Add support to reproject to `gfo.convert` (#89)
- Add function `gfo.drop_column` (#92)
- Add detailed column info in `gfo.get_layerinfo` (#110)
- Add support to specify (any) gdal options in relevant fileops (#83)
- Add support to write an attribute table (=no geometry column) to geopackage (#125)
- Don't list attribute tables in e.g. `gfo.listlayers` by default anymore (#124)
- Speed up creation of an index on a geopackage (#87)
- Add `view_angles` function for geometries, geoseries (#136)
- Some improvements to the benchmarks
- Use black to comply to pep8 + minor general improvements (#113)

### Bugs fixed

- Fix dissolve bugs (#93)
    - When `agg_columns="json"` is used and the dissolve needs multiple passes, 
      the json output is not correct.
    - when combining tiled output with `explodecollections=False`, the output 
      is still ~exploded.
- For e.g. `gfo.intersection` some attribute data is NULL if output format is .shp (#102)
- `gfo.dissolve` gives error if a linestring input layer contains special characters (#108)

### Deprecations and compatibility notes

- Property column of `gfo.get_layerinfo` is now a Dict[str, ColumnInfo] instead of a 
  List[str] (#110)
- For the simplify operation, use rdp version that preserves topology (#105)
- Removed redundant `verbose` parameter in all functions (#133)
- Attribute tables are not listed anymore by default in e.g. `gfo.listlayers` (#124)
- Rename some files in util that are rather private (#84)
- Remove long-time deprecated `clip_on_tiles` parameter in `gfo.dissolve` (#95)
- Deprecate `gfo.intersect` for new name `gfo.intersection` to be 
  consistent with most other libraries. Now a warning is given, in the future 
  `gfo.intersect` will be removed (#99).

## 0.4.0 (2022-03-31)

The main new features in this version are the simplified API, a new geo operation "apply" and dissolve supporting aggregations on columns now.

### Improvements

- Add apply geo operation. Info on how to use it can be found [here](https://geofileops.readthedocs.io/en/latest/api/geofileops.apply.html#geofileops.apply) (#41)
- Add support for different aggregations on columns in dissolve operation. Info on how to use it can be found [here](https://geofileops.readthedocs.io/en/latest/api/geofileops.dissolve.html#geofileops.dissolve) (#3)
- Simplify API by removing the seperation in geofile versus geofileops (#52)
- Improve type annotations and documentation
- Increase test coverage, including tests on latlon files which weren't available yet (#32)
- Improve performance of buffer, simplify and complexhull by using the spatialite/sql implementation (#53)
- Improve benchmarks, eg. add graphs,... (#55)
- Improve performance of _harmonize_to_multitype + improve test (#56)

### Bugs fixed

- In the two-layer operations, in some cases columns could get "lost" in the output file (#67)

### Deprecations and compatibility notes

- Breaking change: in `gfo.dissolve`, the parameters `aggfunc` and `columns` are replaced by `agg_columns`. More info on the usage can be found [here](https://geofileops.readthedocs.io/en/latest/api/geofileops.dissolve.html#geofileops.dissolve).
- Due to flattening the API, using `from geofileops import geofile` and `from geofileops import geofileops` is deprecated, and you should use eg. `import geofileops as gfo`. A "FutureWarning" is shown now, in a future version this possibility will probably be removed.
- The following functions are deprecated. A "FutureWarning" is shown now, in a future version this function they will be removed: 
    - `gfo.get_driver(path)` can be replaced by `GeofileType(Path(path)).ogrdriver`.
    - `get_driver_for_ext(file_ext: str)` can be replaced by `GeofileType(file_ext).ogrdriver`.
    - `gfo.to_multi_type(geometrytypename: str)` can be replaced by `GeometryType(geometrytypename).to_multitype`.  
    - `gfo.to_generaltypeid(geometrytypename: str)` can be replaced by `GeometryType(geometrytypename).to_primitivetype.value`.

## 0.3.1 (2022-02-02)

Several improvements and fixes. Especially if you process large files (> 5 GB) some of them will be very useful.

### Improvements

- #37 add options to choose the buffer style to use.
- Add option in makevalid to specify precision to use.
- Add support for dissolve with groupby_columns=None + explodecollections=True
- #38 add batchsize parameter to all geo operations to be able to limit memory usage if needed.
- Decrease memory usage for most operations.
- Run processing in low CPU priority so the computer stays responding.

### Bugs fixed

- Fix error when processing very large files for buffer, convexhull, dissolve and simplify (IO timeouts).
- Fix error in simplify when points on geometries should be kept.
- Don't give an error when result is empty for sql based operations.
- Explodecollections=True doesn't work on operations on 2 layers.

## 0.3.0 (2021-06-18)

In this release, the main change is a new operation that has been added: nearest_join.

### Improvements

- New operation nearest_join() (#12).
- Improve performance for files where the rowid isn't consecutive (#14).
- Improve documentation, mainly for the select operations.
- Add check in get_layerinfo on column names containing illegal characters (='"').
- Suppress fiona warning "Sequential read of iterator was interrupted."
- Dissolve: output is sorted by a geohash instead of random, which 
  improves performance when reading the file afterwards.

### Changes that break backwards compatibility

- Drop support for spatialite < 5 and geopandas < 0.9.
- Bugfix: for the dissolve operation, when rows in the groupby columns 
  contained NULL/None/NaN values, those rows were dropped. This is the 
  default behaviour of (geo)pandas, but as the behaviour doesn't feel 
  very intuitive, it was decided to divert from it.  

## 0.2.2 (2021-05-05)

Improved performance for all operations that involve overlays between 2 layers 
(intersect, union, split,...).

### Improvements

- Improved performance for all operations that involve overlays between 2 
  layers (intersect, union, split,...). Especially if the input files are in 
  Geopackage format the improvement should be significant because in this case 
  the input data isn't copied to temp files anymore.
- Added the method geofile.execute_sql() to be able to execute a DML/DDL sql 
  statement to a geofile.
- Smaller code cleanups to improve readability on several places.

### Bugs fixed

- In the split and union operations, in some cases (mainly when input layers 
  had self-intersections) intersections in the output were unioned instead of 
  keeping them as seperate rows.
- When using an input file with multiple layers (eg. a geopackage), this 
  sometimes resulted in data errors. 
- Fix an error in the lang simplification algorithm that occured in some edge 
  cases.

## 0.2.1 (2021-04-10)

This release mainly brings improvements and bugfixes when using the Lang 
simplification algorithm.

Additionally, this is the first version that gets a conda package.

### Improvements

- Support for all geometry types for Lang simplification
- Some code restructuring + code cleanup in util (backwards compatible for now, but isn't public interface anyway)
- Improve test coverage

### Bugs fixed

- preserve_topology wsn't always respected in Lang simplification
- clip_on_tiles=False in dissolve resulted in some polygons not being 
  dissolved. Because there is no easy solution, parameter is deprecated 
  and always treated as True.

## 0.2.0 (2021-02-15)

This release is mainly focused on improvements to the dissolve and simplify 
operations. 

It is important to note that for the dissolve operation the default parameters 
behave slightly different, so the change is not backwards compatible!

### Most important changes

- Dissolve
    - Different handling of default parameters (not backwards compatible!)
    - Better performance
    - Several bugfixes
- Simplify: add support for different simplification algorythms: 
  ramer-douglas-peucker, visvalingam-whyatt and lang.
- Many improvements to documentation
- Improvements to type annotations
- Some new undocumented (so use at own risk!) functions were added to 
  geofileops.vector_util. 
    - simplify_ext: an "extended" simplify function:
        - Supports multiple simplification algorythms: ramer-douglas-peucker, 
          visvalingam-whyatt and lang.
        - Option to specify a "points-to-keep geometry": points/nodes of the 
          geometries to be simplified that intersect it won't be removed by 
          the simplify operation.
    - count_number_points: count the number of coordinates that any shapely 
      geometry consists of

## 0.1.1 (2020-11-23)

This version contains quite some fixes and small improvements. The most 
important ones are listed here.

### Improvements

- Stop using sqlite WAL output format as default: gives locking issues when 
  using files on a file share
- Improve handling of output geometry type
- Add scripts, dependencies,... to use pytest-cov to report unit test coverage 
- Add first version of sphynx documentation
- Improve test coverage
- Improve benchmark tests

### Bugs fixed

- Negative buffer shouldn't output rows with empty geometries
- Dissolve gave an error in some specific cases 
- Join_by_location operation gave wrong results

## 0.1.0 (2020-11-05)

Most typical operations are now supported: buffer, simplify, 
export_by_location, intersect, union, erase, dissolve,...<|MERGE_RESOLUTION|>--- conflicted
+++ resolved
@@ -1,16 +1,12 @@
 # CHANGELOG
 
-<<<<<<< HEAD
 ## 0.7.0
 
 ### Improvements
 
-- Use pyogrio for GeoDataFrame io to improve performance for some operations (#???)
-
-## 0.?.?
-=======
+- Use pyogrio for GeoDataFrame io to improve performance for some operations (#64)
+
 ## 0.6.0 (2022-08-23)
->>>>>>> 16cbd6fd
 
 ### Improvements
 
