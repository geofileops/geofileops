# CHANGELOG

## 0.7.0 (???)

### Improvements

<<<<<<< HEAD
- Add support in to_file to write an empty dataframe + add parameter
  force_output_geometrytype. (#205)
=======
- Use pyogrio for GeoDataFrame io to improve performance for some operations (#64)
- Add support to to_file to write empty dataframe + add parameter 
  force_output_geometrytype (#205)
>>>>>>> 2b9fc2ed
- Optimize performance of operations when only one batch is used (#19)
- Optimize number batches for single layer sql operations (#214)

### Deprecations and compatibility notes

- When a geo operation results in an empty result, gfo now always writes an empty output
  file instead of no output. This is also the behaviour of other high level libraries
  like in the toolbox of QGIS or ArcGIS. (#188)
- The (private) util function `view_angles` is moved to 
  [pygeoops](https://github.com/pygeoops/pygeoops) (#209)

## 0.6.4 (2023-02-15)

### Improvements

- Support geopandas 12 with shapely 2.0 + pygeos (#191, #193)
- Support improvements in gdal 3.6.2 (#195)
- Improve performance of sql-based operations for very large input files (#201)
- Small improvements to formatting, linting,... (#202)

### Deprecations and compatibility notes

- Fix: Due to a change in fiona >= 1.9, using read_file on string columns with all None
  values ended up as a float64 column (#199)
- Because geofileops uses pygeos directly, pin geopandas to < 1.0. More info: 
  [geopandas#2691](https://github.com/geopandas/geopandas/issues/2691) (#200)

## 0.6.3 (2022-12-12)

### Improvements

- Make writing to gpkg more robust in locking situations (#179)
- Add create_spatial_index parameter to to_file (#183)
- Ignore pandas futurewarning in dissolve (#184)
- Improve dissolve performance (#185)
- Small general improvements (#180)

### Bugs fixed

- Fix groupby columns in dissolve sometimes becoming all NULL values (#181)

### Deprecations and compatibility notes

- In to_file, the default behaviour is now also for .shp to create a spatial index,
  consistent with convert,... (#183)

## 0.6.2 (2022-11-14)

### Bugs fixed

- Fix regression in to_file to support append to unexisting file (#177)

## 0.6.1 (2022-11-14)

### Improvements

- Add (private) function `is_valid_reason` for GeoSeries (#164)
- Small improvements in logging, formatting, avoid deprecation warnings,...
  (#163, #166, #171)
- Add CI tests for python 3.10 and 3.11. On python 3.11 the simplification library is 
  not available (#170) 

### Bugs fixed

- Fix groupby columns in dissolve not being treated case insensitive (#162)
- Fix to_file doesn't throw an error nor saves data when appending a dataframe with
  different columns than file (#159)
- Fix ValueError: max_workers must be <= 61 in dissolve (#160)
- Fix sql_dialect parameter is ignored in select operation (#115)

## 0.6.0 (2022-08-23)

### Improvements

- Add single layer function `gfo.export_by_bounds` (#149)
- Add single layer function `gfo.clip_by_geometry` (#150)
- Add single layer function `gfo.warp` to warp geometries based on GCP's (#151)
- Add (private) function to calculate view angles from a point towards a GeoDataFrame
  (#140)
- Add (private) function to calculate topologic simplify (#146)
- Small changes to support geopandas 0.11+, newer pandas versions,... (#143, #147, #153)

### Bugs fixed

- Fix typo in hardcoded 31370 custom prj string (#142)

## 0.5.0 (2022-06-08)

The main improvements in this version are the geo operations `gfo.clip` and
`gfo.symmetric_difference` that were added.

### Improvements

- Add `gfo.clip` geo operation, more info [here](https://geofileops.readthedocs.io/en/latest/api/geofileops.clip.html) (#4)
- Add `gfo.symmetric_difference` geo operation, more info [here](https://geofileops.readthedocs.io/en/latest/api/geofileops.symmetric_difference.html) (#85)
- Add support for all relevant spatial operations to join_by_location (#79)
- In `gfo.dissolve`, support aggregations on a groupby column and None data in aggregation columns (#130)
- Add support to reproject to `gfo.convert` (#89)
- Add function `gfo.drop_column` (#92)
- Add detailed column info in `gfo.get_layerinfo` (#110)
- Add support to specify (any) gdal options in relevant fileops (#83)
- Add support to write an attribute table (=no geometry column) to geopackage (#125)
- Don't list attribute tables in e.g. `gfo.listlayers` by default anymore (#124)
- Speed up creation of an index on a geopackage (#87)
- Add `view_angles` function for geometries, geoseries (#136)
- Some improvements to the benchmarks
- Use black to comply to pep8 + minor general improvements (#113)

### Bugs fixed

- Fix dissolve bugs (#93)
    - When `agg_columns="json"` is used and the dissolve needs multiple passes, 
      the json output is not correct.
    - when combining tiled output with `explodecollections=False`, the output 
      is still ~exploded.
- For e.g. `gfo.intersection` some attribute data is NULL if output format is .shp
  (#102)
- `gfo.dissolve` gives error if a linestring input layer contains special characters
  (#108)

### Deprecations and compatibility notes

- Property column of `gfo.get_layerinfo` is now a Dict[str, ColumnInfo] instead of a 
  List[str] (#110)
- For the simplify operation, use rdp version that preserves topology (#105)
- Removed redundant `verbose` parameter in all functions (#133)
- Attribute tables are not listed anymore by default in e.g. `gfo.listlayers` (#124)
- Rename some files in util that are rather private (#84)
- Remove long-time deprecated `clip_on_tiles` parameter in `gfo.dissolve` (#95)
- Deprecate `gfo.intersect` for new name `gfo.intersection` to be 
  consistent with most other libraries. Now a warning is given, in the future 
  `gfo.intersect` will be removed (#99).

## 0.4.0 (2022-03-31)

The main new features in this version are the simplified API, a new geo operation
"apply" and dissolve supporting aggregations on columns now.

### Improvements

- Add apply geo operation. Info on how to use it can be found [here](https://geofileops.readthedocs.io/en/latest/api/geofileops.apply.html#geofileops.apply) (#41)
- Add support for different aggregations on columns in dissolve operation. Info on how to use it can be found [here](https://geofileops.readthedocs.io/en/latest/api/geofileops.dissolve.html#geofileops.dissolve) (#3)
- Simplify API by removing the seperation in geofile versus geofileops (#52)
- Improve type annotations and documentation
- Increase test coverage, including tests on latlon files which weren't available yet
  (#32)
- Improve performance of buffer, simplify and complexhull by using the spatialite/sql
  implementation (#53)
- Improve benchmarks, eg. add graphs,... (#55)
- Improve performance of _harmonize_to_multitype + improve test (#56)

### Bugs fixed

- In the two-layer operations, in some cases columns could get "lost" in the output file (#67)

### Deprecations and compatibility notes

- Breaking change: in `gfo.dissolve`, the parameters `aggfunc` and `columns` are
  replaced by `agg_columns`. More info on the usage can be found
  [here](https://geofileops.readthedocs.io/en/latest/api/geofileops.dissolve.html#geofileops.dissolve).
- Due to flattening the API, using `from geofileops import geofile` and
  `from geofileops import geofileops` is deprecated, and you should use eg.
  `import geofileops as gfo`. A "FutureWarning" is shown now, in a future version this
  possibility will probably be removed.
- The following functions are deprecated. A "FutureWarning" is shown now, in a future
  version this function they will be removed: 
    - `gfo.get_driver(path)` can be replaced by `GeofileType(Path(path)).ogrdriver`.
    - `get_driver_for_ext(file_ext: str)` can be replaced by `GeofileType(file_ext).ogrdriver`.
    - `gfo.to_multi_type(geometrytypename: str)` can be replaced by `GeometryType(geometrytypename).to_multitype`.  
    - `gfo.to_generaltypeid(geometrytypename: str)` can be replaced by `GeometryType(geometrytypename).to_primitivetype.value`.

## 0.3.1 (2022-02-02)

Several improvements and fixes. Especially if you process large files (> 5 GB) some of
them will be very useful.

### Improvements

- Add options to choose the buffer style to use (#37).
- Add option in makevalid to specify precision to use.
- Add support for dissolve with groupby_columns=None + explodecollections=True
- add batchsize parameter to all geo operations to be able to limit memory usage if
  needed (#38).
- Decrease memory usage for most operations.
- Run processing in low CPU priority so the computer stays responding.

### Bugs fixed

- Fix error when processing very large files for buffer, convexhull, dissolve and
  simplify (IO timeouts).
- Fix error in simplify when points on geometries should be kept.
- Don't give an error when result is empty for sql based operations.
- Explodecollections=True doesn't work on operations on 2 layers.

## 0.3.0 (2021-06-18)

In this release, the main change is a new operation that has been added: nearest_join.

### Improvements

- New operation nearest_join() (#12).
- Improve performance for files where the rowid isn't consecutive (#14).
- Improve documentation, mainly for the select operations.
- Add check in get_layerinfo on column names containing illegal characters (='"').
- Suppress fiona warning "Sequential read of iterator was interrupted."
- Dissolve: output is sorted by a geohash instead of random, which 
  improves performance when reading the file afterwards.

### Changes that break backwards compatibility

- Drop support for spatialite < 5 and geopandas < 0.9.
- Bugfix: for the dissolve operation, when rows in the groupby columns 
  contained NULL/None/NaN values, those rows were dropped. This is the 
  default behaviour of (geo)pandas, but as the behaviour doesn't feel 
  very intuitive, it was decided to divert from it.  

## 0.2.2 (2021-05-05)

Improved performance for all operations that involve overlays between 2 layers 
(intersect, union, split,...).

### Improvements

- Improved performance for all operations that involve overlays between 2 
  layers (intersect, union, split,...). Especially if the input files are in 
  Geopackage format the improvement should be significant because in this case 
  the input data isn't copied to temp files anymore.
- Added the method geofile.execute_sql() to be able to execute a DML/DDL sql 
  statement to a geofile.
- Smaller code cleanups to improve readability on several places.

### Bugs fixed

- In the split and union operations, in some cases (mainly when input layers 
  had self-intersections) intersections in the output were unioned instead of 
  keeping them as seperate rows.
- When using an input file with multiple layers (eg. a geopackage), this 
  sometimes resulted in data errors. 
- Fix an error in the lang simplification algorithm that occured in some edge 
  cases.

## 0.2.1 (2021-04-10)

This release mainly brings improvements and bugfixes when using the Lang 
simplification algorithm.

Additionally, this is the first version that gets a conda package.

### Improvements

- Support for all geometry types for Lang simplification
- Some code restructuring + code cleanup in util (backwards compatible for now, but
  isn't public interface anyway)
- Improve test coverage

### Bugs fixed

- preserve_topology wsn't always respected in Lang simplification
- clip_on_tiles=False in dissolve resulted in some polygons not being 
  dissolved. Because there is no easy solution, parameter is deprecated 
  and always treated as True.

## 0.2.0 (2021-02-15)

This release is mainly focused on improvements to the dissolve and simplify 
operations. 

It is important to note that for the dissolve operation the default parameters 
behave slightly different, so the change is not backwards compatible!

### Most important changes

- Dissolve
    - Different handling of default parameters (not backwards compatible!)
    - Better performance
    - Several bugfixes
- Simplify: add support for different simplification algorythms: 
  ramer-douglas-peucker, visvalingam-whyatt and lang.
- Many improvements to documentation
- Improvements to type annotations
- Some new undocumented (so use at own risk!) functions were added to 
  geofileops.vector_util. 
    - simplify_ext: an "extended" simplify function:
        - Supports multiple simplification algorythms: ramer-douglas-peucker, 
          visvalingam-whyatt and lang.
        - Option to specify a "points-to-keep geometry": points/nodes of the 
          geometries to be simplified that intersect it won't be removed by 
          the simplify operation.
    - count_number_points: count the number of coordinates that any shapely 
      geometry consists of

## 0.1.1 (2020-11-23)

This version contains quite some fixes and small improvements. The most 
important ones are listed here.

### Improvements

- Stop using sqlite WAL output format as default: gives locking issues when 
  using files on a file share
- Improve handling of output geometry type
- Add scripts, dependencies,... to use pytest-cov to report unit test coverage 
- Add first version of sphynx documentation
- Improve test coverage
- Improve benchmark tests

### Bugs fixed

- Negative buffer shouldn't output rows with empty geometries
- Dissolve gave an error in some specific cases 
- Join_by_location operation gave wrong results

## 0.1.0 (2020-11-05)

Most typical operations are now supported: buffer, simplify, 
export_by_location, intersect, union, erase, dissolve,...<|MERGE_RESOLUTION|>--- conflicted
+++ resolved
@@ -4,14 +4,9 @@
 
 ### Improvements
 
-<<<<<<< HEAD
-- Add support in to_file to write an empty dataframe + add parameter
-  force_output_geometrytype. (#205)
-=======
 - Use pyogrio for GeoDataFrame io to improve performance for some operations (#64)
 - Add support to to_file to write empty dataframe + add parameter 
   force_output_geometrytype (#205)
->>>>>>> 2b9fc2ed
 - Optimize performance of operations when only one batch is used (#19)
 - Optimize number batches for single layer sql operations (#214)
 
