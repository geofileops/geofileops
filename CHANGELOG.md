--- conflicted
+++ resolved
@@ -8,11 +8,8 @@
 
 ### Improvements
 
-<<<<<<< HEAD
 - Add `concat` function (#746, #747)
-=======
 - Add `write_mode="append_add_fields"` option to `copy_layer` (#750)
->>>>>>> 34a32746
 - Improve performance of clip with a complex clip layer (#740)
 - Improve performance of most operations by using a direct gpkg to gpkg append via
   sqlite where possible (#728)
