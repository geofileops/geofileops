# CHANGELOG

## 0.6.4 (2023-02-15)

### Improvements

<<<<<<< HEAD
- When a geo operation results in an empty result, write an empty output file (#188)
- Support geopandas 12 with shapely 2.0 + pygeos (#191)
=======
- Support geopandas 12 with shapely 2.0 + pygeos (#191, #193)
- Support improvements in gdal 3.6.2 (#195)
- Improve performance of sql-based operations for very large input files (#201)
- Small improvements to formatting, linting,... (#202)

### Deprecations and compatibility notes

- Fix: Due to a change in fiona >= 1.9, using read_file on string columns with all None values ended up as a float64 column (#199)
- Because geofileops uses pygeos directly, pin geopandas to < 1.0. More info: https://github.com/geopandas/geopandas/issues/2691 (#200)
>>>>>>> e9e0dbc8

### Bugs fixed

### Deprecations and compatibility notes

- When a spatial operation has an empty result, an empty output file is now written to
  be consistent with most other geospatial libraries (QGIS, ArcGIS). Before, no output
  file was written in this case.

## 0.6.3 (2022-12-12)

### Improvements

- Make writing to gpkg more robust in locking situations (#179)
- Add create_spatial_index parameter to to_file (#183)
- Ignore pandas futurewarning in dissolve (#184)
- Improve dissolve performance (#185)
- Small general improvements (#180)

### Bugs fixed

- Fix groupby columns in dissolve sometimes becoming all NULL values (#181)

### Deprecations and compatibility notes

- In to_file, the default behaviour is now also for .shp to create a spatial index, consistent with convert,... (#183)

## 0.6.2 (2022-11-14)

### Bugs fixed

- Fix regression in to_file to support append to unexisting file (#177)

## 0.6.1 (2022-11-14)

### Improvements

- Add (private) function `is_valid_reason` for GeoSeries (#164)
- Small improvements in logging, formatting, avoid deprecation warnings,... (#163, #166, #171)
- Add CI tests for python 3.10 and 3.11. On python 3.11 the simplification library is 
  not available (#170) 

### Bugs fixed

- Fix groupby columns in dissolve not being treated case insensitive (#162)
- Fix to_file doesn't throw an error nor saves data when appending a dataframe with different columns than file (#159)
- Fix ValueError: max_workers must be <= 61 in dissolve (#160)
- Fix sql_dialect parameter is ignored in select operation (#115)

## 0.6.0 (2022-08-23)

### Improvements

- Add single layer function `gfo.export_by_bounds` (#149)
- Add single layer function `gfo.clip_by_geometry` (#150)
- Add single layer function `gfo.warp` to warp geometries based on GCP's (#151)
- Add (private) function to calculate view angles from a point towards a GeoDataFrame (#140)
- Add (private) function to calculate topologic simplify (#146)
- Small changes to support geopandas 0.11+, newer pandas versions,... (#143, #147, #153)

### Bugs fixed

- Fix typo in hardcoded 31370 custom prj string (#142)

## 0.5.0 (2022-06-08)

The main improvements in this version are the geo operations `gfo.clip` and
`gfo.symmetric_difference` that were added.

### Improvements

- Add `gfo.clip` geo operation, more info [here](https://geofileops.readthedocs.io/en/latest/api/geofileops.clip.html) (#4)
- Add `gfo.symmetric_difference` geo operation, more info [here](https://geofileops.readthedocs.io/en/latest/api/geofileops.symmetric_difference.html) (#85)
- Add support for all relevant spatial operations to join_by_location (#79)
- In `gfo.dissolve`, support aggregations on a groupby column and None data in aggregation columns (#130)
- Add support to reproject to `gfo.convert` (#89)
- Add function `gfo.drop_column` (#92)
- Add detailed column info in `gfo.get_layerinfo` (#110)
- Add support to specify (any) gdal options in relevant fileops (#83)
- Add support to write an attribute table (=no geometry column) to geopackage (#125)
- Don't list attribute tables in e.g. `gfo.listlayers` by default anymore (#124)
- Speed up creation of an index on a geopackage (#87)
- Add `view_angles` function for geometries, geoseries (#136)
- Some improvements to the benchmarks
- Use black to comply to pep8 + minor general improvements (#113)

### Bugs fixed

- Fix dissolve bugs (#93)
    - When `agg_columns="json"` is used and the dissolve needs multiple passes, 
      the json output is not correct.
    - when combining tiled output with `explodecollections=False`, the output 
      is still ~exploded.
- For e.g. `gfo.intersection` some attribute data is NULL if output format is .shp (#102)
- `gfo.dissolve` gives error if a linestring input layer contains special characters (#108)

### Deprecations and compatibility notes

- Property column of `gfo.get_layerinfo` is now a Dict[str, ColumnInfo] instead of a 
  List[str] (#110)
- For the simplify operation, use rdp version that preserves topology (#105)
- Removed redundant `verbose` parameter in all functions (#133)
- Attribute tables are not listed anymore by default in e.g. `gfo.listlayers` (#124)
- Rename some files in util that are rather private (#84)
- Remove long-time deprecated `clip_on_tiles` parameter in `gfo.dissolve` (#95)
- Deprecate `gfo.intersect` for new name `gfo.intersection` to be 
  consistent with most other libraries. Now a warning is given, in the future 
  `gfo.intersect` will be removed (#99).

## 0.4.0 (2022-03-31)

The main new features in this version are the simplified API, a new geo operation "apply" and dissolve supporting aggregations on columns now.

### Improvements

- Add apply geo operation. Info on how to use it can be found [here](https://geofileops.readthedocs.io/en/latest/api/geofileops.apply.html#geofileops.apply) (#41)
- Add support for different aggregations on columns in dissolve operation. Info on how to use it can be found [here](https://geofileops.readthedocs.io/en/latest/api/geofileops.dissolve.html#geofileops.dissolve) (#3)
- Simplify API by removing the seperation in geofile versus geofileops (#52)
- Improve type annotations and documentation
- Increase test coverage, including tests on latlon files which weren't available yet (#32)
- Improve performance of buffer, simplify and complexhull by using the spatialite/sql implementation (#53)
- Improve benchmarks, eg. add graphs,... (#55)
- Improve performance of _harmonize_to_multitype + improve test (#56)

### Bugs fixed

- In the two-layer operations, in some cases columns could get "lost" in the output file (#67)

### Deprecations and compatibility notes

- Breaking change: in `gfo.dissolve`, the parameters `aggfunc` and `columns` are replaced by `agg_columns`. More info on the usage can be found [here](https://geofileops.readthedocs.io/en/latest/api/geofileops.dissolve.html#geofileops.dissolve).
- Due to flattening the API, using `from geofileops import geofile` and `from geofileops import geofileops` is deprecated, and you should use eg. `import geofileops as gfo`. A "FutureWarning" is shown now, in a future version this possibility will probably be removed.
- The following functions are deprecated. A "FutureWarning" is shown now, in a future version this function they will be removed: 
    - `gfo.get_driver(path)` can be replaced by `GeofileType(Path(path)).ogrdriver`.
    - `get_driver_for_ext(file_ext: str)` can be replaced by `GeofileType(file_ext).ogrdriver`.
    - `gfo.to_multi_type(geometrytypename: str)` can be replaced by `GeometryType(geometrytypename).to_multitype`.  
    - `gfo.to_generaltypeid(geometrytypename: str)` can be replaced by `GeometryType(geometrytypename).to_primitivetype.value`.

## 0.3.1 (2022-02-02)

Several improvements and fixes. Especially if you process large files (> 5 GB) some of them will be very useful.

### Improvements

- #37 add options to choose the buffer style to use.
- Add option in makevalid to specify precision to use.
- Add support for dissolve with groupby_columns=None + explodecollections=True
- #38 add batchsize parameter to all geo operations to be able to limit memory usage if needed.
- Decrease memory usage for most operations.
- Run processing in low CPU priority so the computer stays responding.

### Bugs fixed

- Fix error when processing very large files for buffer, convexhull, dissolve and simplify (IO timeouts).
- Fix error in simplify when points on geometries should be kept.
- Don't give an error when result is empty for sql based operations.
- Explodecollections=True doesn't work on operations on 2 layers.

## 0.3.0 (2021-06-18)

In this release, the main change is a new operation that has been added: nearest_join.

### Improvements

- New operation nearest_join() (#12).
- Improve performance for files where the rowid isn't consecutive (#14).
- Improve documentation, mainly for the select operations.
- Add check in get_layerinfo on column names containing illegal characters (='"').
- Suppress fiona warning "Sequential read of iterator was interrupted."
- Dissolve: output is sorted by a geohash instead of random, which 
  improves performance when reading the file afterwards.

### Changes that break backwards compatibility

- Drop support for spatialite < 5 and geopandas < 0.9.
- Bugfix: for the dissolve operation, when rows in the groupby columns 
  contained NULL/None/NaN values, those rows were dropped. This is the 
  default behaviour of (geo)pandas, but as the behaviour doesn't feel 
  very intuitive, it was decided to divert from it.  

## 0.2.2 (2021-05-05)

Improved performance for all operations that involve overlays between 2 layers 
(intersect, union, split,...).

### Improvements

- Improved performance for all operations that involve overlays between 2 
  layers (intersect, union, split,...). Especially if the input files are in 
  Geopackage format the improvement should be significant because in this case 
  the input data isn't copied to temp files anymore.
- Added the method geofile.execute_sql() to be able to execute a DML/DDL sql 
  statement to a geofile.
- Smaller code cleanups to improve readability on several places.

### Bugs fixed

- In the split and union operations, in some cases (mainly when input layers 
  had self-intersections) intersections in the output were unioned instead of 
  keeping them as seperate rows.
- When using an input file with multiple layers (eg. a geopackage), this 
  sometimes resulted in data errors. 
- Fix an error in the lang simplification algorithm that occured in some edge 
  cases.

## 0.2.1 (2021-04-10)

This release mainly brings improvements and bugfixes when using the Lang 
simplification algorithm.

Additionally, this is the first version that gets a conda package.

### Improvements

- Support for all geometry types for Lang simplification
- Some code restructuring + code cleanup in util (backwards compatible for now, but isn't public interface anyway)
- Improve test coverage

### Bugs fixed

- preserve_topology wsn't always respected in Lang simplification
- clip_on_tiles=False in dissolve resulted in some polygons not being 
  dissolved. Because there is no easy solution, parameter is deprecated 
  and always treated as True.

## 0.2.0 (2021-02-15)

This release is mainly focused on improvements to the dissolve and simplify 
operations. 

It is important to note that for the dissolve operation the default parameters 
behave slightly different, so the change is not backwards compatible!

### Most important changes

- Dissolve
    - Different handling of default parameters (not backwards compatible!)
    - Better performance
    - Several bugfixes
- Simplify: add support for different simplification algorythms: 
  ramer-douglas-peucker, visvalingam-whyatt and lang.
- Many improvements to documentation
- Improvements to type annotations
- Some new undocumented (so use at own risk!) functions were added to 
  geofileops.vector_util. 
    - simplify_ext: an "extended" simplify function:
        - Supports multiple simplification algorythms: ramer-douglas-peucker, 
          visvalingam-whyatt and lang.
        - Option to specify a "points-to-keep geometry": points/nodes of the 
          geometries to be simplified that intersect it won't be removed by 
          the simplify operation.
    - count_number_points: count the number of coordinates that any shapely 
      geometry consists of

## 0.1.1 (2020-11-23)

This version contains quite some fixes and small improvements. The most 
important ones are listed here.

### Improvements

- Stop using sqlite WAL output format as default: gives locking issues when 
  using files on a file share
- Improve handling of output geometry type
- Add scripts, dependencies,... to use pytest-cov to report unit test coverage 
- Add first version of sphynx documentation
- Improve test coverage
- Improve benchmark tests

### Bugs fixed

- Negative buffer shouldn't output rows with empty geometries
- Dissolve gave an error in some specific cases 
- Join_by_location operation gave wrong results

## 0.1.0 (2020-11-05)

Most typical operations are now supported: buffer, simplify, 
export_by_location, intersect, union, erase, dissolve,...<|MERGE_RESOLUTION|>--- conflicted
+++ resolved
@@ -1,13 +1,15 @@
 # CHANGELOG
 
+## 0.7.0 (???)
+
+### Improvements
+
+- When a geo operation results in an empty result, write an empty output file (#188)
+
 ## 0.6.4 (2023-02-15)
 
 ### Improvements
 
-<<<<<<< HEAD
-- When a geo operation results in an empty result, write an empty output file (#188)
-- Support geopandas 12 with shapely 2.0 + pygeos (#191)
-=======
 - Support geopandas 12 with shapely 2.0 + pygeos (#191, #193)
 - Support improvements in gdal 3.6.2 (#195)
 - Improve performance of sql-based operations for very large input files (#201)
@@ -17,7 +19,6 @@
 
 - Fix: Due to a change in fiona >= 1.9, using read_file on string columns with all None values ended up as a float64 column (#199)
 - Because geofileops uses pygeos directly, pin geopandas to < 1.0. More info: https://github.com/geopandas/geopandas/issues/2691 (#200)
->>>>>>> e9e0dbc8
 
 ### Bugs fixed
 
