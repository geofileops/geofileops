--- conflicted
+++ resolved
@@ -6,11 +6,8 @@
 
 - Add support to to_file to write empty dataframe + add parameter 
   force_output_geometrytype (#205)
-<<<<<<< HEAD
 - Optimize performance of operations when only one batch is used (#19)
-=======
 - Optimize number batches for single layer sql operations (#214)
->>>>>>> d38e6f9d
 
 ### Deprecations and compatibility notes
 
