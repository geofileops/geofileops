--- conflicted
+++ resolved
@@ -56,14 +56,7 @@
   terminology in other libraries (#273)
 - Parameter `area_inters_column_name` in `export_by_location` now defaults to `None`
   instead of "area_inters" (#370)
-<<<<<<< HEAD
-- Parameter `keep_empty_geoms` is added with default value `False` for most operations
-  as this was the default behaviour for those operations in the past. This will be
-  changed to `True` in a future version. This is also explained in a futurewarning (#262)
 - Removed the long-deprecated functions `get_driver`, `get_driver_for_ext`,
-=======
-- removed the long-deprecated functions `get_driver`, `get_driver_for_ext`,
->>>>>>> 6cf66f93
   `to_multi_type` and `to_generaltypeid`  (#276)
 - Deprecate `convert` and rename to `copy_layer` (#310)
 - Deprecate `split` and rename to `identity` #397
