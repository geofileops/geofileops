--- conflicted
+++ resolved
@@ -24,15 +24,11 @@
 - Improve performance of the subdividividing used in many operations (#730)
 - Improve performance of `dissolve` (#748)
 - Improve performance of two-layer operations using `nb_parallel=1` (#692)
-<<<<<<< HEAD
 - Add support for the `"pyogrio-arrow"` gfo io-engine, and use it by default. This
   increases performance for reading and writing dataframes as well as for geopandas
   based operations like `dissolve`,... (#392)
-- Alternative query for clip + default subdivide_coords to 15000 (#450)
-=======
 - Alternative query for `clip` + default `subdivide_coords` to 15000 (#450)
 - Improve and speed up attribute column type detection in two-layer operations (#758)
->>>>>>> 26292161
 - Ensure that the featurecount is properly cached in GPKG files, also for older GDAL
   versions + small refactor (#693)
 - Improve support for custom fid columns in gpkg (#771)
