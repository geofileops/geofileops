--- conflicted
+++ resolved
@@ -15,10 +15,7 @@
   - packaging
   - pandas
   - psutil
-<<<<<<< HEAD
   - pyarrow
-=======
->>>>>>> ecf38e26
   # - pygeoops >=0.4,<0.5
   - pyogrio >=0.5
   - pyproj
