--- conflicted
+++ resolved
@@ -18,14 +18,9 @@
   - topojson
   # docs
   # Restrict sphinx version to < 6 to avoid logo error
-  - sphinx<6
+  - sphinx <6
   - pydata-sphinx-theme
   - pip:
-<<<<<<< HEAD
     - centerline
     - simplification
-    - sphinx-automodapi==0.13
-=======
-    - sphinx-automodapi ==0.13
-    - simplification
->>>>>>> e51df5df
+    - sphinx-automodapi ==0.13