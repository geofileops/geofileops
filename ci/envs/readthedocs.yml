--- conflicted
+++ resolved
@@ -2,23 +2,12 @@
 channels:
   - conda-forge
 dependencies:
-<<<<<<< HEAD
   - python =3.12
   # required
   - cloudpickle
   - gdal >=3.6.3
   - geopandas-base >=0.12
   - libspatialite >=5.0
-=======
-  - python=3.12
-  - pip
-  # required
-  - cloudpickle
-  - fiona
-  - gdal>=3.6.3
-  - geopandas-base>=0.12
-  - libspatialite>=5.0
->>>>>>> e25f172a
   - nomkl  # Use openblas instead of mkl saves 600 MB. Linux OK, 50% slower on Windows and OSX!
   - numpy
   - packaging
@@ -31,13 +20,6 @@
   # optional
   - simplification
   # docs
-<<<<<<< HEAD
   - pydata-sphinx-theme
   - sphinx
-  - sphinx-automodapi
-=======
-  - sphinx
-  - pydata-sphinx-theme
-  - pip:
-    - sphinx-automodapi
->>>>>>> e25f172a
+  - sphinx-automodapi