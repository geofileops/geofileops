--- conflicted
+++ resolved
@@ -15,13 +15,8 @@
   - packaging
   - pandas
   - psutil
-<<<<<<< HEAD
-  # - pygeoops >=0.4,<0.5
-  - pyogrio >=0.7.2
-=======
   - pygeoops >=0.4,<0.5
   - pyogrio >=0.5
->>>>>>> e7c8af2a
   - pyproj
   - shapely >=2,<2.1
   # docs
