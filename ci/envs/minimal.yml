--- conflicted
+++ resolved
@@ -15,10 +15,7 @@
   - packaging
   - pandas =1.4  # released 2022-01-28
   - psutil
-<<<<<<< HEAD
   - pyarrow
-=======
->>>>>>> ecf38e26
   # - pygeoops =0.4  # released 2023-11-01
   - pygeos
   - pyogrio =0.5.1  # released 2023-01-26
