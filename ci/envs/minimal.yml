--- conflicted
+++ resolved
@@ -14,12 +14,7 @@
   - numpy =1.22  # released 2021-12-31
   - pandas =1.4  # released 2022-01-28
   - psutil
-<<<<<<< HEAD
-  - pyarrow
-  - pygeoops =0.3  # released 2023-09-08
-=======
   # - pygeoops =0.4  # released 2023-11-01
->>>>>>> da687b3e
   - pygeos
   - pyogrio =0.5.1  # released 2023-01-26
   - pyproj =3.4  # released 2022-09-10
