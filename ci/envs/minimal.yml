--- conflicted
+++ resolved
@@ -15,12 +15,7 @@
   - packaging
   - pandas =1.4  # released 2022-01-28
   - psutil
-<<<<<<< HEAD
-  - pyarrow
-  # - pygeoops =0.4  # released 2023-11-01
-=======
   - pygeoops =0.4  # released 2023-11-24
->>>>>>> e7c8af2a
   - pygeos
   - pyogrio =0.7.2  # released 2023-10-30
   - pyproj =3.4  # released 2022-09-10
