"""
Run the benchmarks specified.
"""
from benchmark import benchmarker


def main():
    """
    Run the benchmark function(s).
    """
    functions_to_run = [
<<<<<<< HEAD
        # "export_by_location_intersects_complexpoly",
        # "export_by_location_intersects",
        # "join_by_location_intersects",
        # "clip",
        "intersection",
=======
        "export_by_location_intersects",
        # "join_by_location_intersects",
        # "clip",
        # "intersection",
>>>>>>> 94cac786
        # "intersection_complexpoly_agri",
        # "intersection_gridsize",
        # "symmetric_difference_complexpolys_agri",
        # "union",
    ]
    # Run all bechmark functions
    # functions_to_run = None
    benchmarker.run_benchmarks(["benchmarks_geofileops"], functions_to_run)


if __name__ == "__main__":
    main()<|MERGE_RESOLUTION|>--- conflicted
+++ resolved
@@ -9,18 +9,10 @@
     Run the benchmark function(s).
     """
     functions_to_run = [
-<<<<<<< HEAD
-        # "export_by_location_intersects_complexpoly",
-        # "export_by_location_intersects",
-        # "join_by_location_intersects",
-        # "clip",
-        "intersection",
-=======
         "export_by_location_intersects",
         # "join_by_location_intersects",
         # "clip",
         # "intersection",
->>>>>>> 94cac786
         # "intersection_complexpoly_agri",
         # "intersection_gridsize",
         # "symmetric_difference_complexpolys_agri",
