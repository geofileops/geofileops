"""Module to benchmark geofileops operations."""
# ruff: noqa: D103

import inspect
import logging
import multiprocessing
from datetime import datetime
from pathlib import Path

import geofileops as gfo
import shapely
from benchmark.benchmarker import RunResult
from benchmark.benchmarks import testdata
from geofileops.util import _geoops_gpd, _geoops_sql

logger = logging.getLogger(__name__)
nb_complex_polys = 12
nb_complex_polys_coords = 100_000
nb_parallel = min(multiprocessing.cpu_count(), nb_complex_polys)


def _get_package() -> str:
    return "geofileops"


def _get_version() -> str:
    return gfo.__version__


def buffer(tmp_dir: Path) -> RunResult:
    # Init
    input_path, input_descr = testdata.TestFile.AGRIPRC_2018.get_file(tmp_dir)

    # Go!
    start_time = datetime.now()
    output_path = tmp_dir / f"{input_path.stem}_buf.gpkg"
    gfo.buffer(input_path, output_path, distance=1, nb_parallel=nb_parallel, force=True)
    result = RunResult(
        package=_get_package(),
        package_version=_get_version(),
        operation="buffer",
        secs_taken=(datetime.now() - start_time).total_seconds(),
        operation_descr=f"buffer on {input_descr}",
        run_details={"nb_cpu": nb_parallel},
    )

    # Cleanup and return
    output_path.unlink()
    return result


def buffer_spatialite(tmp_dir: Path) -> RunResult:
    # Init
    input_path, input_descr = testdata.TestFile.AGRIPRC_2018.get_file(tmp_dir)

    # Go!
    start_time = datetime.now()
    output_path = tmp_dir / f"{input_path.stem}_buf_spatialite.gpkg"
    _geoops_sql.buffer(
        input_path, output_path, distance=1, nb_parallel=nb_parallel, force=True
    )
    result = RunResult(
        package=_get_package(),
        package_version=_get_version(),
        operation="buffer_spatialite",
        secs_taken=(datetime.now() - start_time).total_seconds(),
        operation_descr=f"buffer on {input_descr}",
        run_details={"nb_cpu": nb_parallel},
    )

    # Cleanup and return
    output_path.unlink()
    return result


def buffer_gridsize_spatialite(tmp_dir: Path) -> RunResult:
    # Init
    input_path, input_descr = testdata.TestFile.AGRIPRC_2018.get_file(tmp_dir)

    # Go!
    start_time = datetime.now()
    output_path = tmp_dir / f"{input_path.stem}_buf_grid01_spatialite.gpkg"
    _geoops_sql.buffer(
        input_path,
        output_path,
        distance=1,
        gridsize=0.1,
        nb_parallel=nb_parallel,
        force=True,
    )
    result = RunResult(
        package=_get_package(),
        package_version=_get_version(),
        operation="buffer_gridsize_spatialite",
        secs_taken=(datetime.now() - start_time).total_seconds(),
        operation_descr=f"buffer with gridsize 0.1 on {input_descr}",
        run_details={"nb_cpu": nb_parallel},
    )

    # Cleanup and return
    output_path.unlink()
    return result


def buffer_gpd(tmp_dir: Path) -> RunResult:
    # Init
    input_path, input_descr = testdata.TestFile.AGRIPRC_2018.get_file(tmp_dir)

    # Go!
    start_time = datetime.now()
    output_path = tmp_dir / f"{input_path.stem}_buf_gpd.gpkg"
    _geoops_gpd.buffer(
        input_path, output_path, distance=1, nb_parallel=nb_parallel, force=True
    )
    result = RunResult(
        package=_get_package(),
        package_version=_get_version(),
        operation="buffer_gpd",
        secs_taken=(datetime.now() - start_time).total_seconds(),
        operation_descr=f"buffer on {input_descr}",
        run_details={"nb_cpu": nb_parallel},
    )

    # Cleanup and return
    output_path.unlink()
    return result


def dissolve_nogroupby(tmp_dir: Path) -> RunResult:
    # Init
    input_path, input_descr = testdata.TestFile.AGRIPRC_2018.get_file(tmp_dir)

    # Go!
    start_time = datetime.now()
    output_path = tmp_dir / f"{input_path.stem}_diss_nogroupby.gpkg"
    gfo.dissolve(
        input_path=input_path,
        output_path=output_path,
        explodecollections=True,
        nb_parallel=nb_parallel,
        force=True,
    )
    result = RunResult(
        package=_get_package(),
        package_version=_get_version(),
        operation="dissolve",
        secs_taken=(datetime.now() - start_time).total_seconds(),
        operation_descr=f"dissolve on {input_descr}",
        run_details={"nb_cpu": nb_parallel},
    )

    # Cleanup and return
    output_path.unlink()
    return result


def dissolve_groupby(tmp_dir: Path) -> RunResult:
    # Init
    input_path, input_descr = testdata.TestFile.AGRIPRC_2018.get_file(tmp_dir)

    # Go!
    start_time = datetime.now()
    output_path = tmp_dir / f"{input_path.stem}_diss_groupby.gpkg"
    gfo.dissolve(
        input_path,
        output_path,
<<<<<<< HEAD
        groupby_columns=["GWSGRPH_LB"],
=======
        groupby_columns=["LANDBSTR"],
>>>>>>> 4ae5bfff
        explodecollections=True,
        nb_parallel=nb_parallel,
        force=True,
    )
    result = RunResult(
        package=_get_package(),
        package_version=_get_version(),
        operation="dissolve_groupby",
        secs_taken=(datetime.now() - start_time).total_seconds(),
<<<<<<< HEAD
        operation_descr=f"dissolve on {input_descr}, groupby=[GEWASGROEP]",
=======
        operation_descr=("dissolve on {input_descr}, groupby=[LANDBSTR]"),
>>>>>>> 4ae5bfff
        run_details={"nb_cpu": nb_parallel},
    )

    # Cleanup and return
    output_path.unlink()
    return result


def clip(tmp_dir: Path) -> RunResult:
    # Init
    function_name = inspect.currentframe().f_code.co_name  # type: ignore[union-attr]

    input1_path, input1_descr = testdata.TestFile.AGRIPRC_2018.get_file(tmp_dir)
    input2_path, input2_descr = testdata.TestFile.AGRIPRC_2019.get_file(tmp_dir)

    # Go!
    start_time = datetime.now()
    output_path = tmp_dir / f"{input1_path.stem}_clip_{input2_path.stem}.gpkg"
    gfo.clip(
        input_path=input1_path,
        clip_path=input2_path,
        output_path=output_path,
        nb_parallel=nb_parallel,
        force=True,
    )
    result = RunResult(
        package="geofileops",
        package_version=gfo.__version__,
        operation=function_name,
        secs_taken=(datetime.now() - start_time).total_seconds(),
        operation_descr=f"{function_name} between {input1_descr} and {input2_descr}",
        run_details={"nb_cpu": nb_parallel},
    )

    # Cleanup and return
    # output_path.unlink()
    return result


def export_by_location_intersects(tmp_dir: Path) -> RunResult:
    # Init
    function_name = inspect.currentframe().f_code.co_name  # type: ignore[union-attr]

    input1_path, input1_descr = testdata.TestFile.AGRIPRC_2018.get_file(tmp_dir)
    input2_path, input2_descr = testdata.TestFile.AGRIPRC_2019.get_file(tmp_dir)

    # Go!
    start_time = datetime.now()
    output_path = (
        tmp_dir
        / f"{input1_path.stem}_export_inters_{input2_path.stem}_{_get_package()}.gpkg"
    )
    gfo.export_by_location(
        input_to_select_from_path=input1_path,
        input_to_compare_with_path=input2_path,
        output_path=output_path,
        # spatial_relations_query="intersects is True",
        nb_parallel=nb_parallel,
        force=True,
    )
    result = RunResult(
        package=_get_package(),
        package_version=_get_version(),
        operation=function_name,
        secs_taken=(datetime.now() - start_time).total_seconds(),
        operation_descr=f"{function_name} between {input1_descr} and {input2_descr} ",
        run_details={"nb_cpu": nb_parallel},
    )

    # Cleanup and return
    logger.info(f"nb features in result: {gfo.get_layerinfo(output_path).featurecount}")
    output_path.unlink()
    return result


def export_by_location_intersects_complexpoly(tmp_dir: Path) -> RunResult:
    # Init
    function_name = inspect.currentframe().f_code.co_name  # type: ignore[union-attr]

    input1_path, input1_descr = testdata.TestFile.AGRIPRC_2018.get_file(tmp_dir)
    info1 = gfo.get_layerinfo(input1_path)
    bbox = shapely.box(*info1.total_bounds).buffer(-10_000, join_style="mitre").bounds
    crs = info1.crs
    input2_path, input2_descr = testdata.create_testfile(
        bbox=bbox,
        geoms=3,
        polys_per_geom=4,
        points_per_poly=300_000,
        crs=crs,
        dst_dir=tmp_dir,
    )

    # Go!
    start_time = datetime.now()
    output_path = (
        tmp_dir
        / f"{input1_path.stem}_export_inters_{input2_path.stem}_{_get_package()}.gpkg"
    )
    gfo.export_by_location(
        input_to_select_from_path=input1_path,
        input_to_compare_with_path=input2_path,
        output_path=output_path,
        nb_parallel=nb_parallel,
        # subdivide_coords=0,
        force=True,
    )
    result = RunResult(
        package=_get_package(),
        package_version=_get_version(),
        operation=function_name,
        secs_taken=(datetime.now() - start_time).total_seconds(),
        operation_descr=(f"{function_name} between {input1_descr} and {input2_descr}"),
        run_details={"nb_cpu": nb_parallel},
    )

    # Cleanup and return
    logger.info(f"nb features in result: {gfo.get_layerinfo(output_path).featurecount}")
    output_path.unlink()
    return result


def intersection(tmp_dir: Path) -> RunResult:
    # Init
    function_name = inspect.currentframe().f_code.co_name  # type: ignore[union-attr]

    input1_path, input1_descr = testdata.TestFile.AGRIPRC_2018.get_file(tmp_dir)
    input2_path, input2_descr = testdata.TestFile.AGRIPRC_2019.get_file(tmp_dir)

    # Go!
    start_time = datetime.now()
    output_path = tmp_dir / f"{input1_path.stem}_inters_{input2_path.stem}.gpkg"
    gfo.intersection(
        input1_path=input1_path,
        input2_path=input2_path,
        output_path=output_path,
        nb_parallel=nb_parallel,
        force=True,
    )
    result = RunResult(
        package=_get_package(),
        package_version=_get_version(),
        operation=function_name,
        secs_taken=(datetime.now() - start_time).total_seconds(),
        operation_descr=f"{function_name} between {input1_descr} and {input2_descr}",
        run_details={"nb_cpu": nb_parallel},
    )

    # Cleanup and return
    output_path.unlink()
    return result


def intersection_complexpoly_agri(tmp_dir: Path) -> RunResult:
    # Init
    function_name = inspect.currentframe().f_code.co_name  # type: ignore[union-attr]

    input1_path, input1_descr = testdata.TestFile.AGRIPRC_2018.get_file(tmp_dir)
    info1 = gfo.get_layerinfo(input1_path)
    bbox = shapely.box(*info1.total_bounds).buffer(-10_000, join_style="mitre").bounds
    crs = info1.crs
    input2_path, input2_descr = testdata.create_testfile(
        bbox=bbox,
        geoms=3,
        polys_per_geom=4,
        points_per_poly=30_000,
        crs=crs,
        dst_dir=tmp_dir,
    )

    # Go!
    start_time = datetime.now()
    output_path = tmp_dir / f"{input1_path.stem}_inters_{input2_path.stem}.gpkg"
    gfo.intersection(
        input1_path=input1_path,
        input2_path=input2_path,
        output_path=output_path,
        nb_parallel=nb_parallel,
        force=True,
    )
    result = RunResult(
        package=_get_package(),
        package_version=_get_version(),
        operation=function_name,
        secs_taken=(datetime.now() - start_time).total_seconds(),
        operation_descr=(f"{function_name} between {input1_descr} and {input2_descr}"),
        run_details={"nb_cpu": nb_parallel},
    )

    # Cleanup and return
    output_path.unlink()
    return result


def intersection_complexpoly_complexpoly(tmp_dir: Path) -> RunResult:
    # Init
    function_name = inspect.currentframe().f_code.co_name  # type: ignore[union-attr]

    bbox = (30_000.123, 170_000.123, 250_000, 250_000)
    input1_path, input1_descr = testdata.create_testfile(
        bbox=bbox, geoms=3, polys_per_geom=4, points_per_poly=30_000, dst_dir=tmp_dir
    )
    bbox = (31_000.123, 171_000.123, 250_000, 250_000)
    input2_path, input2_descr = testdata.create_testfile(
        bbox=bbox, geoms=3, polys_per_geom=4, points_per_poly=30_000, dst_dir=tmp_dir
    )

    # Go!
    start_time = datetime.now()
    output_path = tmp_dir / f"{input1_path.stem}_inters_{input2_path.stem}.gpkg"
    gfo.intersection(
        input1_path=input1_path,
        input2_path=input2_path,
        output_path=output_path,
        nb_parallel=nb_parallel,
        force=True,
    )
    result = RunResult(
        package=_get_package(),
        package_version=_get_version(),
        operation=function_name,
        secs_taken=(datetime.now() - start_time).total_seconds(),
        operation_descr=(f"{function_name} between {input1_descr} and {input2_descr}"),
        run_details={"nb_cpu": nb_parallel},
    )

    # Cleanup and return
    output_path.unlink()
    return result


def intersection_gridsize(tmp_dir: Path) -> RunResult:
    # Init
    function_name = inspect.currentframe().f_code.co_name  # type: ignore[union-attr]

    input1_path, input1_descr = testdata.TestFile.AGRIPRC_2018.get_file(tmp_dir)
    input2_path, input2_descr = testdata.TestFile.AGRIPRC_2019.get_file(tmp_dir)

    # Go!
    start_time = datetime.now()
    output_path = tmp_dir / f"{input1_path.stem}_inters_grids_{input2_path.stem}.gpkg"
    gfo.intersection(
        input1_path=input1_path,
        input2_path=input2_path,
        output_path=output_path,
        gridsize=0.001,
        nb_parallel=nb_parallel,
        force=True,
    )
    result = RunResult(
        package=_get_package(),
        package_version=_get_version(),
        operation=function_name,
        secs_taken=(datetime.now() - start_time).total_seconds(),
        operation_descr=(
            f"{function_name} 0.001 between {input1_descr} and {input2_descr}"
        ),
        run_details={"nb_cpu": nb_parallel},
    )

    # Cleanup and return
    output_path.unlink()
    return result


def join_by_location_intersects(tmp_dir: Path) -> RunResult:
    # Init
    function_name = inspect.currentframe().f_code.co_name  # type: ignore[union-attr]

    input1_path, input1_descr = testdata.TestFile.AGRIPRC_2018.get_file(tmp_dir)
    input2_path, input2_descr = testdata.TestFile.AGRIPRC_2019.get_file(tmp_dir)

    # Go!
    start_time = datetime.now()
    output_path = (
        tmp_dir
        / f"{input1_path.stem}_join_inters_{input2_path.stem}_{_get_package()}.gpkg"
    )
    gfo.join_by_location(
        input1_path=input1_path,
        input2_path=input2_path,
        output_path=output_path,
        spatial_relations_query="intersects is True",
        nb_parallel=nb_parallel,
        force=True,
    )
    result = RunResult(
        package=_get_package(),
        package_version=_get_version(),
        operation=function_name,
        secs_taken=(datetime.now() - start_time).total_seconds(),
        operation_descr=f"{function_name} between {input1_descr} and {input2_descr}",
        run_details={"nb_cpu": nb_parallel},
    )

    # Cleanup and return
    logger.info(f"nb features in result: {gfo.get_layerinfo(output_path).featurecount}")
    output_path.unlink()
    return result


def makevalid_gridsize_gpd(tmp_dir: Path) -> RunResult:
    # Init
    function_name = inspect.currentframe().f_code.co_name  # type: ignore[union-attr]
    input_path, input_descr = testdata.TestFile.AGRIPRC_2018.get_file(tmp_dir)

    # Go!
    start_time = datetime.now()
    output_path = tmp_dir / f"{input_path.stem}_{function_name}.gpkg"
    gfo.makevalid(
        input_path, output_path, gridsize=0.001, nb_parallel=nb_parallel, force=True
    )
    result = RunResult(
        package=_get_package(),
        package_version=_get_version(),
        operation=function_name,
        secs_taken=(datetime.now() - start_time).total_seconds(),
        operation_descr=f"{function_name} on {input_descr}",
        run_details={"nb_cpu": nb_parallel},
    )

    # Cleanup and return
    output_path.unlink()
    return result


def makevalid_gridsize_spatialite(tmp_dir: Path) -> RunResult:
    # Init
    function_name = inspect.currentframe().f_code.co_name  # type: ignore[union-attr]
    input_path, input_descr = testdata.TestFile.AGRIPRC_2018.get_file(tmp_dir)

    # Go!
    start_time = datetime.now()
    output_path = tmp_dir / f"{input_path.stem}_{function_name}.gpkg"
    _geoops_sql.makevalid(
        input_path, output_path, gridsize=0.001, nb_parallel=nb_parallel, force=True
    )
    result = RunResult(
        package=_get_package(),
        package_version=_get_version(),
        operation=function_name,
        secs_taken=(datetime.now() - start_time).total_seconds(),
        operation_descr=f"{function_name} on {input_descr}",
        run_details={"nb_cpu": nb_parallel},
    )

    # Cleanup and return
    output_path.unlink()
    return result


def makevalid_gpd(tmp_dir: Path) -> RunResult:
    # Init
    function_name = inspect.currentframe().f_code.co_name  # type: ignore[union-attr]
    input_path, input_descr = testdata.TestFile.AGRIPRC_2018.get_file(tmp_dir)

    # Go!
    start_time = datetime.now()
    output_path = tmp_dir / f"{input_path.stem}_{function_name}.gpkg"
    gfo.makevalid(input_path, output_path, nb_parallel=nb_parallel, force=True)
    result = RunResult(
        package=_get_package(),
        package_version=_get_version(),
        operation=function_name,
        secs_taken=(datetime.now() - start_time).total_seconds(),
        operation_descr=f"{function_name} on {input_descr}",
        run_details={"nb_cpu": nb_parallel},
    )

    # Cleanup and return
    output_path.unlink()
    return result


def makevalid_spatialite(tmp_dir: Path) -> RunResult:
    # Init
    function_name = inspect.currentframe().f_code.co_name  # type: ignore[union-attr]
    input_path, input_descr = testdata.TestFile.AGRIPRC_2018.get_file(tmp_dir)

    # Go!
    start_time = datetime.now()
    output_path = tmp_dir / f"{input_path.stem}_{function_name}.gpkg"
    _geoops_sql.makevalid(input_path, output_path, nb_parallel=nb_parallel, force=True)
    result = RunResult(
        package=_get_package(),
        package_version=_get_version(),
        operation=function_name,
        secs_taken=(datetime.now() - start_time).total_seconds(),
        operation_descr=f"{function_name} on {input_descr}",
        run_details={"nb_cpu": nb_parallel},
    )

    # Cleanup and return
    output_path.unlink()
    return result


def symmetric_difference_complexpolys_agri(tmp_dir: Path) -> RunResult:
    # Init
    function_name = inspect.currentframe().f_code.co_name  # type: ignore[union-attr]

    input2_path, input2_descr = testdata.TestFile.AGRIPRC_2018.get_file(tmp_dir)
    info2 = gfo.get_layerinfo(input2_path)
    bbox = shapely.box(*info2.total_bounds).buffer(-10_000, join_style="mitre").bounds
    crs = info2.crs
    input1_path, input1_descr = testdata.create_testfile(
        bbox=bbox,
        geoms=3,
        polys_per_geom=4,
        points_per_poly=30_000,
        crs=crs,
        dst_dir=tmp_dir,
    )

    # Go!
    start_time = datetime.now()
    output_path = tmp_dir / f"{input1_path.stem}_symmdiff_{input2_path.stem}.gpkg"
    gfo.symmetric_difference(
        input1_path=input1_path,
        input2_path=input2_path,
        output_path=output_path,
        nb_parallel=nb_parallel,
        force=True,
    )
    result = RunResult(
        package=_get_package(),
        package_version=_get_version(),
        operation=function_name,
        secs_taken=(datetime.now() - start_time).total_seconds(),
        operation_descr=f"{function_name} between {input1_descr} and {input2_descr}",
        run_details={"nb_cpu": nb_parallel},
    )

    # Cleanup and return
    output_path.unlink()
    return result


def union(tmp_dir: Path) -> RunResult:
    # Init
    function_name = inspect.currentframe().f_code.co_name  # type: ignore[union-attr]

    input1_path, input1_descr = testdata.TestFile.AGRIPRC_2018.get_file(tmp_dir)
    input2_path, input2_descr = testdata.TestFile.AGRIPRC_2019.get_file(tmp_dir)

    # Go!
    start_time = datetime.now()
    output_path = tmp_dir / f"{input1_path.stem}_union_{input2_path.stem}.gpkg"
    gfo.union(
        input1_path=input1_path,
        input2_path=input2_path,
        output_path=output_path,
        nb_parallel=nb_parallel,
        force=True,
    )
    result = RunResult(
        package=_get_package(),
        package_version=_get_version(),
        operation=function_name,
        secs_taken=(datetime.now() - start_time).total_seconds(),
        operation_descr=f"{function_name} between {input2_descr} and {input2_descr}",
        run_details={"nb_cpu": nb_parallel},
    )

    # Cleanup and return
    output_path.unlink()
    return result<|MERGE_RESOLUTION|>--- conflicted
+++ resolved
@@ -164,11 +164,7 @@
     gfo.dissolve(
         input_path,
         output_path,
-<<<<<<< HEAD
         groupby_columns=["GWSGRPH_LB"],
-=======
-        groupby_columns=["LANDBSTR"],
->>>>>>> 4ae5bfff
         explodecollections=True,
         nb_parallel=nb_parallel,
         force=True,
@@ -178,11 +174,7 @@
         package_version=_get_version(),
         operation="dissolve_groupby",
         secs_taken=(datetime.now() - start_time).total_seconds(),
-<<<<<<< HEAD
-        operation_descr=f"dissolve on {input_descr}, groupby=[GEWASGROEP]",
-=======
-        operation_descr=("dissolve on {input_descr}, groupby=[LANDBSTR]"),
->>>>>>> 4ae5bfff
+        operation_descr=f"dissolve on {input_descr}, groupby=[GWSGRPH_LB]",
         run_details={"nb_cpu": nb_parallel},
     )
 
