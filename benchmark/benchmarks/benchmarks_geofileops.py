--- conflicted
+++ resolved
@@ -90,15 +90,8 @@
         package_version=_get_version(),
         operation="buffer_gridsize_spatialite",
         secs_taken=(datetime.now() - start_time).total_seconds(),
-<<<<<<< HEAD
-        operation_descr=(
-            "buffer with gridsize 0.1 on agri parcel layer BEFL (~500.000 polygons)"
-        ),
-        run_details={"nb_cpu": nb_parallel},
-=======
         operation_descr=(f"buffer with gridsize 0.1 on {input_descr}"),
-        run_details={"nb_cpu": multiprocessing.cpu_count()},
->>>>>>> b7d7f2fa
+        run_details={"nb_cpu": nb_parallel},
     )
 
     # Cleanup and return
