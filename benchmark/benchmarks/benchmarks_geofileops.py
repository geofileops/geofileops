"""
Module to benchmark geofileops operations.
"""

from datetime import datetime
import logging
import multiprocessing
import inspect
from pathlib import Path

import geopandas as gpd
import shapely

from benchmark.benchmarker import RunResult
from benchmark.benchmarks import testdata
import geofileops as gfo
from geofileops.util import _geoops_sql
from geofileops.util import _geoops_gpd

################################################################################
# Some init
################################################################################

logger = logging.getLogger(__name__)
nb_parallel = min(multiprocessing.cpu_count(), 12)

################################################################################
# The real work
################################################################################


def _get_package() -> str:
    return "geofileops"


def _get_version() -> str:
    return gfo.__version__


def buffer(tmp_dir: Path) -> RunResult:
    # Init
    input_path = testdata.TestFile.AGRIPRC_2018.get_file(tmp_dir)

    # Go!
    start_time = datetime.now()
    output_path = tmp_dir / f"{input_path.stem}_buf.gpkg"
    gfo.buffer(input_path, output_path, distance=1, nb_parallel=nb_parallel, force=True)
    result = RunResult(
        package=_get_package(),
        package_version=_get_version(),
        operation="buffer",
        secs_taken=(datetime.now() - start_time).total_seconds(),
        operation_descr="buffer on agri parcel layer BEFL (~500.000 polygons)",
        run_details={"nb_cpu": nb_parallel},
    )

    # Cleanup and return
    output_path.unlink()
    return result


def buffer_spatialite(tmp_dir: Path) -> RunResult:
    # Init
    input_path = testdata.TestFile.AGRIPRC_2018.get_file(tmp_dir)

    # Go!
    start_time = datetime.now()
    output_path = tmp_dir / f"{input_path.stem}_buf_spatialite.gpkg"
    _geoops_sql.buffer(
        input_path, output_path, distance=1, nb_parallel=nb_parallel, force=True
    )
    result = RunResult(
        package=_get_package(),
        package_version=_get_version(),
        operation="buffer_spatialite",
        secs_taken=(datetime.now() - start_time).total_seconds(),
        operation_descr="buffer on agri parcel layer BEFL (~500.000 polygons)",
        run_details={"nb_cpu": nb_parallel},
    )

    # Cleanup and return
    output_path.unlink()
    return result


def buffer_gridsize_spatialite(tmp_dir: Path) -> RunResult:
    # Init
    input_path = testdata.TestFile.AGRIPRC_2018.get_file(tmp_dir)

    # Go!
    start_time = datetime.now()
    output_path = tmp_dir / f"{input_path.stem}_buf_grid01_spatialite.gpkg"
    _geoops_sql.buffer(
        input_path,
        output_path,
        distance=1,
        gridsize=0.1,
        nb_parallel=nb_parallel,
        force=True,
    )
    result = RunResult(
        package=_get_package(),
        package_version=_get_version(),
        operation="buffer_gridsize_spatialite",
        secs_taken=(datetime.now() - start_time).total_seconds(),
        operation_descr=(
            "buffer with gridsize 0.1 on agri parcel layer BEFL (~500.000 polygons)"
        ),
        run_details={"nb_cpu": multiprocessing.cpu_count()},
    )

    # Cleanup and return
    output_path.unlink()
    return result


def buffer_gpd(tmp_dir: Path) -> RunResult:
    # Init
    input_path = testdata.TestFile.AGRIPRC_2018.get_file(tmp_dir)

    # Go!
    start_time = datetime.now()
    output_path = tmp_dir / f"{input_path.stem}_buf_gpd.gpkg"
    _geoops_gpd.buffer(
        input_path, output_path, distance=1, nb_parallel=nb_parallel, force=True
    )
    result = RunResult(
        package=_get_package(),
        package_version=_get_version(),
        operation="buffer_gpd",
        secs_taken=(datetime.now() - start_time).total_seconds(),
        operation_descr="buffer on agri parcel layer BEFL (~500.000 polygons)",
        run_details={"nb_cpu": nb_parallel},
    )

    # Cleanup and return
    output_path.unlink()
    return result


def dissolve_nogroupby(tmp_dir: Path) -> RunResult:
    # Init
    input_path = testdata.TestFile.AGRIPRC_2018.get_file(tmp_dir)

    # Go!
    start_time = datetime.now()
    output_path = tmp_dir / f"{input_path.stem}_diss_nogroupby.gpkg"
    gfo.dissolve(
        input_path=input_path,
        output_path=output_path,
        explodecollections=True,
        nb_parallel=nb_parallel,
        force=True,
    )
    result = RunResult(
        package=_get_package(),
        package_version=_get_version(),
        operation="dissolve",
        secs_taken=(datetime.now() - start_time).total_seconds(),
        operation_descr="dissolve on agri parcels BEFL (~500.000 polygons)",
        run_details={"nb_cpu": nb_parallel},
    )

    # Cleanup and return
    output_path.unlink()
    return result


def dissolve_groupby(tmp_dir: Path) -> RunResult:
    # Init
    input_path = testdata.TestFile.AGRIPRC_2018.get_file(tmp_dir)

    # Go!
    start_time = datetime.now()
    output_path = tmp_dir / f"{input_path.stem}_diss_groupby.gpkg"
    gfo.dissolve(
        input_path,
        output_path,
        groupby_columns=["GEWASGROEP"],
        explodecollections=True,
        nb_parallel=nb_parallel,
        force=True,
    )
    result = RunResult(
        package=_get_package(),
        package_version=_get_version(),
        operation="dissolve_groupby",
        secs_taken=(datetime.now() - start_time).total_seconds(),
        operation_descr=(
            "dissolve on agri parcels BEFL (~500.000 polygons), groupby=[GEWASGROEP]"
        ),
        run_details={"nb_cpu": nb_parallel},
    )

    # Cleanup and return
    output_path.unlink()
    return result


def clip(tmp_dir: Path) -> RunResult:
    # Init
    input1_path = testdata.TestFile.AGRIPRC_2018.get_file(tmp_dir)
    input2_path = testdata.TestFile.AGRIPRC_2019.get_file(tmp_dir)

    # Go!
    start_time = datetime.now()
    output_path = tmp_dir / f"{input1_path.stem}_clip_{input2_path.stem}.gpkg"
    gfo.clip(
        input_path=input1_path,
        clip_path=input2_path,
        output_path=output_path,
        nb_parallel=nb_parallel,
        force=True,
    )
    result = RunResult(
        package="geofileops",
        package_version=gfo.__version__,
        operation="clip",
        secs_taken=(datetime.now() - start_time).total_seconds(),
        operation_descr="clip between 2 agri parcel layers BEFL (2*~500.000 polygons)",
        run_details={"nb_cpu": nb_parallel},
    )

    # Cleanup and return
    # output_path.unlink()
    return result


def intersection(tmp_dir: Path) -> RunResult:
    # Init
    input1_path = testdata.TestFile.AGRIPRC_2018.get_file(tmp_dir)
    input2_path = testdata.TestFile.AGRIPRC_2019.get_file(tmp_dir)

    # Go!
    start_time = datetime.now()
    output_path = tmp_dir / f"{input1_path.stem}_inters_{input2_path.stem}.gpkg"
    gfo.intersection(
        input1_path=input1_path,
        input2_path=input2_path,
        output_path=output_path,
        nb_parallel=nb_parallel,
        force=True,
    )
    result = RunResult(
        package=_get_package(),
        package_version=_get_version(),
        operation="intersection",
        secs_taken=(datetime.now() - start_time).total_seconds(),
        operation_descr=(
            "intersection between 2 agri parcel layers BEFL (2*~500.000 polygons)"
        ),
        run_details={"nb_cpu": nb_parallel},
    )

    # Cleanup and return
    output_path.unlink()
    return result


def intersection_complexpoly_agri(tmp_dir: Path) -> RunResult:
    # Init
    function_name = inspect.currentframe().f_code.co_name  # type: ignore[union-attr]
    # Prepare a complex polygon to test with
<<<<<<< HEAD
    poly_complex = _create_complex_poly(
=======
    poly_complex = testdata.create_complex_poly(
>>>>>>> 94a39e99
        xmin=30000.123,
        ymin=170000.123,
        width=20000,
        height=20000,
        line_distance=500,
        max_segment_length=100,
    )
    print(f"num_coordinates: {shapely.get_num_coordinates(poly_complex)}")
    input1_path = tmp_dir / "complex.gpkg"
    complex_gdf = gpd.GeoDataFrame(geometry=[poly_complex], crs="epsg:31370")
    complex_gdf.to_file(input1_path, engine="pyogrio")
    input2_path = testdata.TestFile.AGRIPRC_2018.get_file(tmp_dir)

    # Go!
    start_time = datetime.now()
    output_path = tmp_dir / f"{input1_path.stem}_inters_{input2_path.stem}.gpkg"
    gfo.intersection(
        input1_path=input1_path,
        input2_path=input2_path,
        output_path=output_path,
        nb_parallel=nb_parallel,
<<<<<<< HEAD
        tiled=True,
=======
>>>>>>> 94a39e99
        force=True,
    )
    result = RunResult(
        package=_get_package(),
        package_version=_get_version(),
        operation=function_name,
        secs_taken=(datetime.now() - start_time).total_seconds(),
        operation_descr=(
            f"{function_name} between 1 complex poly and the agriparcels BEFL "
            "(~500k poly)"
        ),
        run_details={"nb_cpu": nb_parallel},
    )

    # Cleanup and return
    output_path.unlink()
    return result


def intersection_gridsize(tmp_dir: Path) -> RunResult:
    # Init
    input1_path = testdata.TestFile.AGRIPRC_2018.get_file(tmp_dir)
    input2_path = testdata.TestFile.AGRIPRC_2019.get_file(tmp_dir)

    # Go!
    start_time = datetime.now()
    output_path = tmp_dir / f"{input1_path.stem}_inters_grid01_{input2_path.stem}.gpkg"
    gfo.intersection(
        input1_path=input1_path,
        input2_path=input2_path,
        output_path=output_path,
        gridsize=0.001,
        nb_parallel=nb_parallel,
        force=True,
    )
    result = RunResult(
        package=_get_package(),
        package_version=_get_version(),
        operation="intersection_gridsize",
        secs_taken=(datetime.now() - start_time).total_seconds(),
        operation_descr=(
            "intersection with gridsize 0.001 between 2 agri parcel layers BEFL "
            "(2*~500k polygons)"
        ),
        run_details={"nb_cpu": nb_parallel},
    )

    # Cleanup and return
    output_path.unlink()
    return result


def join_by_location_intersects(tmp_dir: Path) -> RunResult:
    # Init-
    input1_path = testdata.TestFile.AGRIPRC_2018.get_file(tmp_dir)
    input2_path = testdata.TestFile.AGRIPRC_2019.get_file(tmp_dir)

    '''
    input2_all_path = testdata.TestFile.COMMUNES.get_file(tmp_dir)
    input2_path = input2_all_path.parent / f"{input2_all_path.stem}_filtered.gpkg"
    sql_stmt = f"""
                SELECT *
                    FROM "{{input_layer}}" layer
                    WHERE """
    gfo.select(
            input_path=input2_all_path,
            output_path=input2_path,
            sql_stmt=sql_stmt)
    '''

    # Go!
    start_time = datetime.now()
    output_path = (
        tmp_dir
        / f"{input1_path.stem}_join_inters_{input2_path.stem}_{_get_package()}.gpkg"
    )
    gfo.join_by_location(
        input1_path=input1_path,
        input2_path=input2_path,
        output_path=output_path,
        spatial_relations_query="intersects is True",
        nb_parallel=nb_parallel,
        force=True,
    )
    result = RunResult(
        package=_get_package(),
        package_version=_get_version(),
        operation="join_by_location_intersects",
        secs_taken=(datetime.now() - start_time).total_seconds(),
        operation_descr=(
            "join_by_location_intersects between 2 agri parcel layers BEFL "
            "(2*~500.000 polygons)"
        ),
        run_details={"nb_cpu": nb_parallel},
    )

    # Cleanup and return
    logger.info(f"nb features in result: {gfo.get_layerinfo(output_path).featurecount}")
    output_path.unlink()
    return result


def makevalid_gridsize_gpd(tmp_dir: Path) -> RunResult:
    # Init
    function_name = inspect.currentframe().f_code.co_name  # type: ignore[union-attr]
    input_path = testdata.TestFile.AGRIPRC_2018.get_file(tmp_dir)

    # Go!
    start_time = datetime.now()
    output_path = tmp_dir / f"{input_path.stem}_{function_name}.gpkg"
    gfo.makevalid(
        input_path, output_path, gridsize=0.001, nb_parallel=nb_parallel, force=True
    )
    result = RunResult(
        package=_get_package(),
        package_version=_get_version(),
        operation=function_name,
        secs_taken=(datetime.now() - start_time).total_seconds(),
        operation_descr=f"{function_name} on agri parcel layer BEFL (~500k polygons)",
        run_details={"nb_cpu": nb_parallel},
    )

    # Cleanup and return
    output_path.unlink()
    return result


def makevalid_gridsize_spatialite(tmp_dir: Path) -> RunResult:
    # Init
    function_name = inspect.currentframe().f_code.co_name  # type: ignore[union-attr]
    input_path = testdata.TestFile.AGRIPRC_2018.get_file(tmp_dir)

    # Go!
    start_time = datetime.now()
    output_path = tmp_dir / f"{input_path.stem}_{function_name}.gpkg"
    _geoops_sql.makevalid(
        input_path, output_path, gridsize=0.001, nb_parallel=nb_parallel, force=True
    )
    result = RunResult(
        package=_get_package(),
        package_version=_get_version(),
        operation=function_name,
        secs_taken=(datetime.now() - start_time).total_seconds(),
        operation_descr=f"{function_name} on agri parcel layer BEFL (~500k polygons)",
        run_details={"nb_cpu": nb_parallel},
    )

    # Cleanup and return
    output_path.unlink()
    return result


def makevalid_gpd(tmp_dir: Path) -> RunResult:
    # Init
    function_name = inspect.currentframe().f_code.co_name  # type: ignore[union-attr]
    input_path = testdata.TestFile.AGRIPRC_2018.get_file(tmp_dir)

    # Go!
    start_time = datetime.now()
    output_path = tmp_dir / f"{input_path.stem}_{function_name}.gpkg"
    gfo.makevalid(input_path, output_path, nb_parallel=nb_parallel, force=True)
    result = RunResult(
        package=_get_package(),
        package_version=_get_version(),
        operation=function_name,
        secs_taken=(datetime.now() - start_time).total_seconds(),
        operation_descr=f"{function_name} on agri parcel layer BEFL (~500k polygons)",
        run_details={"nb_cpu": nb_parallel},
    )

    # Cleanup and return
    output_path.unlink()
    return result


def makevalid_spatialite(tmp_dir: Path) -> RunResult:
    # Init
    function_name = inspect.currentframe().f_code.co_name  # type: ignore[union-attr]
    input_path = testdata.TestFile.AGRIPRC_2018.get_file(tmp_dir)

    # Go!
    start_time = datetime.now()
    output_path = tmp_dir / f"{input_path.stem}_{function_name}.gpkg"
    _geoops_sql.makevalid(input_path, output_path, nb_parallel=nb_parallel, force=True)
    result = RunResult(
        package=_get_package(),
        package_version=_get_version(),
        operation=function_name,
        secs_taken=(datetime.now() - start_time).total_seconds(),
        operation_descr=f"{function_name} on agri parcel layer BEFL (~500k polygons)",
        run_details={"nb_cpu": nb_parallel},
    )

    # Cleanup and return
    output_path.unlink()
    return result


def symmetric_difference_complexpoly_agri(tmp_dir: Path) -> RunResult:
    # Init
    function_name = inspect.currentframe().f_code.co_name  # type: ignore[union-attr]

    # Prepare some complex polygons to test with
    poly_complex = testdata.create_complex_poly(
        xmin=30000.123,
        ymin=170000.123,
        width=20000,
        height=20000,
        line_distance=500,
        max_segment_length=100,
    )
    print(f"num_coordinates: {shapely.get_num_coordinates(poly_complex)}")
    input1_path = tmp_dir / "complex.gpkg"
    complex_gdf = gpd.GeoDataFrame(geometry=[poly_complex], crs="epsg:31370")
    complex_gdf.to_file(input1_path, engine="pyogrio")
    input2_path = testdata.TestFile.AGRIPRC_2018.get_file(tmp_dir)

    # Go!
    start_time = datetime.now()
    output_path = tmp_dir / f"{input1_path.stem}_inters_{input2_path.stem}.gpkg"
    gfo.symmetric_difference(
        input1_path=input1_path,
        input2_path=input2_path,
        output_path=output_path,
        nb_parallel=nb_parallel,
        force=True,
    )
    result = RunResult(
        package=_get_package(),
        package_version=_get_version(),
        operation=function_name,
        secs_taken=(datetime.now() - start_time).total_seconds(),
        operation_descr=(
            f"{function_name} between 1 complex poly "
            f"({shapely.get_num_coordinates(poly_complex)} points) and the agriparcels "
            "BEFL (~500k poly)"
        ),
        run_details={"nb_cpu": nb_parallel},
    )

    # Cleanup and return
    output_path.unlink()
    return result


def union(tmp_dir: Path) -> RunResult:
    # Init
    input1_path = testdata.TestFile.AGRIPRC_2018.get_file(tmp_dir)
    input2_path = testdata.TestFile.AGRIPRC_2019.get_file(tmp_dir)

    # Go!
    start_time = datetime.now()
    output_path = tmp_dir / f"{input1_path.stem}_inters_{input2_path.stem}.gpkg"
    gfo.union(
        input1_path=input1_path,
        input2_path=input2_path,
        output_path=output_path,
        nb_parallel=nb_parallel,
        force=True,
    )
    result = RunResult(
        package=_get_package(),
        package_version=_get_version(),
        operation="union",
        secs_taken=(datetime.now() - start_time).total_seconds(),
        operation_descr="union between 2 agri parcel layers BEFL (2*~500.000 polygons)",
        run_details={"nb_cpu": nb_parallel},
    )

    # Cleanup and return
    output_path.unlink()
    return result


def _create_complex_poly(
    xmin: float,
    ymin: float,
    width: int,
    height: int,
    line_distance: int,
    max_segment_length: int,
) -> shapely.Polygon:
    """Create complex polygon of a ~grid-shape the size specified."""
    lines = []

    # Vertical lines
    for x_offset in range(0, 0 + width, line_distance):
        lines.append(
            shapely.LineString(
                [(xmin + x_offset, ymin), (xmin + x_offset, ymin + height)]
            )
        )

    # Horizontal lines
    for y_offset in range(0, 0 + height, line_distance):
        lines.append(
            shapely.LineString(
                [(xmin, ymin + y_offset), (xmin + width, ymin + y_offset)]
            )
        )

    poly_complex = shapely.unary_union(shapely.MultiLineString(lines).buffer(2))
    poly_complex = shapely.segmentize(
        poly_complex, max_segment_length=max_segment_length
    )
    assert len(shapely.get_parts(poly_complex)) == 1

    return poly_complex<|MERGE_RESOLUTION|>--- conflicted
+++ resolved
@@ -261,11 +261,7 @@
     # Init
     function_name = inspect.currentframe().f_code.co_name  # type: ignore[union-attr]
     # Prepare a complex polygon to test with
-<<<<<<< HEAD
-    poly_complex = _create_complex_poly(
-=======
     poly_complex = testdata.create_complex_poly(
->>>>>>> 94a39e99
         xmin=30000.123,
         ymin=170000.123,
         width=20000,
@@ -287,10 +283,6 @@
         input2_path=input2_path,
         output_path=output_path,
         nb_parallel=nb_parallel,
-<<<<<<< HEAD
-        tiled=True,
-=======
->>>>>>> 94a39e99
         force=True,
     )
     result = RunResult(
@@ -562,40 +554,4 @@
 
     # Cleanup and return
     output_path.unlink()
-    return result
-
-
-def _create_complex_poly(
-    xmin: float,
-    ymin: float,
-    width: int,
-    height: int,
-    line_distance: int,
-    max_segment_length: int,
-) -> shapely.Polygon:
-    """Create complex polygon of a ~grid-shape the size specified."""
-    lines = []
-
-    # Vertical lines
-    for x_offset in range(0, 0 + width, line_distance):
-        lines.append(
-            shapely.LineString(
-                [(xmin + x_offset, ymin), (xmin + x_offset, ymin + height)]
-            )
-        )
-
-    # Horizontal lines
-    for y_offset in range(0, 0 + height, line_distance):
-        lines.append(
-            shapely.LineString(
-                [(xmin, ymin + y_offset), (xmin + width, ymin + y_offset)]
-            )
-        )
-
-    poly_complex = shapely.unary_union(shapely.MultiLineString(lines).buffer(2))
-    poly_complex = shapely.segmentize(
-        poly_complex, max_segment_length=max_segment_length
-    )
-    assert len(shapely.get_parts(poly_complex)) == 1
-
-    return poly_complex+    return result