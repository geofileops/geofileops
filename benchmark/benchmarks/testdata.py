"""Module to prepare test data for benchmarking geo operations."""

import enum
import logging
import pprint
import shutil
import tempfile
import urllib.request
import zipfile
from pathlib import Path

import geopandas as gpd
import pyproj
import shapely
import shapely.affinity

import geofileops as gfo

################################################################################
# Some inits
################################################################################

logger = logging.getLogger(__name__)

################################################################################
# The real work
################################################################################


class TestFile(enum.Enum):
    """Class to create benchmarking test files.

    Args:
        enum (_type_): _description_

    Raises:
        ValueError: _description_
        RuntimeError: _description_

    Returns:
        _type_: _description_
    """

    AGRIPRC_2018 = (
        0,
        "https://www.landbouwvlaanderen.be/bestanden/gis/Landbouwgebruikspercelen_2018_-_Definitief_(extractie_23-03-2022)_GPKG.zip",
        "agriprc_2018.gpkg",
        "agri parcels (~500k poly)",
    )
    AGRIPRC_2019 = (
        1,
        "https://www.landbouwvlaanderen.be/bestanden/gis/Landbouwgebruikspercelen_2019_-_Definitief_(extractie_20-03-2020)_GPKG.zip",
        "agriprc_2019.gpkg",
        "agri parcels (~500k poly)",
    )

    def __init__(self, value, url: str, filename: str, descr: str | None):
        """Create a test file.

        Args:
            value (_type_): _description_
            url (_type_): _description_
            filename (_type_): _description_
            descr (_type_): _description_
        """
        self._value_ = value
        self.url = url
        self.filename = filename
        self.descr = descr

    def get_file(self, output_dir: Path) -> tuple[Path, str]:
        """Creates the test file.

        Args:
            output_dir (Path): the directory to write the file to.

        Returns:
            tuple[Path, str]: The path to the file + a description of the test file.
        """
        testfile_path = _download_samplefile(
            url=self.url, dst_name=self.filename, dst_dir=output_dir
        )
        testfile_info = gfo.get_layerinfo(testfile_path)
        logger.debug(
            f"TestFile {self.name} contains {testfile_info.featurecount} rows."
        )
        count_kilo = f"{int(testfile_info.featurecount / 1000)}k"
        description = f"agri parcels ({count_kilo} polys)"

        return (testfile_path, description)


def create_testfile(
    bbox: tuple[float, float, float, float],
    geoms: int,
    polys_per_geom: int,
    points_per_poly: int,
    poly_width: int = 15_000,
    poly_height: int = 15_000,
    crs: int | str | pyproj.CRS | None = None,
    dst_dir: Path | None = None,
) -> tuple[Path, str]:
    """Creates a test file.

    Args:
        bbox (tuple[float, float, float, float]): the bounding box of the test file.
        geoms (int): the number of geometries to generate.
        polys_per_geom (int): the number of polygons to use per geometry. If > 1,
            MultiPolygons will be created.
        points_per_poly (int): indication of the number of points each polygon should
            consist of.
        poly_width (float): the width of the polygons. Defaults to 30000.
        poly_height (float): the height of the polygons. Defaults to 30000.
        crs (str): the crs of the test file. Defaults to None.
        dst_dir (Path): the directory to write the file to.

    Returns:
        tuple[Path, str]: The path to the file + a description of the test file.
    """
    # Format file name
    if polys_per_geom == 1:
        poly_str = f"{geoms}polys({points_per_poly}pnts)"
    else:
        poly_str = f"{geoms}multis({polys_per_geom}polys({points_per_poly}pnts))"
    basename = f"testfile_{poly_str}_{bbox[0]}-{bbox[1]}-{bbox[2]}-{bbox[3]}.gpkg"
    testfile_path = _prepare_dst_path(basename, dst_dir=dst_dir)

    # Format file description
    if points_per_poly > 1000:
        nb_points_str = f"{int(points_per_poly / 1000)}k"
    else:
        nb_points_str = f"{points_per_poly}"

<<<<<<< HEAD
    if testfile_path.exists():
        polys_gdf = gpd.read_file(testfile_path, engine="pyogrio")
        nb_coords = shapely.get_num_coordinates(polys_gdf.iloc[0]).item()
        nb_polys = len(polys_gdf)
        descr = descr_template.format(nb_polys=nb_polys, nb_coords_str=str(nb_coords))
=======
    if polys_per_geom == 1:
        descr = f"{geoms} polys of {nb_points_str} coords"
    else:
        descr = f"{geoms} multipolys of {polys_per_geom} * {nb_points_str} coords"
>>>>>>> 0c715f98

    # If the files exists already, return
    if testfile_path.exists():
        return (testfile_path, descr)

    # Determine the number of polygons we can generate per row and column
    poly_width_step = poly_width + poly_width * 0.1
    poly_height_step = poly_height + poly_height * 0.1

    bbox_width = bbox[2] - bbox[0]
    if poly_width > bbox_width:
        raise ValueError(f"{bbox_width=} is too small for {poly_width=}")
    max_poly_x = int(bbox_width / poly_width_step)

    bbox_height = bbox[3] - bbox[1]
    if poly_height > bbox_height:
        raise ValueError(f"{bbox_height=} is too small for {poly_height=}")
    max_poly_y = int(bbox_height / poly_height_step)

    if polys_per_geom > max_poly_x * max_poly_y:
        raise ValueError(
            f"{polys_per_geom=} is too large for {max_poly_x=} * {max_poly_y=} as "
            "parts of a multipolygon cannot intersect"
        )

    # Create the polygons asked for
    logger.info(
        f"create file with {geoms} (multi)polys of "
        f"{polys_per_geom} * ~{nb_points_str} points"
    )

    # Create a single complex polygon that we can reuse to create all others...
    poly = _create_complex_poly_points(
        xmin=bbox[0],
        ymin=bbox[1],
        width=poly_width,
        height=poly_height,
        nb_points=points_per_poly,
    )

    # Create the polygons. If many are asked, they can overlap, but for performance
    # testing that should not matter.
    result = []
    x = 0
    y = 0
    for _ in range(geoms):
        if polys_per_geom == 1:
            xoff = x * poly_width_step
            yoff = y * poly_height_step
            result.append(shapely.affinity.translate(poly, xoff=xoff, yoff=yoff))

            x, y = _move_xy(x, y, max_poly_x, max_poly_y)
            continue

        # Multipolygons asked, so create them
        polys = []
        for _ in range(polys_per_geom):
            xoff = x * poly_width_step
            yoff = y * poly_height_step
            polys.append(shapely.affinity.translate(poly, xoff=xoff, yoff=yoff))

            # Move to next polygon
            x, y = _move_xy(x, y, max_poly_x, max_poly_y)

        result.append(shapely.MultiPolygon(polys))

    # Write all geometries to a file
    complex_gdf = gpd.GeoDataFrame(geometry=result, crs=crs)
    complex_gdf.to_file(testfile_path, engine="pyogrio")

    return (testfile_path, descr)


def _move_xy(x, y, max_x, max_y):
    # Move to next location in the grid
    if x >= max_x:
        x = 0
        y += 1
    elif y >= max_y:
        y = 0
        x = 0
    else:
        x += 1

    return x, y


def _create_complex_poly_points(
    xmin: float,
    ymin: float,
    width: int,
    height: int,
    nb_points: int,
    nb_points_tol: float = 0.1,
) -> shapely.Polygon:
    if width != 15000 or height != 15000:
        raise ValueError("only width 15000 and height 15000 supported.")
    nb_points_estimate: float = nb_points
    line_distance_estimate = _estimate_line_distance(nb_points)
    nb_points_min = int(nb_points * (1 - nb_points_tol))
    nb_points_max = int(nb_points * (1 + nb_points_tol))

    while True:
        poly_complex = _create_complex_poly(
            xmin=xmin,
            ymin=ymin,
            width=width,
            height=height,
            line_distance=line_distance_estimate,
            max_segment_length=100,
        )

        nb_points_created = shapely.get_num_coordinates(poly_complex).item()
        if nb_points_created < nb_points_min:
            # Not enough points... increase nb_points_estimate
            logger.debug(
                f"retry: {nb_points_created=} for {line_distance_estimate=} "
                f"and {nb_points_estimate=} not between {nb_points_min=} and "
                f"{nb_points_max=}"
            )
            nb_points_extra = int((nb_points - nb_points_created) / 2)
            nb_points_estimate += nb_points_extra
            line_distance_estimate = _estimate_line_distance(nb_points_estimate)
        elif nb_points_created > nb_points_max:
            # Too many points... decrease nb_points_estimate
            logger.debug(
                f"retry: {nb_points_created=} for {line_distance_estimate=} "
                f"and {nb_points_estimate=} not between {nb_points_min=} and "
                f"{nb_points_max=}"
            )
            nb_points_less = (nb_points_created - nb_points) / 2
            nb_points_estimate += nb_points_less
            line_distance_estimate = _estimate_line_distance(nb_points_estimate)
        else:
            logger.debug(
                f"poly_complex ready with {nb_points_created=} for {nb_points=} "
                f"and {line_distance_estimate=}"
            )

            return poly_complex


def _estimate_line_distance(nb_points: float) -> int:
    # Empirically values found for line_distance and corresponding number of points (for
    # this specific polygon creation function!).
    # Creating a function based on them didn't lead to good results... so use this
    # table and interpolate linearly between the values.
    empirical_values = [
        (85_844, 681),
        (3_007, 3_433),
        (2_017, 7_001),
        (693, 15_242),
        (500, 20_778),
        (250, 50_538),
        (156, 90_325),
        (125, 137_058),
        (105, 192_353),
        (62, 307_842),
        (31, 1_201_306),
    ]

    if nb_points < empirical_values[0][1]:
        raise ValueError(
            f"{nb_points=} not supported, minimal value: {empirical_values[0][1]}"
        )
    if nb_points > empirical_values[-1][1]:
        raise ValueError(
            f"{nb_points=} not supported, maximum value: {empirical_values[-1][1]}"
        )

    distance = -2.0
    for x in range(len(empirical_values) - 1):
        (dist_max, nb_points_min), (dist_min, nb_points_max) = (
            empirical_values[x],
            empirical_values[x + 1],
        )
        if nb_points >= nb_points_min and nb_points <= nb_points_max:
            distance = dist_min + (
                (nb_points - nb_points_min) / (nb_points_max - nb_points_min)
            ) * (dist_max - dist_min)
            break

    if distance < 0:
        raise RuntimeError(f"{nb_points=} gave {distance=}: < 0, so invalid")

    return int(distance)


def _create_complex_poly(
    xmin: float,
    ymin: float,
    width: int,
    height: int,
    line_distance: int,
    max_segment_length: int,
) -> shapely.Polygon:
    """Create complex polygon of a ~grid-shape the size specified."""
    lines = []

    # Vertical lines
    for x_offset in range(0, 0 + width, line_distance):
        lines.append(
            shapely.LineString(
                [(xmin + x_offset, ymin), (xmin + x_offset, ymin + height)]
            )
        )

    # Horizontal lines
    for y_offset in range(0, 0 + height, line_distance):
        lines.append(
            shapely.LineString(
                [(xmin, ymin + y_offset), (xmin + width, ymin + y_offset)]
            )
        )

    poly_complex = shapely.unary_union(shapely.MultiLineString(lines).buffer(2))
    poly_complex = shapely.segmentize(
        poly_complex, max_segment_length=max_segment_length
    )
    assert len(shapely.get_parts(poly_complex)) == 1

    return poly_complex


def _download_samplefile(url: str, dst_name: str, dst_dir: Path | None = None) -> Path:
    """Download a sample file to dest_path.

    If it is zipped, it will be unzipped. If needed, it will be converted to
    the file type as determined by the suffix of dst_name.

    Args:
        url (str): the url of the file to download.
        dst_name (str): the name of the destination file.
        dst_dir (Path): the dir to downloaded the sample file to.
            If it is None, a dir in the default tmp location will be
            used. Defaults to None.

    Returns:
        Path: the path to the downloaded sample file.
    """
    # If the destination path is a directory, use the default file name
    dst_path = _prepare_dst_path(dst_name, dst_dir)
    # If the sample file already exists, return
    if dst_path.exists():
        return dst_path
    # Make sure the destination directory exists
    dst_path.parent.mkdir(parents=True, exist_ok=True)

    # If the url points to a file with the same suffix as the dst_path,
    # just download
    url_path = Path(url)
    if url_path.suffix.lower() == dst_path.suffix.lower():
        logger.info(f"Download/copy to {dst_path}")
        if url.startswith("http"):
            urllib.request.urlretrieve(url, dst_path)
        else:
            shutil.copy(url, dst_path)
    else:
        # The file downloaded is different that the destination wanted, so some
        # converting will need to be done
        tmp_dir = dst_path.parent / "tmp"

        try:
            # Remove tmp dir if it already exists
            if tmp_dir.exists():
                shutil.rmtree(tmp_dir)
            tmp_dir.mkdir(parents=True, exist_ok=True)

            # Download file
            tmp_path = tmp_dir / f"{dst_path.stem}{url_path.suffix.lower()}"
            logger.info(f"Download/copy tmp data to {tmp_path}")
            if url.startswith("http"):
                urllib.request.urlretrieve(url, tmp_path)
            else:
                shutil.copy(url, tmp_path)

            # If the temp file is a .zip file, unzip to dir
            if tmp_path.suffix == ".zip":
                # Unzip
                unzippedzip_dir = dst_path.parent / tmp_path.stem
                logger.info(f"Unzip to {unzippedzip_dir}")
                with zipfile.ZipFile(tmp_path, "r") as zip_ref:
                    zip_ref.extractall(unzippedzip_dir)

                # Look for the file
                tmp_paths = []
                for suffix in [".shp", ".gpkg"]:
                    tmp_paths.extend(list(unzippedzip_dir.rglob(f"*{suffix}")))
                if len(tmp_paths) == 1:
                    tmp_path = tmp_paths[0]
                else:
                    raise Exception(
                        f"Should find 1 geofile, found {len(tmp_paths)}: \n"
                        f"{pprint.pformat(tmp_paths)}"
                    )

            if dst_path.suffix == tmp_path.suffix:
                gfo.move(tmp_path, dst_path)
            else:
                logger.info(f"Convert tmp file to {dst_path}")
                gfo.makevalid(tmp_path, dst_path, keep_empty_geoms=False)
        finally:
            shutil.rmtree(tmp_dir, ignore_errors=True)

    return dst_path


def _prepare_dst_path(dst_name: str, dst_dir: Path | None = None):
    if dst_dir is None:
        return Path(tempfile.gettempdir()) / "geofileops_sampledata" / dst_name
    else:
        return dst_dir / dst_name<|MERGE_RESOLUTION|>--- conflicted
+++ resolved
@@ -131,21 +131,18 @@
     else:
         nb_points_str = f"{points_per_poly}"
 
-<<<<<<< HEAD
+    if polys_per_geom == 1:
+        descr = f"{geoms} polys of {nb_points_str} coords"
+    else:
+        descr = f"{geoms} multipolys of {polys_per_geom} * {nb_points_str} coords"
+
+    # If the files exists already, return
     if testfile_path.exists():
         polys_gdf = gpd.read_file(testfile_path, engine="pyogrio")
         nb_coords = shapely.get_num_coordinates(polys_gdf.iloc[0]).item()
         nb_polys = len(polys_gdf)
         descr = descr_template.format(nb_polys=nb_polys, nb_coords_str=str(nb_coords))
-=======
-    if polys_per_geom == 1:
-        descr = f"{geoms} polys of {nb_points_str} coords"
-    else:
-        descr = f"{geoms} multipolys of {polys_per_geom} * {nb_points_str} coords"
->>>>>>> 0c715f98
-
-    # If the files exists already, return
-    if testfile_path.exists():
+
         return (testfile_path, descr)
 
     # Determine the number of polygons we can generate per row and column
