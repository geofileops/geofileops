[tool.pyright]
exclude = ["local_ignore"]
ignore = ["*"]

[tool.mypy]
exclude = ["local_ignore"]

[[tool.mypy.overrides]]
module = "cloudpickle.*,fiona.*,geopandas.*,matplotlib.*,osgeo.*,osgeo_utils.*,pygeos.*,pyogrio.*,psutil.*,setuptools.*,shapely.*,topojson.*"
ignore_missing_imports = true

[tool.pytest.ini_options]
log_level = "DEBUG"
# Write all logging and warnings immediately. Useful for debugging.
# log_cli = true
# addopts = "-p no:warnings"

# Some filters that apply to warnings that can be ignored for any test.
filterwarnings = [
    "ignore: The output driver does not natively support DateTime type",
    "ignore: Field .* create as date field, though DateTime requested",
    "ignore: Field .* created as String field, though DateTime requested",
    "ignore: Geometry is in a geographic CRS",
    "ignore: Normalized/laundered field name",
    "ignore: Non-conformant content for record 0 in column",
    "ignore: Non-conformant content for record 1 in column",
    "ignore: Using GFO_IO_ENGINE=fiona is deprecated",
]

[tool.ruff]
line-length = 88
target-version = "py310"
extend-exclude = ["docs/conf.py", "local_ignore/*"]

[tool.ruff.lint]
select = [
    "YTT",  # flake8-2020
    "ANN",  # flake8-annotations
    "B",  # flake8-bugbear
    "A",  # flake8-builtins
    "C4",  # flake8-comprehensions
    "T10",  # flake8-debugger
    "ISC",  # flake8-implicit string concatenation
    # "G",  # flake8-logging-format
    "PIE",  # flake8-pie misc lints
    # "SIM",  # flake8-simplify
    "TC",  # flake8-type-checking imports
    "ARG",  # flake8-unused-arguments
    "PTH",  # flake8-use-pathlib
    "FLY",  # flynt
    "I",  # isort
    "NPY",  # NumPy-specific rules
    "E",  # pycodestyle errors
    "W",  # pycodestyle warnings
    "D",  # pydocstyle
    "F",  # pyflakes
    "PLC",  # pylint convention
    "PLE",  # pylint error
    "PLR",  # pylint refactor
    "PLW",  # pylint warning
    "UP",  # pyupgrade
    "RUF",  # Ruff-specific rules
]

ignore = [
    ### Intentionally disabled
<<<<<<< HEAD
    "E402",  # module level import not at top of file
    "E731",  # do not assign a lambda expression, use a def
    "B006",  # mutable-argument-default
    "B007",  # unused-loop-control-variable
    "B009",  # get-attr-with-constant
    "B905",  # Only works with python >=3.10
    "C408",  # dict literals
=======
>>>>>>> 7d511c1e
    "PLR0913",  # Too many arguments to function call
    "PLR0911",  # Too many returns
    "PLR0912",  # Too many branches
    "PLR0915",  # Too many statements
    "PLR2004",  # Magic number
<<<<<<< HEAD
    "PLW2901",  # Redefined loop name
    "PLW0603",  # Global statements are discouraged
    "PLC1901",  # compare-to-empty-string
    "RUF005",  # collection-literal-concatenation
=======
    "PLW2901",  # loop variable overwritten by assignment target
>>>>>>> 7d511c1e
]

[tool.ruff.lint.per-file-ignores]
"tests/*" = ["ANN", "D"]
"perftests/*" = ["ANN", "D"]

[tool.ruff.lint.pydocstyle]
convention = "google"<|MERGE_RESOLUTION|>--- conflicted
+++ resolved
@@ -64,34 +64,10 @@
 
 ignore = [
     ### Intentionally disabled
-<<<<<<< HEAD
-    "E402",  # module level import not at top of file
-    "E731",  # do not assign a lambda expression, use a def
-    "B006",  # mutable-argument-default
-    "B007",  # unused-loop-control-variable
-    "B009",  # get-attr-with-constant
-    "B905",  # Only works with python >=3.10
-    "C408",  # dict literals
-=======
->>>>>>> 7d511c1e
     "PLR0913",  # Too many arguments to function call
     "PLR0911",  # Too many returns
     "PLR0912",  # Too many branches
     "PLR0915",  # Too many statements
     "PLR2004",  # Magic number
-<<<<<<< HEAD
-    "PLW2901",  # Redefined loop name
-    "PLW0603",  # Global statements are discouraged
-    "PLC1901",  # compare-to-empty-string
-    "RUF005",  # collection-literal-concatenation
-=======
     "PLW2901",  # loop variable overwritten by assignment target
->>>>>>> 7d511c1e
-]
-
-[tool.ruff.lint.per-file-ignores]
-"tests/*" = ["ANN", "D"]
-"perftests/*" = ["ANN", "D"]
-
-[tool.ruff.lint.pydocstyle]
-convention = "google"+]