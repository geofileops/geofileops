.. currentmodule:: geofileops

===
FAQ
===

.. _FAQ-standalone-scripts:

Standalone python scripts
-------------------------

Because geofileops makes extensive use of multiprocessing, it is a good idea to always
use the following construct in standalone scripts.

.. code-block:: python

    import geofileops as gfo

    if __name__ == "__main__":
        gfo. ...

Not using this can lead to the following `RuntimeError` being thrown: `An attempt has
been made to start a new process before the current process has finished its
bootstrapping phase.`
You can find more details on why this is needed in the 
`python multiprocessing docs <https://docs.python.org/3/library/multiprocessing.html#the-spawn-and-forkserver-start-methods>`_

.. _FAQ-supported-file-formats:

Supported file formats
----------------------

The spatial functionalities of geofileops are supported on standard geopackage and
shapefile input/output files. However, geopackage is highly recommended because it will
offer better performance in geofileops as well as for the reasons listed here: 
`www.switchfromshapefile.org <http://www.switchfromshapefile.org>`_.

Most general file/layer operations can be used on all vector formats supported by
`GDAL <https://gdal.org/drivers/vector/index.html>`_ as well as on paths using
`GDAL VSI handlers <https://gdal.org/en/stable/user/virtual_file_systems.html>`_.

Runtime configuration options
-----------------------------

GeofileOps supports some runtime configuration options that can be set using environment
variables:

<<<<<<< HEAD
- `GFO_IO_ENGINE`: the IO engine to use when reading and writing GeoDataFrames. Valid
  options are "pyogrio", "pyogrio-arrow" and "fiona". Defaults to "pyogrio-arrow".
=======
- `GFO_IO_ENGINE`: the configuration option is deprecated and will be ignored in a
  future version of geofileops. The IO engine to use when reading and writing
  GeoDataFrames. Valid options are "pyogrio" and "fiona". Defaults to "pyogrio".
>>>>>>> ef032e5a
- `GFO_ON_DATA_ERROR`: the action to take when a data error occurs while processing a
  tile during dissolve. Data errors are e.g. invalid geometries encountered/created
  during processing. Valid options are "raise" and "warn". The "warn" option will lead
  to the data OF THE ENTIRE TILE being "dropped", so use with care! Defaults to "raise".
- `GFO_REMOVE_TEMP_FILES`: whether to remove temp files being created after use, e.g. 
  for debugging purposes. Valid values are e.g. "TRUE" or "FALSE". Defaults to True.

You can use the :class:`.TempEnv` context manager if you want to set a configuration
option temporarily:

.. code-block:: python

    import geofileops as gfo

    if __name__ == "__main__":
        with gfo.TempEnv({"GFO_REMOVE_TEMP_FILES", "False"}):
            gfo. ...<|MERGE_RESOLUTION|>--- conflicted
+++ resolved
@@ -45,14 +45,9 @@
 GeofileOps supports some runtime configuration options that can be set using environment
 variables:
 
-<<<<<<< HEAD
-- `GFO_IO_ENGINE`: the IO engine to use when reading and writing GeoDataFrames. Valid
-  options are "pyogrio", "pyogrio-arrow" and "fiona". Defaults to "pyogrio-arrow".
-=======
 - `GFO_IO_ENGINE`: the configuration option is deprecated and will be ignored in a
   future version of geofileops. The IO engine to use when reading and writing
   GeoDataFrames. Valid options are "pyogrio" and "fiona". Defaults to "pyogrio".
->>>>>>> ef032e5a
 - `GFO_ON_DATA_ERROR`: the action to take when a data error occurs while processing a
   tile during dissolve. Data errors are e.g. invalid geometries encountered/created
   during processing. Valid options are "raise" and "warn". The "warn" option will lead
